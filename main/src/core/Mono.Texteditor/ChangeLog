<<<<<<< HEAD
=======
2009-12-12  Levi Bard  <taktaktaktaktaktaktaktaktaktak@gmail.com>

	* Mono.TextEditor/TextViewMargin.cs: Make bracket matching
	  more selective for cursor types that enclose a character.
	  Fixes #562289.

2009-12-11  Levi Bard  <taktaktaktaktaktaktaktaktaktak@gmail.com>

	* Mono.TextEditor.Vi/ViMode.cs:
	* Mono.TextEditor.Vi/ViActions.cs:
	* Mono.TextEditor.Vi/ViActionMaps.cs: Make line-end behavior
	  more consistent with vim. Fixes #562299.

2009-12-11  Levi Bard  <taktaktaktaktaktaktaktaktaktak@gmail.com>

	* Mono.TextEditor.Vi/ViMode.cs: Select the highlighted
	  character by default when entering visual mode. Fixes
	  #562304.

2009-12-11  Levi Bard  <taktaktaktaktaktaktaktaktaktak@gmail.com>

	* Mono.TextEditor.Vi/ViMode.cs: Make inline paste behave more
	  like vim. Fixes #562294.

>>>>>>> de9bd740
2009-12-08  Levi Bard  <taktaktaktaktaktaktaktaktaktak@gmail.com>

	* Mono.TextEditor.Vi/ViMode.cs: Add Ctrl-[ as a workalike for
	  Esc, Ctrl-C.

2009-12-02  Michael Hutchinson  <mhutchinson@novell.com>

	* Mono.TextEditor.Highlighting/SyntaxModeService.cs: Name
	  threads to make debugging easier.

2009-12-02  Mike Krüger  <mkrueger@novell.com>

	* Mono.TextEditor/TextEditor.cs: Fixed 'Bug 559805 - X
	  selection not set, middle-click paste broken'.

2009-12-02  Michael Hutchinson  <mhutchinson@novell.com>

	* Mono.TextEditor/TextEditor.cs: Do a Repaint instead of
	  QueueDraw in OptionsChanged. We're no longer always setting
	  the style, so the widget doesn't get invalidated
	  accidentally any more, so we have to force it to make sure
	  it's all updated.

2009-12-02  Michael Hutchinson  <mhutchinson@novell.com>

	* Mono.TextEditor.Highlighting/DefaultStyle.cs: Don't attach
	  to a widget, because that leaked easily. Instead, override
	  the new UpdateFromGtkStyleMethod.

	* Mono.TextEditor.Highlighting/Style.cs: New
	  UpdateFromGtkStyleMethod from styles that want to derive
	  their colours from the current widget's GTK style.

	* Mono.TextEditor.Highlighting/SyntaxModeService.cs: Only use
	  the style, not the whole widget.

	* Mono.TextEditor/TextEditorOptions.cs:
	* Mono.TextEditor/ITextEditorOptions.cs: Track API.

	* Mono.TextEditor/TextEditor.cs: Track API, and update the
	  syntax style when the GTK style changes.

2009-12-02  Michael Hutchinson  <mhutchinson@novell.com>

	* Mono.TextEditor/TextEditor.cs: On an options change event,
	  only update the style object if the style ID changed. Fixes
	  excessive creation of default style objects that attached
	  themselves to the widget's style event and leaked badly.
	  There's still a leak when it actually changes, but no longer
	  when every/any MD pref changes. Also avoid refreshing all
	  the options on a GTK style change; just update the widget
	  bg.

2009-12-02  Michael Hutchinson  <mhutchinson@novell.com>

	* Mono.TextEditor/TextEditorOptions.cs: Only emit change
	  events when values actually change - make change events
	  consistent for all properties. Only emit a single change
	  event for a CopyFrom instead of once per property.

2009-11-23  Michael Hutchinson  <mhutchinson@novell.com>

	* Mono.TextEditor.Highlighting/Style.cs: Added new styles.

2009-11-20  Levi Bard  <taktaktaktaktaktaktaktaktaktak@gmail.com>

	* Mono.TextEditor.Vi/ViMode.cs: Support delete key in command
	  mode.

2009-11-18  Lluis Sanchez Gual  <lluis@novell.com>

	* Makefile.am: Use system mono.cairo.

2009-11-18  Mike Krüger  <mkrueger@novell.com>

	* Mono.TextEditor/FoldMarkerMargin.cs: Fixed a bug where the
	  fold marker margin draws out of bounds.

2009-11-13  Mike Krüger  <mkrueger@novell.com>

	* SyntaxModes/CSharpSyntaxMode.xml: Added let 'keyword'.

2009-11-10  Michael Hutchinson  <mhutchinson@novell.com>

	* Mono.TextEditor.PopupWindow/TooltipWindow.cs: Track bugfixes
	  and changes from MonoDevelop.Components.

	* Mono.TextEditor/DashedLineMargin.cs: Tweak some naming.

2009-11-10  Rodrigo B. de Oliveira <rbo@acm.org>

	* SyntaxModes/BooSyntaxMode.xml: updated to the latest boo syntax and fixed triple quoted string highlighting.

2009-11-10  Mike Krüger  <mkrueger@novell.com>

	* Mono.TextEditor/TextEditor.cs: Fixed horziontal scrolling
	  bug.

2009-11-06  Mike Krüger  <mkrueger@novell.com>

	* Mono.TextEditor/Document.cs: Fixed 'Bug 553089 - Some text
	  editor lines are not rendered'.

2009-11-06  Mike Krüger  <mkrueger@novell.com>

	* Mono.TextEditor.Highlighting/SyntaxModeService.cs: Handled
	  possible null reference exception.

2009-11-06  Mike Krüger  <mkrueger@novell.com>

	* Mono.TextEditor/GapBuffer.cs: Fixed 'Bug 552562 - Crasher in
	  auto-save thread'.

2009-11-05  Mike Krüger  <mkrueger@novell.com>

	* Mono.TextEditor/TextEditor.cs: Fixed 'Bug 552778 - Redraw
	  issues when scrolling with mouse wheel'.

2009-11-05  Mike Krüger  <mkrueger@novell.com>

	* Mono.TextEditor/TextEditor.cs: Only render the lines once in
	  an update - this should fix many of the slowness complaints.

2009-11-05  Mike Krüger  <mkrueger@novell.com>

	* Mono.TextEditor/TextEditor.cs: Handled possible endless loop
	  in ScrollToCaret.

2009-11-04  Mike Krüger  <mkrueger@novell.com>

	* Mono.TextEditor/GapBuffer.cs: gap buffer is now threadsafe.

2009-11-04  Mike Krüger  <mkrueger@novell.com>

	* Mono.TextEditor/DashedLineMargin.cs: fixed 'Bug 548035 -
	  Dashed line down left margin is uneven'.

2009-11-02  Michael Hutchinson  <mhutchinson@novell.com>

	* Mono.TextEditor/TextViewMargin.cs: Disable pulse on
	  inserting matching brace.

2009-11-02  Mike Krüger  <mkrueger@novell.com>

	* Mono.TextEditor/DefaultEditActions.cs: fixed 'Bug 551674 -
	  Tab key doesn't always create correct number of spaces'.

2009-11-01  Michael Hutchinson  <mhutchinson@novell.com>

	* Mono.TextEditor/DashedLineMargin.cs: Fix "Bug 548035 -
	  Dashed line down left margin is uneven" by rendering solid
	  background before rendering dashes.

2009-10-29  Lluis Sanchez Gual  <lluis@novell.com>

	* Makefile.am:
	* Mono.TextEditor.csproj: Reference Mono.Cairo package.

	* gtk-gui/generated.cs: Flush.

2009-10-29  Mike Krüger  <mkrueger@novell.com>

	* Mono.TextEditor/TextEditor.cs:
	* Mono.TextEditor/TextViewMargin.cs: Fixed 'Bug 550943 -
	  Search highlighting can get out of sync'.

2009-10-22  Mike Krüger  <mkrueger@novell.com>

	* Mono.TextEditor/TextEditor.cs:
	* Mono.TextEditor/FoldMarkerMargin.cs: Only generate motion
	  events, when the mouse is inside the text area (code focus
	  did sometimes pop up during text editor open without a mouse
	  hover).

2009-10-22  Mike Krüger  <mkrueger@novell.com>

	* Mono.TextEditor/TextEditor.cs: Fixed 'Bug 548734 - drag &
	  drop code does not in the correct position'.

2009-10-21  Mike Krüger  <mkrueger@novell.com>

	* Mono.TextEditor/TextEditor.cs:
	* Mono.TextEditor/TextEditorOptions.cs:
	* Mono.TextEditor/ITextEditorOptions.cs: Added enable
	  animations option.

2009-10-20  Mike Krüger  <mkrueger@novell.com>

	* Makefile.am:
	* Mono.TextEditor.csproj:
	* SyntaxModes/CssSyntaxMode.xml:
	* Mono.TextEditor.Highlighting/Rule.cs:
	* Mono.TextEditor.Highlighting/SyntaxMode.cs: Fixed 'Bug
	  548235 - Incorrect highlighting of keywords with a hyphen'.

2009-10-16  Michael Hutchinson  <mhutchinson@novell.com>

	* Mono.TextEditor/TextEditor.cs:
	* Mono.TextEditor/TextViewMargin.cs: When entering a bracket,
	  pulse the matching bracket. Based on patch from
	  Anirudh Sanjeev <anirudh@anirudhsanjeev.org>.

2009-10-15  Mike Krüger  <mkrueger@novell.com>

	* Mono.TextEditor/TextViewMargin.cs: Fixed possible null
	  reference.

2009-10-15  Mike Krüger  <mkrueger@novell.com>

	* Mono.TextEditor/TextEditor.cs: set maximum radius.

2009-10-15  Mike Krüger  <mkrueger@novell.com>

	* Mono.TextEditor/EditMode.cs:
	* Mono.TextEditor/TextEditor.cs: Fixed 'Bug 547092 - Text
	  editor hides mouse pointer during keyboard shortcuts'.

2009-10-15  Mike Krüger  <mkrueger@novell.com>

	* Mono.TextEditor/FoldingScreenbackgroundRenderer.cs: Fixed
	  'Bug 547093 - Code focus misaligned with wrapped method
	  signature'.

2009-10-14  Michael Hutchinson  <mhutchinson@novell.com>

	* Mono.TextEditor/TextEditor.cs: Make the animations a bit
	  more noticeable.

2009-10-14  Mike Krüger  <mkrueger@novell.com>

	* Mono.TextEditor/TextEditor.cs: taking care of the
	  hadjustment.

2009-10-14  Mike Krüger  <mkrueger@novell.com>

	* Mono.TextEditor/TextEditor.cs:
	* Mono.TextEditor/TextViewMargin.cs: Added caret pulse
	  animation.

2009-10-14  Mike Krüger  <mkrueger@novell.com>

	* Mono.TextEditor/TextViewMargin.cs: fixed background drawing
	  bug in conjunction with the current line marker.

2009-10-14  Mike Krüger  <mkrueger@novell.com>

	* Makefile.am:
	* Mono.TextEditor.csproj:
	* Mono.TextEditor/TextEditor.cs:
	* Mono.TextEditor/IAnimation.cs: Added IAnimation interface
	  for adding more animation effects.

2009-10-14  Mike Krüger  <mkrueger@novell.com>

	* Mono.TextEditor/TextViewMargin.cs: Added caret line
	  highlighting.

2009-10-14  Mike Krüger  <mkrueger@novell.com>

	* Mono.TextEditor/TextEditor.cs:
	* Mono.TextEditor/SearchRequest.cs:
	* Mono.TextEditor/TextEditorData.cs: Animate search result is
	  now exposed.

2009-10-14  Mike Krüger  <mkrueger@novell.com>

	* Mono.TextEditor/FoldMarkerMargin.cs: Improved code focus -
	  see 'Bug 546676 - Usability of code focus'.

	* Mono.TextEditor.Highlighting/SyntaxModeService.cs: Added
	  more descriptive exceptions for loading styles & mode files.

2009-10-13  Mike Krüger  <mkrueger@novell.com>

	* Mono.TextEditor/TextViewMargin.cs: Hide selection drawing
	  during code focus.

2009-10-13  Mike Krüger  <mkrueger@novell.com>

	* Mono.TextEditor/FoldingScreenbackgroundRenderer.cs: adjusted
	  the colors a bit.

2009-10-13  Mike Krüger  <mkrueger@novell.com>

	* Mono.TextEditor/FoldingScreenbackgroundRenderer.cs: Made the
	  fold marker highlighting a bit more obvious.

2009-10-13  Mike Krüger  <mkrueger@novell.com>

	* Mono.TextEditor.Highlighting/Rule.cs: Case insensitive
	  languages take fewer memory.

2009-10-13  Mike Krüger  <mkrueger@novell.com>

	* Mono.TextEditor/TextEditor.cs:
	* Mono.TextEditor/TextViewMargin.cs: Added animation support.

2009-10-13  Mike Krüger  <mkrueger@novell.com>

	* Mono.TextEditor/FoldingScreenbackgroundRenderer.cs: made the
	  folding background marker a lot lighter.

2009-10-13  Mike Krüger  <mkrueger@novell.com>

	* Makefile.am:
	* Mono.TextEditor.csproj:
	* Mono.TextEditor/Margin.cs:
	* Mono.TextEditor/HslColor.cs:
	* Mono.TextEditor/Document.cs:
	* Mono.TextEditor/TextEditor.cs:
	* Mono.TextEditor/TextViewMargin.cs:
	* Mono.TextEditor/BookmarkMarker.cs:
	* Mono.TextEditor/FoldMarkerMargin.cs:
	* Mono.TextEditor/IBackgroundRenderer.cs:
	* Mono.TextEditor/FoldingScreenbackgroundRenderer.cs: Worked
	  on background renderers

2009-10-12  Mike Krüger  <mkrueger@novell.com>

	* Mono.TextEditor/BookmarkActions.cs:
	* Mono.TextEditor/CaretMoveActions.cs:
	* Mono.TextEditor/SelectionActions.cs:
	* Mono.TextEditor/ITextEditorOptions.cs:
	* Mono.TextEditor/DefaultEditActions.cs: made some action
	  classes static.

2009-10-11  Mike Krüger  <mkrueger@novell.com>

	* Makefile.am:
	* Mono.TextEditor.csproj:
	* Mono.TextEditor/Caret.cs:
	* Mono.TextEditor/Margin.cs:
	* Mono.TextEditor/Platform.cs:
	* Mono.TextEditor/EditMode.cs:
	* Mono.TextEditor/Document.cs:
	* Mono.TextEditor/TextEditor.cs:
	* Mono.TextEditor/IconMargin.cs:
	* Mono.TextEditor/RedBlackTree.cs:
	* Mono.TextEditor/DeleteActions.cs:
	* Mono.TextEditor/LineSegmentTree.cs:
	* Mono.TextEditor/FoldMarkerMargin.cs:
	* Mono.TextEditor/DashedLineMargin.cs: Removed some backing
	  stores. Dashed line is now an own margin.

2009-10-09  Mike Krüger  <mkrueger@novell.com>

	* Mono.TextEditor/TextEditor.cs:
	* Mono.TextEditor/TextViewMargin.cs: Secured caret blinking
	  thread.

2009-10-09  Mike Krüger  <mkrueger@novell.com>

	* Mono.TextEditor/TextViewMargin.cs: Update bracket
	  highlighting on undo/redo.

2009-10-08  Mike Krüger  <mkrueger@novell.com>

	* Mono.TextEditor/TextViewMargin.cs: removed line update.

2009-10-07  Mike Krüger  <mkrueger@novell.com>

	* Mono.TextEditor/TextViewMargin.cs: Fixed document update
	  bug.

2009-10-07  Mike Krüger  <mkrueger@novell.com>

	* Mono.TextEditor/TextViewMargin.cs: Compare real spans for
	  the cache - span length is sometimes not enough.

2009-10-06  Levi Bard  <taktaktaktaktaktaktaktaktaktak@gmail.com>

	* Mono.TextEditor/TextEditor.cs: Expose RedrawMarginLines.

2009-10-06  Levi Bard  <taktaktaktaktaktaktaktaktaktak@gmail.com>

	* Mono.TextEditor/TextEditor.cs: Expose RedrawMarginLine.

2009-10-06  Mike Krüger  <mkrueger@novell.com>

	* Mono.TextEditor/TextEditor.cs: text editor can now be
	  reparented.

2009-10-05  Mike Krüger  <mkrueger@novell.com>

	* Mono.TextEditor/TextViewMargin.cs: Fixed markup syntax mode
	  'link' click.

2009-10-05  Mike Krüger  <mkrueger@novell.com>

	* Mono.TextEditor/TextEditor.cs: added repaint when caret line
	  changes.

2009-10-05  Mike Krüger  <mkrueger@novell.com>

	* Mono.TextEditor/TextEditor.cs: Render all margings in a
	  line.

2009-10-05  Mike Krüger  <mkrueger@novell.com>

	* Mono.TextEditor/TextEditor.cs:
	* Mono.TextEditor/TextViewMargin.cs: Overworked caret
	  blinking/fixed some scrolling redraw issues & optimized
	  margin re-drawing.

2009-10-04  Mike Krüger  <mkrueger@novell.com>

	* Mono.TextEditor/TextViewMargin.cs: Only create a bracket
	  search thread when there is a bracket to search.

2009-10-02  Mike Krüger  <mkrueger@novell.com>

	* Mono.TextEditor/TextEditor.cs: Scrolling redraw is done in
	  the scroll event again.

2009-10-02  Mike Krüger  <mkrueger@novell.com>

	* Mono.TextEditor/TextViewMargin.cs:
	* Mono.TextEditor/CodeSegmentPreviewWindow.cs: Fixed code
	  segment preview window sizing.

2009-10-02  Mike Krüger  <mkrueger@novell.com>

	* Mono.TextEditor/FoldMarkerMargin.cs: Fixed dashed line
	  drawing for the folder marker margin.

2009-10-02  Mike Krüger  <mkrueger@novell.com>

	* Mono.TextEditor/Margin.cs:
	* Mono.TextEditor/TextEditor.cs:
	* Mono.TextEditor/TextViewMargin.cs: Fixed scrolling update
	  bug. TextMargin clip bounds are now set when they change
	  instead of every redraw.

2009-10-01  Mike Krüger  <mkrueger@novell.com>

	* Mono.TextEditor/TextEditor.cs: removed some unnecessary
	  code.

2009-10-01  Mike Krüger  <mkrueger@novell.com>

	* Mono.TextEditor/TextEditor.cs:
	* Mono.TextEditor/GutterMargin.cs: Fixed gutter forced
	  repaint.

2009-10-01  Mike Krüger  <mkrueger@novell.com>

	* Mono.TextEditor/EditMode.cs: Commented out some code that
	  may've caused too much redraw operations.

2009-10-01  Mike Krüger  <mkrueger@novell.com>

	* Mono.TextEditor.Highlighting/DefaultStyle.cs:
	* Mono.TextEditor.Highlighting/MarkupSyntaxMode.cs: Better
	  handling of the last null ref exception.

2009-10-01  Mike Krüger  <mkrueger@novell.com>

	* Mono.TextEditor.Highlighting/MarkupSyntaxMode.cs: Fixed
	  possible null reference exception.

2009-10-01  Mike Krüger  <mkrueger@novell.com>

	* Mono.TextEditor/Document.cs: fixed indenting.

2009-10-01  Mike Krüger  <mkrueger@novell.com>

	* Mono.TextEditor/Document.cs:
	* Mono.TextEditor/TextViewMargin.cs:
	* Mono.TextEditor/IBracketMatcher.cs: Threaded the highlight
	  matching bracket algorithm - can be costly for large files.

2009-10-01  Mike Krüger  <mkrueger@novell.com>

	* Mono.TextEditor/TextEditor.cs: Fixed center caret
	  hadjustment value.

2009-10-01  Mike Krüger  <mkrueger@novell.com>

	* Mono.TextEditor/Document.cs:
	* Mono.TextEditor/TextEditor.cs:
	* Mono.TextEditor/TextViewMargin.cs: Worked on hscrollbar
	  logic

2009-10-01  Mike Krüger  <mkrueger@novell.com>

	* Mono.TextEditor/Caret.cs:
	* Mono.TextEditor/Document.cs:
	* Mono.TextEditor/TextEditor.cs:
	* Mono.TextEditor/HelperMethods.cs: Fixed 'Bug 543200 - Files
	  with hscrollbar open scrolled one character to the
	  right'/optimized file opening.

2009-09-30  Mike Krüger  <mkrueger@novell.com>

	* Mono.TextEditor/TextEditor.cs: Subscripe to the position
	  change event after the first OptionsChanged.

2009-09-29  Mike Krüger  <mkrueger@novell.com>

	* Mono.TextEditor/Document.cs:
	* Mono.TextEditor/TextViewMargin.cs: Optimized folding tree
	  memory usage/fixed caret clip rectangle.

2009-09-29  Mike Krüger  <mkrueger@novell.com>

	* Mono.TextEditor/TextViewMargin.cs:
	* Mono.TextEditor/CaretMoveActions.cs: Fixed page up/down
	  behavior.

2009-09-29  Mike Krüger  <mkrueger@novell.com>

	* Mono.TextEditor/TextEditor.cs: Only allow discrete values
	  for HAdjustment/check if hadjustment really changed. (This
	  could fix the hscrollbar flashes.)

2009-09-25  Mike Krüger  <mkrueger@novell.com>

	* Mono.TextEditor/TextViewMargin.cs: fixed eol selection end
	  offset.

2009-09-25  Mike Krüger  <mkrueger@novell.com>

	* Mono.TextEditor/TextViewMargin.cs: Corrected
	  whitespacemarker drawing at the edge of selected text.

2009-09-24  Mike Krüger  <mkrueger@novell.com>

	* Mono.TextEditor/CodeSegmentPreviewWindow.cs: Fixed 'Bug
	  541585 - Gtk-criticals in code segment preview window'.

2009-09-23  Michael Hutchinson  <mhutchinson@novell.com>

	* Mono.TextEditor/SimpleEditMode.cs: Fix
	  InsertNewLinePreserveCaretPosition bindings on Mac.

2009-09-23  Mike Krüger  <mkrueger@novell.com>

	* Mono.TextEditor/TextEditor.cs: Fixed 'Bug 541177 - Bottom of
	  text editor not updated'.

2009-09-23  Michael Hutchinson  <mhutchinson@novell.com>

	* Mono.TextEditor.Vi/ViMode.cs: Shorten overlong line.

2009-09-23  Mike Krüger  <mkrueger@novell.com>

	* Styles/TangoLightStyle.xml: switched green/blue color.

2009-09-23  Mike Krüger  <mkrueger@novell.com>

	* Mono.TextEditor/TextViewMargin.cs: Added function to purge
	  the layout cache.

2009-09-23  Mike Krüger  <mkrueger@novell.com>

	* Styles/OblivionStyle.xml:
	* Styles/TangoLightStyle.xml:
	* Styles/VisualStudioStyle.xml:
	* Mono.TextEditor/TextViewMargin.cs:
	* Mono.TextEditor.Highlighting/Style.cs: Added new
	  highlighting type for semantic highlighting.

2009-09-22  Mike Krüger  <mkrueger@novell.com>

	* Mono.TextEditor/TextViewMargin.cs: Handled possible
	  exception.

2009-09-21  Michael Hutchinson  <mhutchinson@novell.com>

	* Mono.TextEditor/SimpleEditMode.cs: Add some emacs shortcuts
	  to the Mac for miguel.

2009-09-21  Lluis Sanchez Gual  <lluis@novell.com>

	* Mono.TextEditor/TextEditor.cs: Reduce time for showing the
	  tooltip. Closes bug 531209 - Tooltip-delay when inspecting
	  variables is too slow.

2009-09-21  Mike Krüger  <mkrueger@novell.com>

	* Mono.TextEditor/FoldActions.cs: Added toggle all folds
	  command.

2009-09-18  Mike Krüger  <mkrueger@novell.com>

	* Mono.TextEditor/CodeSegmentPreviewWindow.cs: Reduced the
	  maximum size of the code segment preview.

2009-09-18  Mike Krüger  <mkrueger@novell.com>

	* Mono.TextEditor/CodeSegmentPreviewWindow.cs: Code segment
	  preview has now a small inner margin.

2009-09-18  Mike Krüger  <mkrueger@novell.com>

	* Mono.TextEditor/TextEditor.cs: tooltip/code preview now hide
	  on scrolling events.

2009-09-18  Mike Krüger  <mkrueger@novell.com>

	* Mono.TextEditor/TextViewMargin.cs:
	* Mono.TextEditor/CodeSegmentPreviewWindow.cs: Code segment
	  preview is no longer fixed size.

2009-09-18  Mike Krüger  <mkrueger@novell.com>

	* Mono.TextEditor/CodeSegmentPreviewWindow.cs: Made code
	  segment preview font smaller.

2009-09-18  Mike Krüger  <mkrueger@novell.com>

	* Mono.TextEditor/TextEditor.cs: dnd is now atomic.

2009-09-18  Mike Krüger  <mkrueger@novell.com>

	* Mono.TextEditor/TextEditor.cs:
	* Mono.TextEditor/TextEditorData.cs: Fixed a dnd bug.

2009-09-18  Mike Krüger  <mkrueger@novell.com>

	* Mono.TextEditor/TextLinkEditMode.cs: Fixed text link update.

2009-09-17  Mike Krüger  <mkrueger@novell.com>

	* Styles/VisualStudioStyle.xml: this/base is no longer bold in
	  vs highlighting.

2009-09-17  Mike Krüger  <mkrueger@novell.com>

	* Mono.TextEditor.csproj: Set the target framework to 3.5

2009-09-17  Mike Krüger  <mkrueger@novell.com>

	* Makefile.am:
	* Mono.TextEditor.csproj:
	* Mono.TextEditor/TextRenderer.cs:
	* Mono.TextEditor/TextViewMargin.cs: Fixed 'Bug 539797 - Text
	  editor trying/failing to load strange font'.

2009-09-16  Mike Krüger  <mkrueger@novell.com>

	* Mono.TextEditor/TextEditor.cs:
	* Mono.TextEditor/TextViewMargin.cs: Fixed some compiler
	  warnings.

2009-09-16  Mike Krüger  <mkrueger@novell.com>

	* Mono.TextEditor/TextEditorData.cs: Fixing search request
	  search changed registering.

2009-09-15  Mike Krüger  <mkrueger@novell.com>

	* Mono.TextEditor/ClipboardActions.cs: Worked on formatting.

2009-09-15  Mike Krüger  <mkrueger@novell.com>

	* Mono.TextEditor/TextLinkEditMode.cs: Corrected text link
	  mode bug.

2009-09-15  Mike Krüger  <mkrueger@novell.com>

	* Mono.TextEditor/TextLinkEditMode.cs: Worked on text link
	  mode - it's now possible to update the text while in text
	  link mode & fixed some text link bugs.

2009-09-15  Mike Krüger  <mkrueger@novell.com>

	* Mono.TextEditor/TextViewMargin.cs: Worked on bug 'Bug 538800
	  - Tab positions are at wrong offsets.'.

2009-09-15  Mike Krüger  <mkrueger@novell.com>

	* Mono.TextEditor/TextViewMargin.cs: using the right tab array
	  for coordinate translation.

2009-09-14  Mike Krüger  <mkrueger@novell.com>

	* Mono.TextEditor/TextEditor.cs: Added some isdispose checks.

2009-09-14  Mike Krüger  <mkrueger@novell.com>

	* Mono.TextEditor.Highlighting/Chunk.cs: Fixed "Bug 538298 -
	  Exception thrown".

2009-09-14  Mike Krüger  <mkrueger@novell.com>

	* Mono.TextEditor/TextEditorData.cs: Added method SetSelection
	  for offsets.

2009-09-14  Mike Krüger  <mkrueger@novell.com>

	* Mono.TextEditor/Caret.cs:
	* Mono.TextEditor/LineSegment.cs:
	* Mono.TextEditor/TextViewMargin.cs:
	* Mono.TextEditor/TextEditorData.cs:
	* Mono.TextEditor/ClipboardActions.cs: Fixed text selection
	  ruler background color.

2009-09-14  Mike Krüger  <mkrueger@novell.com>

	* Mono.TextEditor/TextViewMargin.cs: Fixed "Bug 538060 - text
	  not visible when "Show column ruler" option enabled".

2009-09-14  Mike Krüger  <mkrueger@novell.com>

	* Mono.TextEditor/TextEditorData.cs:
	* Mono.TextEditor/ClipboardActions.cs: fixed 'Bug 538379 -
	  Situation where CUT over an "box selection" cause a strange
	  final result, see screenshots...'.

2009-09-11  Mike Krüger  <mkrueger@novell.com>

	* Mono.TextEditor/ClipboardActions.cs: Fixed "Bug 538197 -
	  Paste of box selection copy, doesn't pastes as a box
	  content, it pastes as flow content, even being box
	  content...".

2009-09-11  Mike Krüger  <mkrueger@novell.com>

	* Mono.TextEditor/TextViewMargin.cs:
	* Mono.TextEditor/TextLinkEditMode.cs: Fixed 'Bug 538186 -
	  Refactoring operations on document while links are active
	  leave strange links'.

2009-09-10  Levi Bard  <taktaktaktaktaktaktaktaktaktak@gmail.com>

	* Mono.TextEditor/SelectionActions.cs: Fix selection in vi
	  mode.

2009-09-10  Mike Krüger  <mkrueger@novell.com>

	* Mono.TextEditor/TextEditor.cs:
	* Mono.TextEditor/TextViewMargin.cs: Fixed "Bug 537939 - Text
	  editor doesn't correctly repaint when inline search string
	  changes".

2009-09-09  Mike Krüger  <mkrueger@novell.com>

	* Mono.TextEditor/TextViewMargin.cs: Fixed mouse selection
	  issue.

2009-09-08  Mike Krüger  <mkrueger@novell.com>

	* Mono.TextEditor/TextViewMargin.cs: Fixed "Bug 537392 - It is
	  hard to see the cursor blinking when it is "over a
	  breakpoint line", hard to see where it is...".

2009-09-08  Mike Krüger  <mkrueger@novell.com>

	* Mono.TextEditor/TextViewMargin.cs:
	* Mono.TextEditor/TextLinkEditMode.cs: Fixed some minor issues
	  in textlink mode.

2009-09-07  Mike Krüger  <mkrueger@novell.com>

	* Mono.TextEditor/Selection.cs: Added constructor.

2009-09-07  Mike Krüger  <mkrueger@novell.com>

	* Mono.TextEditor/Caret.cs:
	* Mono.TextEditor/Document.cs:
	* Mono.TextEditor/LineSegment.cs:
	* Mono.TextEditor/TextViewMargin.cs:
	* Mono.TextEditor/TextEditorData.cs:
	* Mono.TextEditor/ClipboardActions.cs: Overworked coordinate
	  translation. fixed some bugs with folding coordinate
	  translation. Refactored getvisualcolumn helper method.

2009-09-04  Michael Hutchinson  <mhutchinson@novell.com>

	* Mono.TextEditor/ISearchEngine.cs: Support case-insensitive
	  search in the regex search.

2009-09-04  Mike Krüger  <mkrueger@novell.com>

	* Mono.TextEditor/TextEditor.cs: Fixed memory leak.

2009-09-03  Mike Krüger  <mkrueger@novell.com>

	* Mono.TextEditor/TextEditor.cs:
	* Mono.TextEditor/TextViewMargin.cs: Fixed possible memory
	  issue.

2009-09-03  Mike Krüger  <mkrueger@novell.com>

	* Mono.TextEditor/TextEditor.cs: Fixed repaint problem.

2009-09-03  Mike Krüger  <mkrueger@novell.com>

	* Mono.TextEditor/TextEditor.cs: Implemented update queue -
	  this should solve the speed problems.

2009-09-03  Mike Krüger  <mkrueger@novell.com>

	* Mono.TextEditor/Document.cs:
	* Mono.TextEditor/TextViewMargin.cs: Don't update bracket
	  highlighting in atomic undo.

2009-09-03  Christian Hergert  <chris@dronelabs.com>

	* Mono.TextEditor/TextViewMargin.cs: Make sure that the
	caret is clipped to the visible region of the Gdk.Drawable.
	This fixes a rendering issue on OS X where the cursor could
	be drawn outside of the TextView.

2009-09-03  Mike Krüger  <mkrueger@novell.com>

	* Mono.TextEditor/TextEditor.cs:
	* Mono.TextEditor/FoldActions.cs:
	* Mono.TextEditor/TextEditorData.cs:
	* Mono.TextEditor/FoldMarkerMargin.cs: Fold actions now re
	  calculate the vertical scrollbar.

2009-09-03  Christian Hergert  <chris@dronelabs.com>

	* Mono.TextEditor/TextEditor.cs: Do not write directly to
	the GdkWindow unless it is currently viewable.  Fixes
	rendering issue on OS X where pieces of multiple views
	render on top of each other.

2009-09-03  Mike Krüger  <mkrueger@novell.com>

	* Mono.TextEditor/IconMargin.cs:
	* Mono.TextEditor/TextEditor.cs:
	* Mono.TextEditor/GutterMargin.cs: Optimized redrawing.

2009-09-03  Mike Krüger  <mkrueger@novell.com>

	* Mono.TextEditor/TextEditor.cs:
	* Mono.TextEditor/GutterMargin.cs: Handled some redraw issues.

2009-09-03  Mike Krüger  <mkrueger@novell.com>

	* Mono.TextEditor/TextEditor.cs: Removed unneccessary call.

2009-09-02  Christian Hergert  <chris@dronelabs.com>

	* Mono.TextEditor/TextEditor.cs: Track required exposure area
	manually so we always expose a large enough area to cover all
	the pending QueueDrawArea()'s before setting repaint == false.

2009-09-02  Christian Hergert  <chris@dronelabs.com>

	* Mono.TextEditor/TextLinkEditMode.cs: Add IsIdentifier
	  property indicating if the TextLink has restricted input.
	  Space, Control+Tab and Control+Return can be used when the
	  TextLink is not an Identifier.

2009-08-27  Christian Hergert  <chris@dronelabs.com>

	* Mono.TextEditor/TextViewMargin.cs: Be a bit more resilient to
	erroneous exposure regions.

2009-08-27  Mike Krüger  <mkrueger@novell.com>

	* Mono.TextEditor.Vi/ViWordFindStrategy.cs:
	* Mono.TextEditor.PopupWindow/ListWidget.cs: Fixed compiler
	  warnings.

2009-08-26  Lluis Sanchez Gual  <lluis@novell.com>

	* gtk-gui/gui.stetic: Update gtk# dependency.

2009-08-26  Lluis Sanchez Gual  <lluis@novell.com>

	* Mono.TextEditor.csproj: Updated dependencies. We now depend
	  on gtk# 2.12.8, Mono 2.4, and Mono.Addins 0.4.

2009-08-26  Mike Krüger  <mkrueger@novell.com>

	* Mono.TextEditor/Document.cs: Little performance fix.

2009-08-26  Mike Krüger  <mkrueger@novell.com>

	* Mono.TextEditor/Document.cs:
	* Mono.TextEditor/TextMarker.cs:
	* Mono.TextEditor/GutterMargin.cs:
	* Mono.TextEditor/TextViewMargin.cs:
	* Mono.TextEditor/TextEditorData.cs:
	* Mono.TextEditor/TextLinkEditMode.cs:
	* Mono.TextEditor/DefaultEditActions.cs:
	* Mono.TextEditor.PopupWindow/ListWidget.cs:
	* Mono.TextEditor.Highlighting/SemanticRule.cs: Fixed some
	  performance graveyards - complex text editor operations
	  should be recognizable faster.

2009-08-26  Mike Krüger  <mkrueger@novell.com>

	* Mono.TextEditor/ITextEditorOptions.cs: Made it easier to
	  work with the text editor control by allowing that options
	  can be set directly. This doesn't affect monodevelop.

2009-08-25  Mike Krüger  <mkrueger@novell.com>

	* Mono.TextEditor/CaretMoveActions.cs: Fixed "Bug 513056 -
	  Left-arrowing with cursor at end of line sometimes does not
	  work for a while".

2009-08-24  Mike Krüger  <mkrueger@novell.com>

	* Makefile.am:
	* Styles/Styles.xsd:
	* Mono.TextEditor.csproj:
	* Mono.TextEditor.Highlighting/SyntaxModeService.cs: Fixed Bug
	  529544 - Source editor should validate styles when adding
	  them & Bug 531014 - Syntax Highlighting: Style sheet file
	  has to be called [something]Style.xml.

2009-08-24  Mike Krüger  <mkrueger@novell.com>

	* Mono.TextEditor/TextEditor.cs:
	* Mono.TextEditor/TextViewMargin.cs: Worked on "Bug 533332 -
	  Caret is cometimes painted in wrong location".

2009-08-24  Mike Krüger  <mkrueger@novell.com>

	* Mono.TextEditor/Caret.cs: fixed "Bug 533295 - Cursor
	  incorrectly positioned when moving up/down".

2009-08-24  Mike Krüger  <mkrueger@novell.com>

	* SyntaxModes/CSyntaxMode.xml:
	* SyntaxModes/ILSyntaxMode.xml:
	* SyntaxModes/LuaSyntaxMode.xml:
	* SyntaxModes/BooSyntaxMode.xml:
	* SyntaxModes/CPPSyntaxMode.xml:
	* SyntaxModes/RubySyntaxMode.xml:
	* SyntaxModes/JavaSyntaxMode.xml:
	* SyntaxModes/ValaSyntaxMode.xml:
	* SyntaxModes/VBNetSyntaxMode.xml:
	* SyntaxModes/CSharpSyntaxMode.xml:
	* SyntaxModes/PythonSyntaxMode.xml:
	* SyntaxModes/MakefileSyntaxMode.xml:
	* SyntaxModes/JavascriptSyntaxMode.xml:
	* Mono.TextEditor.Highlighting/SyntaxMode.cs: Fixed "Bug
	  530511 - Syntax highlighting not escaping strings
	  correctly".

2009-08-19  Mike Krüger  <mkrueger@novell.com>

	* Mono.TextEditor/TextViewMargin.cs: Corrected clipping.

2009-08-18  Michael Hutchinson  <mhutchinson@novell.com>

	* Mono.TextEditor/TextViewMargin.cs: Revert changes to
	  horizontal clipping, as they caused rendering regressions.
	  Keep vertical clipping changes.

2009-08-18  Mike Krüger  <mkrueger@novell.com>

	* Mono.TextEditor/TextViewMargin.cs: Fixed clipping for mac
	  (vwduder).

2009-08-14  Levi Bard  <taktaktaktaktaktaktaktaktaktak@gmail.com>

	* Mono.TextEditor.Vi/ViActionMaps.cs: 
	* Mono.TextEditor.Vi/ViWordFindStrategy.cs: 
	  Add vi-like word-breaking for wWbB.

2009-08-06  Michael Hutchinson  <mhutchinson@novell.com>

	* SyntaxModes/XmlSyntaxMode.xml: Fix BlockCommentEnd value.

2009-08-03  Mike Krüger  <mkrueger@novell.com>

	* Mono.TextEditor/TextViewMargin.cs: Worked on coordinate
	  calculation. (Selecting in assembly browser should work now
	  and the new translation function works correct with
	  kerning).

2009-07-31  Mike Krüger  <mkrueger@novell.com>

	* Mono.TextEditor/TextViewMargin.cs: Worked on selection
	  drawing/fixed a possible array out of range exception.

2009-07-29  Mike Krüger  <mkrueger@novell.com>

	* Mono.TextEditor/Caret.cs:
	* Mono.TextEditor/Document.cs:
	* Mono.TextEditor/TextLinkEditMode.cs: Ensure that links in
	  text link mode are never inside folded regions.

2009-07-24  Mike Krüger  <mkrueger@novell.com>

	* Mono.TextEditor/TextEditor.cs:
	* Mono.TextEditor/TextLinkEditMode.cs:
	* Mono.TextEditor.PopupWindow/TooltipWindow.cs: Fixed "Bug
	  524871 - Redraw issues in link mode". Fixed some tooltip
	  issues.

2009-07-24  Mike Krüger  <mkrueger@novell.com>

	* Mono.TextEditor/TextMarker.cs:
	* Mono.TextEditor/TextLinkEditMode.cs: Fixed "Bug 524870 - F2
	  rename can be activated multiple times".

	* Mono.TextEditor/Document.cs: Fixed that StackUndoToDepth
	  creates an empty undo opertion (could dirty a document under
	  some circumstances).

2009-07-23  Michael Hutchinson  <mhutchinson@novell.com>

	* Mono.TextEditor/TextEditor.cs: Use a method of creating a
	  pixmap for the invisible cursor that doesn't cause a
	  Gdk-Critical on Mac.

2009-07-23  Mike Krüger  <mkrueger@novell.com>

	* Mono.TextEditor/TextLinkEditMode.cs: Fixed "Bug 524313 -
	  Wrong caret position when exiting local rename link mode".

2009-07-23  Mike Krüger  <mkrueger@novell.com>

	* Mono.TextEditor/TextLinkEditMode.cs: Added some null checks.

2009-07-22  Mike Krüger  <mkrueger@novell.com>

	* Mono.TextEditor/Document.cs:
	* Mono.TextEditor/TextLinkEditMode.cs: Text link edits are now
	  atomic.

2009-07-22  Mike Krüger  <mkrueger@novell.com>

	* Mono.TextEditor/TextLinkEditMode.cs: Fixed "Bug 523905 -
	  Inline variable rename unnecessarily dirties document".

2009-07-21  Michael Hutchinson  <mhutchinson@novell.com>

	* Makefile.am:
	* Mono.TextEditor.csproj: Remove unused ref.

2009-07-17  Mike Krüger  <mkrueger@novell.com>

	* Mono.TextEditor/ISearchEngine.cs: Fixed search & replace bug
	  that could occur when caret is positinoed in or right after
	  the matched pattern and there is only one match.

2009-07-17  Mike Krüger  <mkrueger@novell.com>

	* Mono.TextEditor/TextEditor.cs: Fixed caret center method.

2009-07-16  Mike Krüger  <mkrueger@novell.com>

	* Makefile.am:
	* Mono.TextEditor.csproj: Added removed gtk-dotnet reference.

2009-07-16  Mike Krüger  <mkrueger@novell.com>

	* Makefile.am:
	* Mono.TextEditor.csproj:
	* Mono.TextEditor.Highlighting/Rule.cs: Added ruby syntax
	  highlighting from 

	* SyntaxModes/RubySyntaxMode.xml: Added ruby syntax
	  highlighting from Levi Bard
	  <taktaktaktaktaktaktaktaktaktak@gmail.com>

2009-07-15  Mike Krüger  <mkrueger@novell.com>

	* SyntaxModes/CSharpSyntaxMode.xml: Applied "[PATCH] New
	  keywords for C#3: var, select, etc (including all LINQ
	  keywords)".

2009-07-14  Mike Krüger  <mkrueger@novell.com>

	* Mono.TextEditor.Highlighting/Span.cs:
	* Mono.TextEditor.Highlighting/SyntaxModeService.cs: changed
	  some setters to protected.

2009-07-14  Mike Krüger  <mkrueger@novell.com>

	* Mono.TextEditor/TextLinkEditMode.cs: It's no longer needed
	  to provide a list provider for text link edit mode.

2009-07-11  Matt Enright  <awickedshimmy@gmail.com>

	* Mono.TextEditor.Vi/ViMode.cs: Reset insertion cursor.

2009-07-09  Mike Krüger  <mkrueger@novell.com>

	* Mono.TextEditor/ClipboardActions.cs: Removed debug message.

2009-07-06  Michael Hutchinson  <mhutchinson@novell.com>

	* Makefile.am: Remove unused dep.

2009-07-06  Mike Krüger  <mkrueger@novell.com>

	* Mono.TextEditor.Highlighting.Regex/Regex.cs: Regex pattern
	  is now accessible.

	* Mono.TextEditor/FoldActions.cs: Added patch "Bug 517487 -
	  [PATCH] Can't unfold in vi mode.".

2009-06-24  Mike Krüger  <mkrueger@novell.com>

	* Mono.TextEditor/FoldActions.cs: Fixed "Bug 515825 - Toggle
	  fold does not work if cursor sent to the end of folded
	  line".

2009-06-23  Mike Krüger  <mkrueger@novell.com>

	* Mono.TextEditor/TextEditor.cs: Moved paste text event after
	  the selection/caret is set.

2009-06-23  Mike Krüger  <mkrueger@novell.com>

	* Mono.TextEditor/TextEditor.cs: dnd now fires a paste text
	  event.

2009-06-19  Mike Krüger  <mkrueger@novell.com>

	* Mono.TextEditor/TextViewMargin.cs:
	* Mono.TextEditor/TextEditorData.cs:
	* Mono.TextEditor/ClipboardActions.cs:
	* Mono.TextEditor.Highlighting/SemanticRule.cs: Worked on code
	  formatting.

2009-06-19  Lluis Sanchez Gual  <lluis@novell.com>

	* Mono.TextEditor/TextRenderer.cs: Comment out unused
	  renderers.

2009-06-19  Mike Krüger  <mkrueger@novell.com>

	* Mono.TextEditor/TextEditor.cs:
	* Mono.TextEditor/TextViewMargin.cs: Fixed "Bug 514278 –
	  Matched word highlight not removed when closing search bar".

2009-06-19  Mike Krüger  <mkrueger@novell.com>

	* AssemblyInfo.cs: Commented out empty assembly key file
	  attribute (Bug 513981 - Project template causes CS1726
	  errors).

2009-06-18  Mike Krüger  <mkrueger@novell.com>

	* Mono.TextEditor/LineSplitter.cs: Fixed possible null
	  reference.

2009-06-18  Mike Krüger  <mkrueger@novell.com>

	* Mono.TextEditor/TextViewMargin.cs: Fixed unlikely (but
	  possible) null reference.

2009-06-17  Mike Krüger  <mkrueger@novell.com>

	* Mono.TextEditor/TextEditor.cs:
	* Mono.TextEditor/TextViewMargin.cs:
	* Mono.TextEditor.Highlighting/Chunk.cs:
	* Mono.TextEditor.Highlighting/MarkupSyntaxMode.cs: Fixed "Bug
	  513772 - Assembly browser not working in current SVN
	  version?".

2009-06-16  Mike Krüger  <mkrueger@novell.com>

	* SyntaxModes/CPPSyntaxMode.xml:
	* Mono.TextEditor/TextViewMargin.cs: Fixed c++ highlighting.

2009-06-15  Michael Hutchinson  <mhutchinson@novell.com>

	* Mono.TextEditor/TextRenderer.cs: Don't use Cairo text
	  renderer on Mac. It crashes a lot.

2009-06-12  Mike Krüger  <mkrueger@novell.com>

	* Mono.TextEditor/TextEditor.cs:
	* Mono.TextEditor/TextMarker.cs:
	* Mono.TextEditor/LineSegment.cs:
	* Mono.TextEditor/GutterMargin.cs:
	* Mono.TextEditor/TextViewMargin.cs:
	* Mono.TextEditor/TextLinkEditMode.cs:
	* Mono.TextEditor.Highlighting/Rule.cs:
	* Mono.TextEditor.Highlighting/Match.cs:
	* Mono.TextEditor.Highlighting/SyntaxMode.cs:
	* Mono.TextEditor.Highlighting/SemanticRule.cs: Overworked
	  rendering backend.

2009-06-10  Levi Bard <taktaktaktaktaktaktaktaktaktak@gmail.com>

	* Mono.TextEditor.Vi/ViMode.cs:
	* Mono.TextEditor.Vi/ViActions.cs:
	* Mono.TextEditor.Vi/ViActionMaps.cs:
	  Make left/right keybindings more consistent with vim.

2009-06-10  Levi Bard <taktaktaktaktaktaktaktaktaktak@gmail.com>

	* Mono.TextEditor/Caret.cs:
	* Mono.TextEditor/TextViewMargin.cs:
	* Mono.TextEditor.Vi/ViMode.cs:
	  Vi-style visual cursor.

2009-06-09  Lluis Sanchez Gual  <lluis@novell.com>

	* Mono.TextEditor.csproj: Fix gtk-dotnet reference.

2009-06-09  Lluis Sanchez Gual  <lluis@novell.com>

	* Mono.TextEditor.csproj: Fixed gtk# reference.

2009-06-08  Levi Bard <taktaktaktaktaktaktaktaktaktak@gmail.com>

	* Mono.TextEditor/FoldActions.cs:
	* Mono.TextEditor.Vi/ViMode.cs:
	  Vi-style folding.

2009-06-08  Mike Krüger  <mkrueger@novell.com>

	* Mono.TextEditor/CaretMoveActions.cs: Fixed "Bug 510224 -
	  Moving cursor past folded code with arrow keys sometimes
	  unfolds code and sometimes doesn't".

	* Mono.TextEditor.Highlighting/SyntaxModeService.cs: 

2009-06-08  Mike Krüger  <mkrueger@novell.com>

	* Mono.TextEditor/GapBuffer.cs: Fixed "Bug 510316 – Pasting in
	  a lot of text at the end of a file causes crash or unhandled
	  exception".

2009-06-04  Mike Krüger  <mkrueger@novell.com>

	* Mono.TextEditor.Highlighting/Rule.cs: Removed debug message.

2009-06-04  Mike Krüger  <mkrueger@novell.com>

	* Mono.TextEditor/TextViewMargin.cs: 

2009-06-03  Mike Krüger  <mkrueger@novell.com>

	* Mono.TextEditor.Highlighting/Rule.cs: Fixed possible crash
	  for files with wrong encodings.

2009-06-03  Mike Krüger  <mkrueger@novell.com>

	* Mono.TextEditor/TextEditor.cs:
	* Mono.TextEditor/IBracketMatcher.cs: Fixed "Bug 509350 -
	  Issuing multiple "Join Lines" sometimes causes MD to hang".

2009-06-03  Mike Krüger  <mkrueger@novell.com>

	* Makefile.am:
	* Mono.TextEditor.csproj:
	* SyntaxModes/CSyntaxMode.xml:
	* Mono.TextEditor/Document.cs:
	* SyntaxModes/XmlSyntaxMode.xml:
	* SyntaxModes/JavaSyntaxMode.xml:
	* SyntaxModes/ValaSyntaxMode.xml:
	* SyntaxModes/VBNetSyntaxMode.xml:
	* SyntaxModes/CSharpSyntaxMode.xml:
	* Mono.TextEditor/IBracketMatcher.cs:
	* Mono.TextEditor.Highlighting/Rule.cs: Overworked the bracket
	  matcher. It's now more general & syntax modes now contain
	  some more meta data about the language.

2009-06-02  Mike Krüger  <mkrueger@novell.com>

	* Mono.TextEditor/Document.cs: Fixed "Bug 509022 -
	  Brace-matching gets confused by quote characters within
	  comments".

2009-06-02  Mike Krüger  <mkrueger@novell.com>

	* SyntaxModes/ActionScriptSyntaxMode.xml: Applied patch from
	  Federico Di Gregorio <fog@initd.org> ("Bug 507379 -
	  ActionScript 3.0 syntax highlight")

2009-06-01  Levi Bard <taktaktaktaktaktaktaktaktaktak@gmail.com>

	* Mono.TextEditor/TextEditor.cs: Changes to support annotation 
	  view in VersionControl addin.

2009-05-29  Lluis Sanchez Gual  <lluis@novell.com>

	* Mono.TextEditor.csproj: Don't define debug for now. It is
	  causing some issues on windows.

2009-05-28  Lluis Sanchez Gual  <lluis@novell.com>

	* Mono.TextEditor/TextViewMargin.cs: Properly initialize the
	  renderer when drawing the overwrite cursor. Fixes bug
	  #507738.

2009-05-26  Lluis Sanchez Gual  <lluis@novell.com>

	* Mono.TextEditor/Platform.cs: Avoid throwing some exceptions
	  using preventive checks. Patch by Carlo Kok.

2009-05-26  Lluis Sanchez Gual  <lluis@novell.com>

	* Mono.TextEditor\TextViewMargin.cs: More chunk merging fixes.

2009-05-26  Lluis Sanchez Gual  <lluis@novell.com>

	* Mono.TextEditor\TextEditor.cs: Fix nullref.

	* Mono.TextEditor\TextViewMargin.cs: Properly compare chunk
	  styles when trying to merge.

2009-05-25  Lluis Sanchez Gual  <lluis@novell.com>

	* Mono.TextEditor\TextRenderer.cs: Use the pango renderer on
	  windows, the gdi renderer still has some issues.

	* Mono.TextEditor\Margin.cs: Added BeginRender/EndRender,
	  which are called just before and after renering the lines of
	  text. It can be used to initialize/finalize drawing
	  resources.

	* Mono.TextEditor\FoldMarkerMargin.cs: Use DrawLine instead of
	  DrawPoint to draw the separator line.

	* Mono.TextEditor\TextEditor.cs: Call the new
	  Margin.BeginRender/EndRender methods. Optimized rendering a
	  bit.

	* Mono.TextEditor\TextViewMargin.cs: Some optimizations. Avoid
	  setting the clip area to gcs if it already was set. Don't
	  special case rendering of whitespace if the 'draw space
	  marker' option is not set. Don't draw the background for
	  each text chunk. Instead, draw the default background for
	  the whole line at the beginig, and then only draw the
	  background if it is different from the default.

	* Mono.TextEditor\Platform.cs: Fix windows check.

2009-05-25  Lluis Sanchez Gual  <lluis@novell.com>

	* Mono.TextEditor/TextViewMargin.cs: Merge consecutive chunks
	  that have the the same style, so the text for all those
	  chunks can be measured and rendered together.

2009-05-25  Lluis Sanchez Gual  <lluis@novell.com>

	* Makefile.am:
	* Mono.TextEditor.csproj:
	* Mono.TextEditor/TextRenderer.cs:
	* Mono.TextEditor/TextViewMargin.cs: Abstracted the code that
	  renders text into a new TextRenderer class. Created
	  subclasses for Pango, Cairo and Gdi+.

2009-05-14  Levi Bard <taktaktaktaktaktaktaktaktaktak@gmail.com>

	* Mono.TextEditor/TextEditorData.cs: Fix upward highlighting 
	  in vi mode.

2009-05-14  Mike Krüger  <mkrueger@novell.com>

	* Mono.TextEditor.Highlighting/SyntaxMode.cs:
	* Mono.TextEditor.Highlighting/SemanticRule.cs: URL semantic
	  rules now work again.

2009-05-14  Mike Krüger  <mkrueger@novell.com>

	* Mono.TextEditor/Document.cs:
	* Mono.TextEditor/TextEditorData.cs: Fixed "Bug 503696 -
	  Clicking on hyperlink in Assembly Browser led to
	  NulReferenceException and crash".

2009-05-13  Mike Krüger  <mkrueger@novell.com>

	* Mono.TextEditor.Highlighting/SyntaxMode.cs: Worked on
	  semantic highlighting.

2009-05-12  Mike Krüger  <mkrueger@novell.com>

	* Mono.TextEditor/TextEditor.cs:
	* Mono.TextEditor/TextEditorData.cs:
	* Mono.TextEditor.Highlighting/Span.cs:
	* Mono.TextEditor.Highlighting/SyntaxMode.cs:
	* Mono.TextEditor.Highlighting/SyntaxModeService.cs: Worked on
	  semantic highlighting.

2009-05-11  Mike Krüger  <mkrueger@novell.com>

	* Mono.TextEditor/TextEditorData.cs: Fixed "Bug 501995 - Find
	  and Replace skips first occurrence if 'Find Next' pressed".

2009-05-07  Mike Krüger  <mkrueger@novell.com>

	* Mono.TextEditor.Highlighting/Rule.cs:
	* Mono.TextEditor.Highlighting/SyntaxMode.cs:
	* Mono.TextEditor.Highlighting/MarkupSyntaxMode.cs:
	* Mono.TextEditor.Highlighting/SyntaxModeService.cs: Worked on
	  highlighting engine to better support customized
	  highlighting.

2009-05-05  Michael Hutchinson  <mhutchinson@novell.com>

	* Mono.TextEditor/SimpleEditMode.cs: Add subword actions for
	  Linux/Windows as well as Mac.

2009-05-05  Michael Hutchinson  <mhutchinson@novell.com>

	* Mono.TextEditor/EditMode.cs:
	* Mono.TextEditor/Platform.cs: Fixed build with GTK# 2.8.

2009-04-30  Michael Hutchinson  <mhutchinson@novell.com>

	* Mono.TextEditor/EmacsWordFindStrategy.cs: Fix subword
	  behaviour on digits boundaries. Tidy using type alias.

2009-04-30  Michael Hutchinson  <mhutchinson@novell.com>

	* Mono.TextEditor/SharpDevelopWordFindStrategy.cs: Make a
	  method private.

	* Mono.TextEditor/EmacsWordFindStrategy.cs: Implement subword
	  splitting (camelCase/PascalCase).

2009-04-30  Michael Hutchinson  <mhutchinson@novell.com>

	* Mono.TextEditor/SharpDevelopWordFindStrategy.cs: Implement
	  subword (camelCase/PascalCase) word splitting.

	* Mono.TextEditor/EmacsWordFindStrategy.cs: Track API.

2009-04-30  Mike Krüger  <mkrueger@novell.com>

	* Mono.TextEditor/Document.cs:
	* Mono.TextEditor/TextEditorData.cs:
	* Mono.TextEditor/DefaultEditActions.cs: Improved removing
	  trailing whitespace feature.

2009-04-30  Michael Hutchinson  <mhutchinson@novell.com>

	* Mono.TextEditor/CaretMoveActions.cs: Fix Mac Bug 497904 -
	  Cursor position incorrect when moving cursor after
	  selection. Also a minor non-Mac fix for up/down on
	  first/last lines.

2009-04-30  Michael Hutchinson  <mhutchinson@novell.com>

	* Mono.TextEditor/SimpleEditMode.cs: Restore select up/down
	  for Mac.

2009-04-29  Michael Hutchinson  <mhutchinson@novell.com>

	* Mono.TextEditor/DeleteActions.cs:
	* Mono.TextEditor/SimpleEditMode.cs:
	* Mono.TextEditor/TextEditorData.cs:
	* Mono.TextEditor/CaretMoveActions.cs:
	* Mono.TextEditor/SelectionActions.cs:
	* Mono.TextEditor/IWordFindStrategy.cs:
	* Mono.TextEditor/EmacsWordFindStrategy.cs:
	* Mono.TextEditor/SharpDevelopWordFindStrategy.cs: Add subword
	  move/select commands.

2009-04-29  Michael Hutchinson  <mhutchinson@novell.com>

	* Makefile.am:
	* Mono.TextEditor.csproj: Updated.

	* Mono.TextEditor/TextEditor.cs: Use raw keymapping code from
	  keybinding service so we can extract Meta and Alt modifiers
	  when on Mac. More comprehensive handling of the modifiers
	  that reach the EditMode and that prevent the key being
	  treated as character input.

	* Mono.TextEditor/SimpleEditMode.cs: Add Mac command bindings,
	  used when on Mac.

	* Mono.TextEditor/SelectionActions.cs: Add MoveDownLineEnd and
	  MoveUpLineStart actions for Mac.

	* Mono.TextEditor/Platform.cs: Added platform detection code.

	* Mono.TextEditor/EditMode.cs: Better keycode handling. Allows
	  binding other modifiers than Shift and Control.

	* Mono.TextEditor/CaretMoveActions.cs: Add DownLineEnd and
	  UpLineStart actions for Mac. Made Left/Right behave
	  correctly on Mac when there's a selection.

2009-04-29  Levi Bard <taktaktaktaktaktaktaktaktaktak@gmail.com>

	* Mono.TextEditor.Vi/ViMode.cs: Highlight matches for 
	  vi mode searches.

2009-04-29  Mike Krüger  <mkrueger@novell.com>

	* Mono.TextEditor/TextEditor.cs:
	* Mono.TextEditor/TextViewMargin.cs: Fixed an issue I had
	  while enabled compositing in metacity.

2009-04-29  Mike Krüger  <mkrueger@novell.com>

	* Mono.TextEditor/TextEditor.cs: Remove scroll timer on
	  dispose.

2009-04-29  Mike Krüger  <mkrueger@novell.com>

	* Mono.TextEditor/TextViewMargin.cs: Fixed "Bug 497566 -
	  Mouse-based word selection is a bit weird".

2009-04-28  Mike Krüger  <mkrueger@novell.com>

	* Mono.TextEditor/LineSplitter.cs: Return no longer removes
	  bookmarks from lines.

2009-04-28  Mike Krüger  <mkrueger@novell.com>

	* Mono.TextEditor/DefaultEditActions.cs: Fixed update issues
	  with indent selection commands.

2009-04-28  Mike Krüger  <mkrueger@novell.com>

	* Mono.TextEditor.Highlighting/SyntaxMode.cs: Fixed "Bug
	  498581 - Syntax highlighting engine crashes MD".

2009-04-27  Lluis Sanchez Gual  <lluis@novell.com>

	* Mono.TextEditor.csproj: Fix build.

2009-04-27  Mike Krüger  <mkrueger@novell.com>

	* SyntaxModes/ILSyntaxMode.xml:
	* Mono.TextEditor.Highlighting/Rule.cs:
	* Mono.TextEditor.Highlighting/SyntaxMode.cs: Delimiters are
	  now configurable in the syntax mode (IL syntax mode made
	  this required).

2009-04-27  Mike Krüger  <mkrueger@novell.com>

	* Makefile.am: Reverted makefile.

2009-04-27  Mike Krüger  <mkrueger@novell.com>

	* Mono.TextEditor.Highlighting/SyntaxMode.cs: reverted to old
	  delimeters.

	* Makefile.am: 

2009-04-27  Mike Krüger  <mkrueger@novell.com>

	* Makefile.am:
	* Mono.TextEditor.csproj:
	* SyntaxModes/ILSyntaxMode.xml:
	* Mono.TextEditor.Highlighting/SyntaxMode.cs: Added IL syntax
	  mode.

2009-04-25  Mike Krüger  <mkrueger@novell.com>

	* Makefile.am:
	* Mono.TextEditor.csproj:
	* SyntaxModes/LuaSyntaxMode.xml: Added lua syntax mode.

2009-04-24  Mike Krüger  <mkrueger@novell.com>

	* Mono.TextEditor/Document.cs:
	* Mono.TextEditor/TextEditor.cs: Fixed "Bug 497118 - Code
	  folding makes debugging annoying".

2009-04-24  Mike Krüger  <mkrueger@novell.com>

	* Mono.TextEditor/Document.cs:
	* Mono.TextEditor/TextEditor.cs:
	* Mono.TextEditor/ClipboardActions.cs: Fixed some minor text
	  editor issues.

2009-04-24  Mike Krüger  <mkrueger@novell.com>

	* Mono.TextEditor/TextViewMargin.cs: Improved search pattern
	  update.

2009-04-24  Mike Krüger  <mkrueger@novell.com>

	* Mono.TextEditor/TextViewMargin.cs:
	* Mono.TextEditor/SelectionActions.cs: Select All now works
	  correct.

2009-04-24  Mike Krüger  <mkrueger@novell.com>

	* Mono.TextEditor/TextEditorData.cs: Fixed selected lines
	  property. Several IDE commands used that (ex.
	  comment/uncomment). They should now work correctly again.

2009-04-24  Mike Krüger  <mkrueger@novell.com>

	* Mono.TextEditor/SearchRequest.cs: Only fire change event
	  when the value actually changed.

2009-04-24  Mike Krüger  <mkrueger@novell.com>

	* Mono.TextEditor/TextLinkEditMode.cs: Fixed bug in code
	  templates.

2009-04-24  Mike Krüger  <mkrueger@novell.com>

	* Mono.TextEditor/Document.cs:
	* Mono.TextEditor/TextEditor.cs:
	* Mono.TextEditor/ISearchEngine.cs:
	* Mono.TextEditor/TextViewMargin.cs:
	* Mono.TextEditor/TextEditorData.cs: Fixed "Bug 495626 - Regex
	  searches are slow, and CPU usage is high while results are
	  highlighted".

2009-04-23  Michael Hutchinson  <mhutchinson@novell.com>

	* Mono.TextEditor/DefaultEditActions.cs: Implement actions for
	  scrolling PageDown and PageUp.

2009-04-23  Mike Krüger  <mkrueger@novell.com>

	* Mono.TextEditor.Highlighting/SyntaxMode.cs: Fixed bug in
	  markup highlighter.

2009-04-17  Mike Kestner  <mkestner@novell.com>

	* Mono.TextEditor.csproj: don't require specific
	gtk-sharp version.

2009-04-17  Michael Hutchinson  <mhutchinson@novell.com>

	* gtk-gui/objects.xml: Unused, remove.

2009-04-17  Michael Hutchinson  <mhutchinson@novell.com>

	* Mono.TextEditor.csproj: Revert the (presumably accidental)
	  2008->2005 format change, since it broke MSBuild
	  compatibility.

2009-04-17  Mike Krüger  <mkrueger@novell.com>

	* Mono.TextEditor/Caret.cs: Fixed bug in caret movement.

2009-04-16  Mike Krüger  <mkrueger@novell.com>

	* Mono.TextEditor/Caret.cs: Respect caret behind eol setting
	  in SetColumn method.

2009-04-16  Mike Krüger  <mkrueger@novell.com>

	* Mono.TextEditor/TextViewMargin.cs:
	* Mono.TextEditor/ClipboardActions.cs: Handled possible
	  cut&paste exceptions.

2009-04-16  Mike Krüger  <mkrueger@novell.com>

	* Mono.TextEditor.Highlighting/SyntaxMode.cs: fixed "Bug
	  495263 - when trying to edit an 'unrecognized' xml file, an
	  exception occurs (and sometimes crashes MD) when I try to
	  edit.".

2009-04-16  Mike Krüger  <mkrueger@novell.com>

	* ChangeLog:
	* Mono.TextEditor.Vi/ViMode.cs:
	* Mono.TextEditor/TextEditorData.cs:
	* Mono.TextEditor/SelectionActions.cs: Added vi mode patch
	  from levi bard.

2009-04-15  Michael Hutchinson  <mhutchinson@novell.com>

	* Mono.TextEditor/TextEditor.cs: Don't interpret keystrokes as
	  text input when alt, meta or super modifiers are active.

2009-04-15  Levi Bard <taktaktaktaktaktaktaktaktaktak@gmail.com>

	* Mono.TextEditor.Vi/ViMode.cs:
	* Mono.TextEditor/SelectionActions.cs:
	* Mono.TextEditor/TextEditorData.cs: Fix line-visual vi mode.

2009-04-15  Mike Krüger  <mkrueger@novell.com>

	* Mono.TextEditor.Vi/ViMode.cs:
	* Mono.TextEditor/ClipboardActions.cs: Fixed some issues in
	  vim mode.

2009-04-15  Mike Krüger  <mkrueger@novell.com>

	* Mono.TextEditor.Highlighting/Rule.cs:
	* Mono.TextEditor.Highlighting/SyntaxMode.cs: Fixed text
	  editor issues.

2009-04-15  Mike Krüger  <mkrueger@novell.com>

	* Mono.TextEditor/Selection.cs:
	* Mono.TextEditor.Vi/ViMode.cs:
	* Mono.TextEditor/TextEditor.cs:
	* Mono.TextEditor/LineSegment.cs:
	* Mono.TextEditor/GutterMargin.cs:
	* Mono.TextEditor/TextViewMargin.cs:
	* Mono.TextEditor/TextEditorData.cs:
	* Mono.TextEditor/ClipboardActions.cs:
	* Mono.TextEditor/TextLinkEditMode.cs:
	* Mono.TextEditor/SelectionActions.cs:
	* Mono.TextEditor/DefaultEditActions.cs:
	* Mono.TextEditor.Highlighting/SyntaxMode.cs: Worked on the
	  text editor. Added block selection mode & fixed some bugs.

	* Makefile.am:
	* gtk-gui/objects.xml:
	* Mono.TextEditor.csproj: 

2009-04-14  Mike Krüger  <mkrueger@novell.com>

	* Mono.TextEditor.Highlighting/SyntaxMode.cs: removed debug
	  message.

2009-04-14  Mike Krüger  <mkrueger@novell.com>

	* Mono.TextEditor.Highlighting/Rule.cs:
	* Mono.TextEditor.Highlighting/SyntaxMode.cs: fixed 'Bug
	  494534 - ignorecase="true" attribute isn't working on xml
	  "Syntax Mode" files.'.

2009-04-13  Mike Krüger  <mkrueger@novell.com>

	* Mono.TextEditor.Highlighting/SyntaxMode.cs: fixed little
	  issue with regex match highlighting.

2009-04-09  Mike Krüger  <mkrueger@novell.com>

	* Mono.TextEditor.Highlighting/Rule.cs:
	* Mono.TextEditor.Highlighting/SyntaxMode.cs:
	* Mono.TextEditor.Highlighting.Regex/Regex.cs:
	* Mono.TextEditor.Highlighting/SyntaxModeService.cs:
	  Optimized/Refactored the highlighting engine. (Bug 387486 -
	  Syntax scheme improvements).

2009-04-08  Mike Krüger  <mkrueger@novell.com>

	* Mono.TextEditor/Caret.cs: Virtual spaces now works with
	  up/down keys.

2009-04-08  Mike Krüger  <mkrueger@novell.com>

	* Mono.TextEditor/TextViewMargin.cs: Changed the virtual space
	  click behavior.

2009-04-08  Mike Krüger  <mkrueger@novell.com>

	* SyntaxModes/XmlSyntaxMode.xml:
	* Mono.TextEditor.Highlighting.Regex:
	* Mono.TextEditor/ClipboardActions.cs:
	* Mono.TextEditor.Highlighting/Span.cs:
	* Mono.TextEditor.Highlighting/Rule.cs:
	* Mono.TextEditor.Highlighting/Match.cs:
	* Mono.TextEditor.Highlighting/SyntaxMode.cs:
	* Mono.TextEditor.Highlighting.Regex/Regex.cs:
	* Mono.TextEditor.Highlighting.Regex/RegexMatch.cs:
	* Mono.TextEditor.Highlighting/SyntaxModeService.cs:
	  Overworked the syntax highlighting & implemented "Bug 480133
	  - XML highlighting doesn't deal well with incomplete tags".

	* Makefile.am:
	* gtk-gui/objects.xml:
	* Mono.TextEditor.csproj: 

2009-04-08  Mike Krüger  <mkrueger@novell.com>

	* Mono.TextEditor/TextViewMargin.cs: activated virtual leading
	  whitespace click.

2009-04-08  Mike Krüger  <mkrueger@novell.com>

	* Mono.TextEditor/TextEditorData.cs: Added some virtual
	  leading whitespace fixes.

2009-04-08  Mike Krüger  <mkrueger@novell.com>

	* Mono.TextEditor/TextEditorData.cs: Added some fixes for
	  virtual leading whitespace feature.

2009-04-07  Mike Krüger  <mkrueger@novell.com>

	* Mono.TextEditor/TextLinkEditMode.cs: Fixed some drawing
	  issues in text link mode (templates).

2009-04-07  Mike Krüger  <mkrueger@novell.com>

	* Mono.TextEditor/TextLinkEditMode.cs: fixed possible out of
	  range exception.

2009-04-07  Mike Krüger  <mkrueger@novell.com>

	* Mono.TextEditor/TextLinkEditMode.cs: Fixed possible null
	  ref.

2009-04-07  Mike Krüger  <mkrueger@novell.com>

	* Mono.TextEditor/SimpleEditMode.cs:
	* Mono.TextEditor/DefaultEditActions.cs: Added
	  ctrl+return/shift+return commands.

2009-04-03  Mike Krüger  <mkrueger@novell.com>

	* Mono.TextEditor.Highlighting/SyntaxModeService.cs: Fixed
	  small issue in last bugfix.

2009-04-03  Mike Krüger  <mkrueger@novell.com>

	* Mono.TextEditor/Caret.cs:
	* SyntaxModes/CSyntaxMode.xml:
	* Mono.TextEditor/EditMode.cs:
	* Mono.TextEditor/TextEditor.cs:
	* Mono.TextEditor/TextLinkEditMode.cs:
	* Mono.TextEditor.Highlighting/Span.cs:
	* Mono.TextEditor.Highlighting/Rule.cs:
	* Mono.TextEditor.Highlighting/Style.cs:
	* Mono.TextEditor.Highlighting/Match.cs:
	* Mono.TextEditor.Highlighting/Marker.cs:
	* Mono.TextEditor.Highlighting/Keywords.cs:
	* Mono.TextEditor.PopupWindow/ListWidget.cs:
	* Mono.TextEditor.Highlighting/SyntaxMode.cs:
	* Mono.TextEditor.Highlighting/SyntaxModeService.cs: fixed
	  "Bug 491089 - Oblivion syntax highlight error". Cleaned up
	  some code.

2009-04-02  Mike Krüger  <mkrueger@novell.com>

	* SyntaxModes/VBNetSyntaxMode.xml:
	* Mono.TextEditor.Highlighting/Rule.cs:
	* Mono.TextEditor.Highlighting/Keywords.cs:
	* Mono.TextEditor.Highlighting/SyntaxMode.cs: The ignorecase
	  attribute can now be specified on any level
	  (SyntaxMode/Rule/Keywords). (impl. request Bug 491356 -
	  TextEditor should recognize non-sensitive highlighting
	  mode.)

2009-03-30  Mike Krüger  <mkrueger@novell.com>

	* Mono.TextEditor/TextViewMargin.cs: Handeled invalid folding
	  marker.

2009-03-30  Mike Krüger  <mkrueger@novell.com>

	* Mono.TextEditor/TextEditor.cs: Fixed 'Bug 489850 - Implement
	  mouse-cursor hide on typing'.

2009-03-27  Mike Krüger  <mkrueger@novell.com>

	* Mono.TextEditor/TextViewMargin.cs: fixed "Bug 489000 -
	  Cursor blinks when another window has focus".

2009-03-23  Mike Krüger  <mkrueger@novell.com>

	* Mono.TextEditor/TextEditor.cs: Fixed "Bug 487736 - Clipboard
	  ring and code snippets not shown anymore in the toolbox".

2009-03-23  Mike Krüger  <mkrueger@novell.com>

	* Mono.TextEditor/ClipboardActions.cs: Fixed "Bug 487422 -
	  Ctrl+C/V/X should copy/paste/cut the whole line if no
	  selection is made like in VS".

2009-03-22  Mike Krüger  <mkrueger@novell.com>

	* Mono.TextEditor/TextLinkEditMode.cs: Handled possible
	  exception.

2009-03-22  Mike Krüger  <mkrueger@novell.com>

	* Mono.TextEditor/TextEditor.cs:
	* Mono.TextEditor/TextLinkEditMode.cs:
	* Mono.TextEditor.PopupWindow/ListWindow.cs:
	* Mono.TextEditor.PopupWindow/ListWidget.cs:
	* Mono.TextEditor.PopupWindow/TooltipWindow.cs:
	* Mono.TextEditor.PopupWindow/IListDataProvider.cs: Cleaned up
	  some source.

2009-03-22  Mike Krüger  <mkrueger@novell.com>

	* Makefile.am:
	* Mono.TextEditor.csproj: 

	* Mono.TextEditor/TextLinkEditMode.cs:
	* Mono.TextEditor.PopupWindow/ListWindow.cs:
	* Mono.TextEditor.PopupWindow/ListWidget.cs:
	* Mono.TextEditor.PopupWindow/IListDataProvider.cs: Fixed
	  headers.

2009-03-22  Mike Krüger  <mkrueger@novell.com>

	* Mono.TextEditor/TextLinkEditMode.cs:
	* Mono.TextEditor.PopupWindow/ListWindow.cs:
	* Mono.TextEditor.PopupWindow/IListDataProvider.cs: Used
	  template data provider.

2009-03-22  Mike Krüger  <mkrueger@novell.com>

	* Makefile.am:
	* Mono.TextEditor.csproj: 

	* Mono.TextEditor/TextLinkEditMode.cs:
	* Mono.TextEditor.PopupWindow/ListWindow.cs:
	* Mono.TextEditor.PopupWindow/IListDataProvider.cs: Changed
	  list provider interface.

2009-03-22  Mike Krüger  <mkrueger@novell.com>

	* Styles/BrownStyle.xml:
	* Styles/OblivionStyle.xml:
	* Styles/TangoLightStyle.xml: Updated template colors (but I'm
	  up for color suggestions).

	* Mono.TextEditor/TextLinkEditMode.cs: Fixed some minor issues
	  in text link mode.

2009-03-22  Mike Krüger  <mkrueger@novell.com>

	* Mono.TextEditor/TextLinkEditMode.cs:
	* Mono.TextEditor.PopupWindow/ListWindow.cs: Added icons to
	  the template completion list.

2009-03-22  Mike Krüger  <mkrueger@novell.com>

	* Mono.TextEditor/TextLinkEditMode.cs: Worked on templates.

2009-03-21  Mike Krüger  <mkrueger@novell.com>

	* Mono.TextEditor/TextLinkEditMode.cs: Worked on template
	  callbacks.

2009-03-21  Mike Krüger  <mkrueger@novell.com>

	* Mono.TextEditor/TextLinkEditMode.cs: Worked on multi item
	  callback.

2009-03-21  Mike Krüger  <mkrueger@novell.com>

	* Mono.TextEditor/TextLinkEditMode.cs:
	* Mono.TextEditor.PopupWindow/ListWindow.cs: Worked on text
	  link mode.

2009-03-21  Mike Krüger  <mkrueger@novell.com>

	* Makefile.am:
	* Styles/C64Style.xml:
	* Styles/BrownStyle.xml:
	* Mono.TextEditor.csproj:
	* Styles/OblivionStyle.xml:
	* Mono.TextEditor/Caret.cs:
	* Mono.TextEditor/Margin.cs:
	* Styles/TangoLightStyle.xml:
	* Styles/VisualStudioStyle.xml:
	* Mono.TextEditor/TextMarker.cs:
	* Mono.TextEditor/TextEditor.cs:
	* Mono.TextEditor/TextViewMargin.cs:
	* Mono.TextEditor/TextLinkEditMode.cs:
	* Mono.TextEditor.Highlighting/Style.cs:
	* Mono.TextEditor.PopupWindow/ListWindow.cs: Worked on text
	  link editor mode.

2009-03-21  Mike Krüger  <mkrueger@novell.com>

	* Makefile.am:
	* gtk-gui/objects.xml:
	* Mono.TextEditor.csproj:
	* Mono.TextEditor.PopupWindow:
	* Mono.TextEditor/TextEditor.cs:
	* Mono.TextEditor/TextLinkEditMode.cs:
	* Mono.TextEditor.PopupWindow/TooltipWindow.cs: Text links now
	  show tooltips. Set the tooltip popup hotkey to Ctrl+F1.

2009-03-20  Mike Krüger  <mkrueger@novell.com>

	* Mono.TextEditor/TextLinkEditMode.cs: Implemented function
	  callbacks.

2009-03-20  Mike Krüger  <mkrueger@novell.com>

	* Styles/C64Style.xml:
	* Styles/BrownStyle.xml:
	* Styles/OblivionStyle.xml:
	* Styles/TangoLightStyle.xml:
	* Styles/VisualStudioStyle.xml:
	* Mono.TextEditor/TextMarker.cs:
	* Mono.TextEditor/LineSegment.cs:
	* Mono.TextEditor/TextViewMargin.cs:
	* Mono.TextEditor/TextLinkEditMode.cs:
	* Mono.TextEditor.Highlighting/Style.cs: Worked on text link
	  edit mode.

2009-03-13  Levi Bard <taktaktaktaktaktaktaktaktaktak@gmail.com>

	* Mono.TextEditor.Vi/ViMode.cs: Clear selection when pasting.

2009-03-13  Mike Krüger  <mkrueger@novell.com>

	* Mono.TextEditor/Document.cs: ComitUpdateAll after text set.

2009-03-13  Mike Krüger  <mkrueger@novell.com>

	* Mono.TextEditor/Document.cs: fire commit update on text
	  replace.

2009-03-11  Levi Bard <taktaktaktaktaktaktaktaktaktak@gmail.com>

	* Mono.TextEditor.Vi/ViMode.cs: Fix visual mode anchoring,
	  return to normal mode when entire command buffer deleted.

2009-03-11  Mike Krüger  <mkrueger@novell.com>

	* Mono.TextEditor.Highlighting/SemanticRule.cs: applied '
	  [PATCH] Collapsed comment areas cause editor to throw
	  unhandled exception'.

2009-03-09  Michael Hutchinson  <mhutchinson@novell.com>

	* Mono.TextEditor.Highlighting/IXmlProvider.cs:
	* Mono.TextEditor.Highlighting/SyntaxModeService.cs: Fix
	  resource disposal issues that prevented addins adding syntax
	  modes and colour schemes, and probably caused resource
	  stream leaks.

2009-03-08  Mike Krüger  <mkrueger@novell.com>

	* Styles/OblivionStyle.xml: fixed "Bug 482804 - Highlight
	  current line doesnt work in Oblivion theme".

2009-03-05  Mike Krüger  <mkrueger@novell.com>

	* Mono.TextEditor/TextViewMargin.cs: Fixed "Bug 476015 -
	  general crash _wapi_handle_unref: Attempting to unref unused
	  handle 0x496".

2009-03-05  Mike Krüger  <mkrueger@novell.com>

	* Mono.TextEditor/TextEditor.cs: Removed debug messages.

2009-03-05  Mike Krüger  <mkrueger@novell.com>

	* Mono.TextEditor/TextEditor.cs: fixed "Bug 482120 - Selection
	  isn't repainted correctly when it's reduced
	  programmatically".

2009-03-04  Mike Krüger  <mkrueger@novell.com>

	* Makefile.am:
	* Mono.TextEditor.csproj:
	* SyntaxModes/CSharpSyntaxMode.xml:
	* SyntaxModes/MakefileSyntaxMode.xml: Added makefile syntax
	  mode.

2009-03-04  Mike Krüger  <mkrueger@novell.com>

	* Mono.TextEditor/GapBuffer.cs: Corrected insignificant
	  algortihm glitch in gap buffer.

2009-03-04  Mike Krüger  <mkrueger@novell.com>

	* Makefile.am: fixed makefile.

2009-03-03  Mike Krüger  <mkrueger@novell.com>

	* Mono.TextEditor/TextEditor.cs: fixed "Bug 480308 - Editor
	  not scrolling horizontally".

2009-03-03  Mike Krüger  <mkrueger@novell.com>

	* Styles/TangoLightStyle.xml: Changed diff header style for
	  tango light.

2009-03-03  Mike Krüger  <mkrueger@novell.com>

	* Makefile.am:
	* Mono.TextEditor.csproj:
	* Styles/OblivionStyle.xml:
	* Styles/TangoLightStyle.xml:
	* SyntaxModes/DiffSyntaxMode.xml:
	* Mono.TextEditor.Highlighting/Span.cs:
	* Mono.TextEditor.Highlighting/Style.cs:
	* Mono.TextEditor.Highlighting/SyntaxMode.cs: Added diff file
	  syntax mode.

2009-03-02  Mike Krüger  <mkrueger@novell.com>

	* Mono.TextEditor/TextEditor.cs: Worked on horizontal
	  scrolling behavior.

2009-03-02  Mike Krüger  <mkrueger@novell.com>

	* Styles/OblivionStyle.xml: fixed "Bug 480800 - please
	  highlight //TODO items as gedit does in oblivion style"

2009-02-26  Michael Hutchinson  <mhutchinson@novell.com>

	* SyntaxModes/ValaSyntaxMode.xml:
	* SyntaxModes/PythonSyntaxMode.xml:
	* Mono.TextEditor.Highlighting/Span.cs: Remove unused
	  constraint attribute.

	* SyntaxModes/AspNetSyntaxMode.xml: Better highlighting for
	  comments and cdata.

	* SyntaxModes/XmlSyntaxMode.xml: Better highlighting for
	  cdata.

2009-02-26  Lluis Sanchez Gual  <lluis@novell.com>

	* Mono.TextEditor.csproj: Flush.

2009-02-25  Mike Krüger  <mkrueger@novell.com>

	* Styles/C64Style.xml: Fixed description.

2009-02-24  Mike Krüger  <mkrueger@novell.com>

	* Mono.TextEditor/TextViewMargin.cs:
	* Mono.TextEditor.Highlighting/SyntaxMode.cs: Optimized pango
	  output a bit.

2009-02-24  Mike Krüger  <mkrueger@novell.com>

	* Mono.TextEditor.Highlighting/Match.cs: fixed C# number
	  matching.

2009-02-24  Mike Krüger  <mkrueger@novell.com>

	* SyntaxModes/CSharpSyntaxMode.xml: Added highlighting for
	  undocumented keywords.

2009-02-22  Mike Krüger  <mkrueger@novell.com>

	* SyntaxModes/CSyntaxMode.xml:
	* SyntaxModes/BooSyntaxMode.xml:
	* SyntaxModes/JavaSyntaxMode.xml:
	* SyntaxModes/ValaSyntaxMode.xml:
	* SyntaxModes/VBNetSyntaxMode.xml:
	* SyntaxModes/PythonSyntaxMode.xml:
	* SyntaxModes/CSharpSyntaxMode.xml:
	* SyntaxModes/JavascriptSyntaxMode.xml: Corrected escape
	  strings.

2009-02-22  Mike Krüger  <mkrueger@novell.com>

	* Mono.TextEditor.Highlighting/SyntaxMode.cs:
	* Mono.TextEditor.Highlighting/SyntaxModeService.cs: fixed
	  "Bug 478459 - Syntax highlighting broken with tripple-quote
	  literal strings".

2009-02-20  Michael Hutchinson  <mhutchinson@novell.com>

	* Mono.TextEditor/TextEditor.cs: Fix crash on documents with
	  only one line. Also fix scrollable width when the last line
	  is the longest line, e.g. when there is only one line.

2009-02-20  Mike Krüger  <mkrueger@novell.com>

	* Mono.TextEditor/TextEditor.cs:
	* Mono.TextEditor/ITooltipProvider.cs: Tooltip proviters now
	  get informed about the modifier state.

2009-02-20  Mike Krüger  <mkrueger@novell.com>

	* Mono.TextEditor/TextEditor.cs:
	* Mono.TextEditor/LinkEventArgs.cs:
	* Mono.TextEditor/TextViewMargin.cs: Link events are now
	  informed about the button and modifier state.

2009-02-20  Mike Krüger  <mkrueger@novell.com>

	* Mono.TextEditor/TextEditor.cs: fixed hruler width.

2009-02-20  Mike Krüger  <mkrueger@novell.com>

	* Mono.TextEditor/TextEditor.cs: removed debug message.

2009-02-20  Mike Krüger  <mkrueger@novell.com>

	* Mono.TextEditor/TextEditor.cs: fixed horizontal adjustment
	  behavior.

2009-02-19  Mike Krüger  <mkrueger@novell.com>

	* Mono.TextEditor/TextViewMargin.cs: Fixed a bug where clip
	  rectangles are not set on first draw (text may have been
	  drawn over the line number margin at first draw for
	  example).

2009-02-18  Mike Krüger  <mkrueger@novell.com>

	* Mono.TextEditor/TextEditor.cs: removed gtk keyboard snooper.

2009-02-18  Mike Krüger  <mkrueger@novell.com>

	* Mono.TextEditor/TextEditor.cs: Used MergeUndoOperations for
	  drag&drop move operation.

	* Mono.TextEditor/Document.cs: Added MergeUndoOperations for
	  another way to merge undo operations.

2009-02-18  Mike Krüger  <mkrueger@novell.com>

	* Mono.TextEditor/TextEditor.cs: Only handle the control keys
	  in the snooper func.

2009-02-18  Mike Krüger  <mkrueger@novell.com>

	* Mono.TextEditor/TextEditor.cs: fixed key snooper id.

2009-02-18  Mike Krüger  <mkrueger@novell.com>

	* Mono.TextEditor/TextEditor.cs:
	* Mono.TextEditor/TextViewMargin.cs: fixed "Bug 445395 -
	  drag/drop text in editor".

2009-02-17  Michael Hutchinson  <mhutchinson@novell.com>

	* Mono.TextEditor.csproj: Flush.

	* Mono.TextEditor/TextEditor.cs: Include the key & state in
	  OnIMProcessedKeyPressEvent calls if possible, i.e. if the
	  char matches the unprocessed one, since the IMMultiContext
	  captures a lot of the character keystrokes.

2009-02-17  Michael Hutchinson  <mhutchinson@novell.com>

	* Mono.TextEditor/EditMode.cs:
	* Mono.TextEditor/TextEditor.cs: Handle UTF32 code points from
	  IMContext. Don't pass most recent keypress through with
	  IMContext multi-press commits, so that it doesn't append the
	  space/enter that was used to terminate the multi-press
	  input.

2009-02-17  Mike Krüger  <mkrueger@novell.com>

	* Mono.TextEditor/TextEditor.cs: enabled the preview editor
	  string.

2009-02-17  Mike Krüger  <mkrueger@novell.com>

	* Makefile.am:
	* Mono.TextEditor.csproj:
	* Mono.TextEditor/TextEditor.cs:
	* Mono.TextEditor/TextViewMargin.cs:
	* Mono.TextEditor/SimpleEditMode.cs:
	* Mono.TextEditor/DefaultEditActions.cs:
	* Mono.TextEditor/UnicodePreviewEditMode.cs: Made the preview
	  string more general (input method now handles it).

2009-02-17  Mike Krüger  <mkrueger@novell.com>

	* Makefile.am:
	* Mono.TextEditor.csproj:
	* Mono.TextEditor/EditMode.cs:
	* Mono.TextEditor/TextEditor.cs:
	* Mono.TextEditor/SimpleEditMode.cs:
	* Mono.TextEditor/TextEditorData.cs:
	* Mono.TextEditor/DefaultEditActions.cs:
	* Mono.TextEditor/UnicodePreviewEditMode.cs: Worked on unicode
	  preview (but disabled it).

2009-02-17  Mike Krüger  <mkrueger@novell.com>

	* Mono.TextEditor/TextViewMargin.cs: Fixed text editor line
	  marker bug.

2009-02-17  Mike Krüger  <mkrueger@novell.com>

	* Mono.TextEditor/TextViewMargin.cs: Changed GetPixel method.

2009-02-17  Mike Krüger  <mkrueger@novell.com>

	* Mono.TextEditor.Highlighting/Style.cs: Changed color styles
	  a bit.

2008-02-13  Levi Bard <taktaktaktaktaktaktaktaktaktak@gmail.com>

	* Mono.TextEditor/ISearchEngine.cs: Fix crash on empty search.

2009-02-13  Mike Krüger  <mkrueger@novell.com>

	* Mono.TextEditor/TextEditor.cs: Handle system style changes.

2009-02-13  Mike Krüger  <mkrueger@novell.com>

	* Mono.TextEditor/TextViewMargin.cs: Fixed drawing issue with
	  current line marker in color styles & syntax modes that
	  define the same bg color than the default one for keywords.

2009-02-12  Michael Hutchinson  <mhutchinson@novell.com>

	* Mono.TextEditor/GutterMargin.cs:
	* Mono.TextEditor/TextViewMargin.cs: Dispose Gdk cursors, else
	  finalisers destroy them outside of the GUI thread and often
	  crash MD due to X asserts resulting in _XCBUnlockDisplay
	  errors.

2009-02-12  Mike Krüger  <mkrueger@novell.com>

	* Mono.TextEditor/TextViewMargin.cs: Worked on
	  ColumnToVisualX.

2009-02-11  Mike Krüger  <mkrueger@novell.com>

	* Mono.TextEditor/TextViewMargin.cs: fixed "Bug 474600 -
	  Completion window's trigger position is wrong at start and
	  end of line".

2009-02-09  Mike Krüger  <mkrueger@novell.com>

	* Mono.TextEditor/IconMargin.cs:
	* Mono.TextEditor/LineSegment.cs:
	* Mono.TextEditor/TextViewMargin.cs: LineSegment.Markers is
	  now always != null. Removing all unneccessary null checks.

2009-02-09  Mike Krüger  <mkrueger@novell.com>

	* Mono.TextEditor/TextMarker.cs: fixed style text marker.

2009-02-07  Michael Hutchinson  <mhutchinson@novell.com>

	* Mono.TextEditor.csproj: Don't treat warning as errors,
	  because csc still outputs warnings for this project.

2009-02-07  Michael Hutchinson  <mhutchinson@novell.com>

	* gtk-gui/gui.stetic:
	* Mono.TextEditor.csproj: Fix GTK# version.

2009-02-06  Mike Krüger  <mkrueger@novell.com>

	* Mono.TextEditor.Highlighting/Style.cs:
	* Mono.TextEditor.Highlighting/ChunkStyle.cs: fixed "Bug
	  473258 - Current line highlight not correctly drawn".

2009-02-06  Mike Krüger  <mkrueger@novell.com>

	* Mono.TextEditor.Highlighting/SyntaxModeService.cs: validate
	  now gives back an result.

2009-02-06  Mike Krüger  <mkrueger@novell.com>

	* Mono.TextEditor/TextViewMargin.cs:
	* Mono.TextEditor.Highlighting/ChunkStyle.cs:
	* Mono.TextEditor.Highlighting/MarkupSyntaxMode.cs: Fixed link
	  feature.

2009-02-06  Lluis Sanchez Gual  <lluis@novell.com>

	* Mono.TextEditor.mds:
	* Mono.TextEditor.mdp:
	* Mono.TextEditor.csproj: Migrated to MSBuild file format.

2009-02-05  Michael Hutchinson  <mhutchinson@novell.com>

	* Mono.TextEditor.Vi/ViMode.cs: Add a hook for subclasses to
	  add insert actions.

2009-02-05  Mike Krüger  <mkrueger@novell.com>

	* Mono.TextEditor.mdp: 

	* Mono.TextEditor/Document.cs:
	* Mono.TextEditor/EditMode.cs:
	* Mono.TextEditor.Vi/ViMode.cs:
	* Mono.TextEditor/TextEditor.cs:
	* Mono.TextEditor.Vi/ViActions.cs:
	* Mono.TextEditor/DeleteActions.cs:
	* Mono.TextEditor/ISearchEngine.cs:
	* Mono.TextEditor/TextEditorData.cs:
	* Mono.TextEditor/ClipboardActions.cs:
	* Mono.TextEditor/ReplaceEventArgs.cs:
	* Mono.TextEditor/DefaultEditActions.cs: fixed "Bug 472714 -
	  MonoDevelop automatic indentation does not follow "Convert
	  tabs to spaces" option".

2009-02-04  Michael Hutchinson  <mhutchinson@novell.com>

	* Mono.TextEditor/TextViewMargin.cs: Remove debug code.

2009-02-04  Michael Hutchinson  <mhutchinson@novell.com>

	* Mono.TextEditor.Vi/ViMode.cs: When the selection changes
	  externally and there's no selection, only reset the state if
	  the current state is Visual.

2009-02-04  Mike Krüger  <mkrueger@novell.com>

	* Mono.TextEditor/TextViewMargin.cs: Worked on visual ->
	  document translation.

2009-02-03  Michael Hutchinson  <mhutchinson@novell.com>

	* Mono.TextEditor.Highlighting/Style.cs:
	* Mono.TextEditor.Highlighting/DefaultStyle.cs:
	* Mono.TextEditor.Highlighting/SyntaxModeService.cs:
	  Implement namespace-like fallbacks for colours and chunk
	  styles.

2009-02-03  Lluis Sanchez Gual  <lluis@novell.com>

	* Makefile.am:
	* gtk-gui/objects.xml:
	* Mono.TextEditor.mdp: Updated references.

2009-02-03  Lluis Sanchez Gual  <lluis@novell.com>

	* gtk-gui/generated.cs: Flush.

2009-02-01  Michael Hutchinson  <mhutchinson@novell.com>

	* Mono.TextEditor/ClipboardActions.cs: Track
	  TextEditorOptions API.

2009-02-01  Michael Hutchinson  <mhutchinson@novell.com>

	* Makefile.am:
	* Mono.TextEditor.mdp: Updated.

	* Mono.TextEditor/TextEditor.cs:
	* Mono.TextEditor/TextEditorData.cs:
	* Mono.TextEditor.Highlighting/SyntaxMode.cs: Use the
	  read-only ITextEditorOptions interface to avoid accidental
	  modification.

	* Mono.TextEditor/TextEditorOptions.cs: Implement
	  ITextEditorOptions. Rename the "Options" instance to
	  "DefaultOptions" and make it read-only.

	* Mono.TextEditor/ITextEditorOptions.cs: Read-only interface
	  ITextEditorOptions extracted from TextEditorOptions.

2009-02-01  Michael Hutchinson  <mhutchinson@novell.com>

	* Makefile.am: Track changes in MD's assembly handling.
	  Mono.Cairo is no longer considered to be a "system"
	  assembly.

2009-01-30  Mike Krüger  <mkrueger@novell.com>

	* Mono.TextEditor/TextEditor.cs: implemented ITextEditorDataProvider.

2009-01-30  Mike Krüger  <mkrueger@novell.com>

	* Mono.TextEditor/EditMode.cs:
	* Mono.TextEditor/ClipboardActions.cs: Fixed virtual positions.

2009-01-30  Mike Krüger  <mkrueger@novell.com>

	* Mono.TextEditor/Caret.cs:
	* Mono.TextEditor/TextViewMargin.cs:
	* Mono.TextEditor/CaretMoveActions.cs: Added click support for caret
	beyond eol.

2009-01-29  Mike Krüger  <mkrueger@novell.com>

	* Mono.TextEditor/TextEditorData.cs:
	* Mono.TextEditor/CaretMoveActions.cs: Encapsulated virtual space
	management.

2009-01-29  Mike Krüger  <mkrueger@novell.com>

	* Mono.TextEditor/Document.cs: Worked on line changed markers.

2009-01-29  Mike Krüger  <mkrueger@novell.com>

	* Mono.TextEditor/Caret.cs:
	* Mono.TextEditor/EditMode.cs:
	* Mono.TextEditor/TextViewMargin.cs:
	* Mono.TextEditor/TextEditorData.cs:
	* Mono.TextEditor/CaretMoveActions.cs:
	* Mono.TextEditor/ClipboardActions.cs: Added support for caret behind
	eol

2009-01-29  Mike Krüger  <mkrueger@novell.com>

	* Mono.TextEditor/Document.cs: worked on line changed markers.

2009-01-28  Mike Krüger  <mkrueger@novell.com>

	* Mono.TextEditor/Document.cs:
	* Mono.TextEditor/LineSplitter.cs: Worked on line changed markers.

2009-01-28  Mike Krüger  <mkrueger@novell.com>

	* Mono.TextEditor/Document.cs: Optimized line changed markers a bit.

2009-01-28  Mike Krüger  <mkrueger@novell.com>

	* gtk-gui/objects.xml:
	* Styles/OblivionStyle.xml:
	* Styles/TangoLightStyle.xml:
	* Mono.TextEditor/Document.cs:
	* Mono.TextEditor/TextViewMargin.cs:
	* Mono.TextEditor/FoldMarkerMargin.cs:
	* Mono.TextEditor.Highlighting/Style.cs: Added line dirty/changed
	markers.

2009-01-28  Mike Krüger  <mkrueger@novell.com>

	* Mono.TextEditor.Highlighting/MarkupSyntaxMode.cs: fixed 'Bug 469928 -
	Text editor in assembly browser hung randomly'.

2009-01-27  Mike Krüger  <mkrueger@novell.com>

	* Mono.TextEditor.mdp: treat warnings as errors.

2009-01-27  Mike Krüger  <mkrueger@novell.com>

	* Mono.TextEditor/Document.cs:
	* SyntaxModes/XmlSyntaxMode.xml: fixed "Bug 469628 - XML attribute
	highlighting broken"

2009-01-27  Lluis Sanchez Gual  <lluis@novell.com>

	* Mono.TextEditor/TextViewMargin.cs: Remove debug code.

2009-01-26  Michael Hutchinson  <mhutchinson@novell.com>

	* gtk-gui/gui.stetic:
	* Mono.TextEditor.mdp: Flush project format changes.

2009-01-26  Mike Krüger  <mkrueger@novell.com>

	* Mono.TextEditor.Highlighting/Rule.cs:
	* Mono.TextEditor.Highlighting/SyntaxMode.cs:
	* Mono.TextEditor.Highlighting/SyntaxModeService.cs: Reduced memory
	consumption of syntax highlighting parser.

2009-01-26  Mike Krüger  <mkrueger@novell.com>

	* Mono.TextEditor/TextViewMargin.cs:
	* Mono.TextEditor/ClipboardActions.cs:
	* Mono.TextEditor.Highlighting/Chunk.cs:
	* Mono.TextEditor.Highlighting/SyntaxMode.cs:
	* Mono.TextEditor.Highlighting/MarkupSyntaxMode.cs: Reduced memory
	footprint. Chunks are now represented as a primitve list instead of
	creating a collection object for each chunk request.

2009-01-26  Mike Krüger  <mkrueger@novell.com>

	* Mono.TextEditor/TextViewMargin.cs: set clip region.

2009-01-26  Mike Krüger  <mkrueger@novell.com>

	* SyntaxModes/CSyntaxMode.xml:
	* SyntaxModes/XmlSyntaxMode.xml:
	* SyntaxModes/JavaSyntaxMode.xml:
	* SyntaxModes/ValaSyntaxMode.xml:
	* SyntaxModes/CSharpSyntaxMode.xml:
	* SyntaxModes/JavascriptSyntaxMode.xml:
	* Mono.TextEditor.Highlighting/Match.cs:
	* Mono.TextEditor.Highlighting/SyntaxMode.cs: Hard coded the number
	regular expression for speed up.

2009-01-26  Mike Krüger  <mkrueger@novell.com>

	* Mono.TextEditor/Document.cs:
	* Mono.TextEditor/LineSegment.cs:
	* Mono.TextEditor/TextViewMargin.cs:
	* Mono.TextEditor.Highlighting/Rule.cs:
	* Mono.TextEditor.Highlighting/Keywords.cs:
	* Mono.TextEditor.Highlighting/SyntaxMode.cs: Optimized text editor
	speed & reduced memory footprint.

2009-01-24  Mike Krüger  <mkrueger@novell.com>

	* Mono.TextEditor/TextViewMargin.cs:
	* Mono.TextEditor.Highlighting/SyntaxMode.cs: Optimized text editor
	drawing for very large chunks.

2009-01-23  Mike Krüger  <mkrueger@novell.com>

	* Mono.TextEditor/ClipboardActions.cs: fixed 'Bug 468808 - Cannot
	copy/paste in files'.

2009-01-21  Mike Krüger  <mkrueger@novell.com>

	* Mono.TextEditor/TextEditor.cs:
	* Mono.TextEditor/TextViewMargin.cs: Optimized text editor drawing when
	selection is changed.

2009-01-20  Lluis Sanchez Gual  <lluis@novell.com>

	* Makefile.am:
	* Mono.TextEditor.mdp:
	* Mono.TextEditor/TextEditor.cs:
	* Mono.TextEditor/ISearchEngine.cs:
	* Mono.TextEditor/SearchRequest.cs:
	* Mono.TextEditor/TextEditorData.cs: Moved search parameters to a new
	SearchRequest class, this allows creating a search engine independent
	from the one provided by TextEditor.

2009-01-20  Mike Krüger  <mkrueger@novell.com>

	* Mono.TextEditor/Document.cs:
	* Mono.TextEditor/FoldSegment.cs:
	* Mono.TextEditor/FoldMarkerMargin.cs: Folding now uses a tree instead
	of a list (should speed up folding in files with many foldings).

2009-01-16  Mike Krüger  <mkrueger@novell.com>

	* Mono.TextEditor/Document.cs: optimized folding performace.

2009-01-16  Mike Krüger  <mkrueger@novell.com>

	* Mono.TextEditor/TextEditor.cs: fixed possible exception as modifing
	Offset is not always allowed on an unknown segment.

2009-01-16  Mike Krüger  <mkrueger@novell.com>

	* Mono.TextEditor/Document.cs:
	* Mono.TextEditor/DefaultEditActions.cs: fixed "Bug 433777 -
	Auto-expanding is a little aggressive".

2009-01-15  Mike Krüger  <mkrueger@novell.com>

	* Mono.TextEditor.Highlighting/WorkerThread.cs: worker threads are now
	using thread pools.

2009-01-15  Mike Krüger  <mkrueger@novell.com>

	* Mono.TextEditor/TextViewMargin.cs: Made GetLink method more robust.

2009-01-15  Mike Krüger  <mkrueger@novell.com>

	* Mono.TextEditor.Highlighting/MarkupSyntaxMode.cs: Markup syntax mode
	now takes default color from style.

2009-01-14  Michael Hutchinson  <mhutchinson@novell.com>

	* Mono.TextEditor/TextViewMargin.cs: Fix NRE on docs without
	highlighting.

2009-01-14  Mike Krüger  <mkrueger@novell.com>

	* Styles/C64Style.xml:
	* Styles/BrownStyle.xml:
	* Styles/OblivionStyle.xml:
	* Styles/TangoLightStyle.xml:
	* Styles/VisualStudioStyle.xml:
	* Mono.TextEditor.Highlighting/Style.cs:
	* Mono.TextEditor.Highlighting/MarkupSyntaxMode.cs: Added link color
	support & markup can now re-use style defined colors

2009-01-14  Mike Krüger  <mkrueger@novell.com>

	* Mono.TextEditor.Highlighting/SyntaxMode.cs:
	* Mono.TextEditor.Highlighting/MarkupSyntaxMode.cs: fixed cut & paste
	issue.

2009-01-14  Mike Krüger  <mkrueger@novell.com>

	* Mono.TextEditor/TextEditor.cs:
	* Mono.TextEditor/LinkEventArgs.cs:
	* Mono.TextEditor/TextViewMargin.cs:
	* Mono.TextEditor.Highlighting/Span.cs: Added link support.

2009-01-13  Michael Hutchinson  <mhutchinson@novell.com>

	* Mono.TextEditor.Vi/ViActions.cs: Add a ToggleCase action.

	* Mono.TextEditor.Vi/ViMode.cs: Implement ~, :$, :0. Make u work while
	there's a selection.

2009-01-13  Mike Krüger  <mkrueger@novell.com>

	* Mono.TextEditor/ClipboardActions.cs:
	* Mono.TextEditor.Highlighting/SyntaxMode.cs: Worked on copy operation
	with markup syntax mode.

2009-01-08  Lluis Sanchez Gual  <lluis@novell.com>

	* Mono.TextEditor/TextEditor.cs: Don't add/remove bookmarks when
	clicking on the icon bar. It will now add/remove breakpoints.

2009-01-07  Mike Krüger  <mkrueger@novell.com>

	* Mono.TextEditor/TextViewMargin.cs: fixed Bug 459732 - Cursor placed in
	the wrong position.

2009-01-06  Mike Krüger  <mkrueger@novell.com>

	* Mono.TextEditor.Highlighting/SyntaxMode.cs:
	* Mono.TextEditor.Highlighting/SyntaxModeService.cs: fixed 'Bug 458159 -
	crash when editing javascript'.

2009-01-06  Mike Krüger  <mkrueger@novell.com>

	* SyntaxModes/ChangeLogSyntaxMode.xml:
	* Mono.TextEditor.Highlighting/Span.cs:
	* Mono.TextEditor.Highlighting/SyntaxMode.cs:
	* Mono.TextEditor.Highlighting/SyntaxModeService.cs: fixed "Bug 457677 -
	Changelog syntax highlighting gets broken when an extra asterisk is
	found".

2008-12-19  Lluis Sanchez Gual  <lluis@novell.com>

	* Mono.TextEditor/TextEditorOptions.cs: Cache the font description once
	created.

	* gtk-gui/objects.xml: Updated.

2008-12-18  Lluis Sanchez Gual  <lluis@novell.com>

	* Mono.TextEditor/DocumentLocation.cs: Fix build for recent mcs
	versions.

2008-12-15  Michael Hutchinson  <mhutchinson@novell.com>

	* Mono.TextEditor.Vi/ViMode.cs: Fix some actions that're made up of
	sub-actions so that they take place in one atomic undo instead of
	multiple undos. Tweaks to make auto-visual mode work better with
	undo/redo.

	* Mono.TextEditor/EditMode.cs: Add utility method for executing two
	actions in one atomic undo.

2008-12-15  Michael Hutchinson  <mhutchinson@novell.com>

	* Mono.TextEditor/TextEditorData.cs: The selectionRange field should be
	set to null when the selection's length is 0. Makes
	IsSomethingSelected work correctly.

2008-12-12  Lluis Sanchez Gual  <lluis@novell.com>

	* Makefile.am:
	* Mono.TextEditor.mdp: Remove duplicate ref.

2008-12-12  Lluis Sanchez Gual  <lluis@novell.com>

	* Makefile.am:
	* Mono.TextEditor.mdp: All projects now require fx 3.5.

2008-12-08  Michael Hutchinson  <mhutchinson@novell.com>

	* Mono.TextEditor.Vi/ViMode.cs: Implement J, M.

	* Mono.TextEditor.Vi/ViActions.cs: Add a Join action.

2008-12-08  Michael Hutchinson  <mhutchinson@novell.com>

	* gtk-gui/objects.xml: Updated.

	* Mono.TextEditor.Vi/ViMode.cs: When selection is changed independently
	of the vi edit mode, switch into visual mode automatically.

	* Mono.TextEditor/EditMode.cs:
	* Mono.TextEditor/TextEditor.cs: Pass selection change events through to
	the edit mode.

2008-12-05  Michael Hutchinson  <mhutchinson@novell.com>

	* Mono.TextEditor.Vi/ViMode.cs: Implement H, L.

2008-11-27  Grzegorz Sobański  <silk@boktor.net>

	* Mono.TextEditor.Vi/ViMode.cs: Implement gg.

2008-12-05  Michael Hutchinson  <mhutchinson@novell.com>

	* Mono.TextEditor.Vi/ViMode.cs: Implement Y, based on patch by Grzegorz
	Sobański. Closes Bug 449293 - [PATCH] ViMode - implement Y. Also fix
	NREs when pasting an empty clipboard.

2008-12-04  Lluis Sanchez Gual  <lluis@novell.com>

	* Makefile.am: Make it work for parallel build.

2008-12-02  Levi Bard <taktaktaktaktaktaktaktaktaktak@gmail.com>

	* Mono.TextEditor.Vi/ViMode.cs: Match vim's post-replace caret positioning.

2008-11-26  Levi Bard <taktaktaktaktaktaktaktaktaktak@gmail.com>

	* Mono.TextEditor.Vi/ViMode.cs: Match vim's post-yank caret positioning.

2008-11-26  Grzegorz Sobański  <silk@boktor.net>

	* Mono.TextEditor.Vi/ViActionMaps.cs: handle Insert key in insert 
	  and replace mode.

2008-11-26  Mike Krüger  <mkrueger@novell.com>

	* Mono.TextEditor/TextViewMargin.cs:
	* Mono.TextEditor.Highlighting/ChunkStyle.cs:
	* Mono.TextEditor.Highlighting/MarkupSyntaxMode.cs: Worked on markup
	syntax mode.

2008-11-26  Mike Krüger  <mkrueger@novell.com>

	* Mono.TextEditor/GutterMargin.cs: taken out line change command handler
	in gutter margin.

2008-11-25  Michael Hutchinson  <mhutchinson@novell.com>

	* Mono.TextEditor/TextMarker.cs: Fix end location of underline marker.

2008-11-25  Levi Bard <taktaktaktaktaktaktaktaktaktak@gmail.com>

	* Mono.TextEditor.Vi/ViMode.cs: Implement sS.

2008-11-24  Mike Krüger  <mkrueger@novell.com>

	* Mono.TextEditor.Highlighting/SyntaxMode.cs:
	* Mono.TextEditor.Highlighting/SyntaxModeService.cs: fixed 'Bug 448006 -
	MD crashes while editing XML files'.

2008-11-24  Mike Krüger  <mkrueger@novell.com>

	* SyntaxModes/CSharpSyntaxMode.xml:
	* Mono.TextEditor.Highlighting/Span.cs:
	* Mono.TextEditor.Highlighting/SyntaxMode.cs:
	* Mono.TextEditor.Highlighting/SyntaxModeService.cs: fixed 'Bug 447547 -
	Error occurred when highlighting multiline strings(@"")'.

2008-11-21  Mike Krüger  <mkrueger@novell.com>

	* Mono.TextEditor/TextViewMargin.cs: fixed off by 1 error.

2008-11-21  Mike Krüger  <mkrueger@novell.com>

	* Mono.TextEditor/TextEditor.cs:
	* Mono.TextEditor/TextViewMargin.cs:
	* Mono.TextEditor.Highlighting/MarkupSyntaxMode.cs: Worked on markup
	syntax mode.

2008-11-21  Mike Krüger  <mkrueger@novell.com>

	* Mono.TextEditor/TextMarker.cs:
	* Mono.TextEditor/TextViewMargin.cs:
	* Mono.TextEditor.Highlighting/MarkupSyntaxMode.cs: Added support for
	underlining highlighting styles.

2008-11-20  Michael Hutchinson  <mhutchinson@novell.com>

	* Mono.TextEditor.Highlighting/ChunkStyle.cs: Remove Console.WriteLine.

2008-11-20  Mike Krüger  <mkrueger@novell.com>

	* Makefile.am:
	* Mono.TextEditor.mdp:
	* Mono.TextEditor/TextViewMargin.cs:
	* Mono.TextEditor.Highlighting/Chunk.cs:
	* Mono.TextEditor.Highlighting/SyntaxMode.cs:
	* Mono.TextEditor.Highlighting/ChunkStyle.cs:
	* Mono.TextEditor.Highlighting/MarkupSyntaxMode.cs: Worked on markup
	syntax mode.

2008-11-19  Michael Hutchinson  <mhutchinson@novell.com>

	* Mono.TextEditor/ClipboardActions.cs: Add missing '!'. Fixes pasting.

2008-11-19  Mike Krüger  <mkrueger@novell.com>

	* Mono.TextEditor/TextEditor.cs:
	* Mono.TextEditor/TextViewMargin.cs:
	* Mono.TextEditor/ClipboardActions.cs: Used CanEdit instead of readonly

2008-11-19  Mike Krüger  <mkrueger@novell.com>

	* Mono.TextEditor/TextViewMargin.cs:
	* Mono.TextEditor/ClipboardActions.cs: Recognizing readonly property for
	cut&paste operations.

2008-11-18  Michael Hutchinson  <mhutchinson@novell.com>

	* Mono.TextEditor/TextMarker.cs: Add properties to UnderlineMarker to
	limit it to part of a line.

2008-11-17  Michael Hutchinson  <mhutchinson@novell.com>

	* Mono.TextEditor/TextMarker.cs: Make underline marker use named
	colours. Fix some spelling.

	* Mono.TextEditor.Highlighting/Style.cs: Define colour names for error
	and warning underlines.

2008-11-11  Levi Bard <taktaktaktaktaktaktaktaktaktak@gmail.com>

	* Mono.TextEditor.Vi/ViMode.cs: Implement y.

2008-11-10  Levi Bard <taktaktaktaktaktaktaktaktaktak@gmail.com>

	* Mono.TextEditor.Vi/ViActionMaps.cs: Allow Page(Up|Down).

2008-11-10  Levi Bard <taktaktaktaktaktaktaktaktaktak@gmail.com>

	* Mono.TextEditor.Vi/ViMode.cs: Allow backspace for search/ex.

2008-11-10  Mike Krüger  <mike@icsharpcode.net>

	* Mono.TextEditor/ClipboardActions.cs: fixed possible null reference
	exception.

2008-11-07  Levi Bard <taktaktaktaktaktaktaktaktaktak@gmail.com>

	* Mono.TextEditor.Vi/ViMode.cs: Implement p P.

2008-11-07  Michael Hutchinson  <mhutchinson@novell.com>

	* Mono.TextEditor/TextEditor.cs: Add helper for generating menu for
	selecting input method.

2008-11-06  Michael Hutchinson  <mhutchinson@novell.com>

	* Makefile.am: Fix build dependencies.

2008-11-06  Mike Krüger  <mike@icsharpcode.net>

	* Mono.TextEditor.Highlighting/SyntaxMode.cs: Fixed 'Bug 442110 - Syntax
	highlighting parser problem with escaped backslash'.

2008-11-05  Michael Hutchinson  <mhutchinson@novell.com>

	* Mono.TextEditor.Vi/ViMode.cs: Made the "I" command open insert mode
	before the first non-whitespace character on the line, not the line
	start. Fixes "Bug 438177 - [vi] 'I' behavior inconsistent with vi".

2008-11-05  Mike Krüger  <mike@icsharpcode.net>

	* Mono.TextEditor/Margin.cs:
	* Mono.TextEditor/IBuffer.cs:
	* Mono.TextEditor/Segment.cs:
	* Mono.TextEditor/Document.cs:
	* Mono.TextEditor/EditMode.cs:
	* Mono.TextEditor/GapBuffer.cs:
	* Mono.TextEditor.Vi/ViMode.cs:
	* Mono.TextEditor/TextEditor.cs:
	* Mono.TextEditor/IconMargin.cs:
	* Mono.TextEditor/FoldSegment.cs:
	* Mono.TextEditor/SearchResult.cs:
	* Mono.TextEditor/RedBlackTree.cs:
	* Mono.TextEditor/LineSplitter.cs:
	* Mono.TextEditor/GutterMargin.cs:
	* Mono.TextEditor/HelperMethods.cs:
	* Mono.TextEditor/TextViewMargin.cs:
	* Mono.TextEditor/TextEditorData.cs:
	* Mono.TextEditor/BookmarkActions.cs:
	* Mono.TextEditor/LineSegmentTree.cs:
	* Mono.TextEditor/ClipboardActions.cs:
	* Mono.TextEditor/CaretMoveActions.cs:
	* Mono.TextEditor/FoldMarkerMargin.cs:
	* Mono.TextEditor/ReplaceEventArgs.cs:
	* Mono.TextEditor/DocumentLocation.cs:
	* Mono.TextEditor/CodeSegmentPreviewWindow.cs: Done some minor cosmetic
	changes. Fixed all warning messages.

2008-11-05  Mike Krüger  <mike@icsharpcode.net>

	* Mono.TextEditor/TextEditor.cs: fixed 'Bug 437049 - Horizontal keyboard
	scrolling sometimes does not work'.

2008-11-04  Mike Krüger  <mike@icsharpcode.net>

	* Mono.TextEditor.Highlighting/SyntaxMode.cs: added bounds checking for
	'Bug 429905 - Tooltip folded region preview can crash MD'.

2008-10-31  Full Name  <Email Address>

	* Mono.TextEditor/Document.cs: fixed 'Bug 433729 - Copy/Paste/Folding
	the top comment of a file, you get a wrong display.'.

2008-10-27  Mike Krüger  <mkrueger@novell.com>

	* Mono.TextEditor/TextViewMargin.cs:
	* Mono.TextEditor.Highlighting/ChunkStyle.cs: fixed 'Bug 438946 – Editor
	does not respect Bold font setting for font'.

2008-10-24  Mike Krüger  <mkrueger@novell.com>

	* Mono.TextEditor/Caret.cs:
	* Mono.TextEditor/DeleteActions.cs: fixed 'Bug 438696 - Error in text
	editor extension chain.'.

2008-10-24  Mike Krüger  <mkrueger@novell.com>

	* Mono.TextEditor/TextViewMargin.cs: Fixed caret drawing when scrolling
	horizontally.

2008-10-21  Mike Krüger  <mkrueger@novell.com>

	* Mono.TextEditor/Document.cs: fixed 'Bug 437110 - NRE when switching to
	another file'.

2008-10-20  Levi Bard <taktaktaktaktaktaktaktaktaktak@gmail.com>

	* Mono.TextEditor.Vi/ViMode.cs: Implement / ? n N.

2008-10-20  Levi Bard <taktaktaktaktaktaktaktaktaktak@gmail.com>

	* Mono.TextEditor/SelectionActions.cs,
	  Mono.TextEditor/SelectionActions.cs: Implement V.

2008-10-19  Mike Krüger  <mkrueger@novell.com>

	* SyntaxModes/AspNetSyntaxMode.xml: applied patch from 'Bug 436777 -
	Missing syntax highlighting / code completion for ASP.NET master
	pages'.

2008-10-15  Levi Bard <taktaktaktaktaktaktaktaktaktak@gmail.com>

	* Mono.TextEditor.Vi/ViMode.cs: Allow ex commands to apply to visual mode,
	add :s command.

2008-10-14  Michael Hutchinson  <mhutchinson@novell.com>

	* Mono.TextEditor/DeleteActions.cs: Add DeleteSelection.

	* Mono.TextEditor.Vi/ViMode.cs: Implement >{motion}, <{motion}, >>, <<
	for normal mode, and and c d > < for visual mode.

2008-10-13  Michael Hutchinson  <mhutchinson@novell.com>

	* Mono.TextEditor.Vi/ViMode.cs: Implement A I c C x X D.

2008-10-13  Mike Krüger  <mkrueger@novell.com>

	* Mono.TextEditor/Document.cs: fixed 'Bug 434248 - Need to refresh
	texteditor after removing folded code'.

2008-10-12  Michael Hutchinson  <mhutchinson@novell.com>

	* Mono.TextEditor/TextEditor.cs: Don't use vi mode on default
	constructor.

	* Makefile.am:
	* Mono.TextEditor.mdp: Updated.

	* Mono.TextEditor.Vi/ViMode.cs:
	* Mono.TextEditor.Vi/ViActions.cs:
	* Mono.TextEditor.Vi/ViActionMaps.cs: Move vi code to new namespace.
	Move action lookup out of the way. Implement 'o' and 'O', and
	:{number}. Unbreak 'c' key and ':' commands by removing overzealous
	modifier check.

	* Mono.TextEditor/ViMode.cs:
	* Mono.TextEditor/ViActions.cs: Moved.

2008-10-11  Michael Hutchinson  <mhutchinson@novell.com>

	* Mono.TextEditor/ViActions.cs: Fix { } behaviour.

2008-10-11  Michael Hutchinson  <mhutchinson@novell.com>

	* Makefile.am:
	* Mono.TextEditor.mdp: Updated.

	* Mono.TextEditor/ViMode.cs:
	* Mono.TextEditor/ViActions.cs: Implemented { and }.

2008-10-11  Michael Hutchinson  <mhutchinson@novell.com>

	* Mono.TextEditor/ViMode.cs:
	* Mono.TextEditor/DeleteActions.cs: Implemented 'dd' and 'd{motion}' for
	simple motions.

2008-10-11  Michael Hutchinson  <mhutchinson@novell.com>

	* Mono.TextEditor/ViMode.cs: Refactor the dictionaries into switches to
	reduce overhead (also more readable for character commands). Split
	cursor and character navigation keys so that cursor keys can work in
	insert mode.

	* Mono.TextEditor/SelectionActions.cs: Add method for converting a
	movement action to a selection action.

2008-10-10  Michael Hutchinson  <mhutchinson@novell.com>

	* Mono.TextEditor/ViMode.cs: Add support for simple vi commands.

2008-10-10  Christian Hergert  <chris@dronelabs.com>

	* SyntaxModes/PythonSyntaxMode.xml: Python does not support multiline
	comments.
	* SyntaxModes/CSyntaxMode.xml: Add NULL as a literal keyword.

2008-10-10  Mike Krüger  <mkrueger@novell.com>

	* Mono.TextEditor/Caret.cs:
	* Mono.TextEditor/CaretMoveActions.cs:
	* Mono.TextEditor/FoldMarkerMargin.cs: fixed 'Bug 434165 - Page UP/Down
	Key on top/bottom of a code folded make the region Unfolded'.

2008-10-08  Mike Krüger <mkrueger@novell.com> 

	* Mono.TextEditor/TextEditorData.cs: fixed 'Bug 432845 - Find and
	  replace doesn't work'.

2008-10-07  Michael Hutchinson <mhutchinson@novell.com> 

	* Mono.TextEditor.mdp, Makefile.am: Updated.
	* Mono.TextEditor/BookmarkActions.cs,
	  Mono.TextEditor/CaretMoveActions.cs,
	  Mono.TextEditor/ClipboardActions.cs,
	  Mono.TextEditor/DefaultEditActions.cs,
	  Mono.TextEditor/DeleteActions.cs, Mono.TextEditor/EditAction.cs,
	  Mono.TextEditor/EditMode.cs, Mono.TextEditor/SelectionActions.cs,
	  Mono.TextEditor/SimpleEditMode.cs, Mono.TextEditor/TextEditor.cs,
	  Mono.TextEditor/TextViewMargin.cs, Mono.TextEditor/ViMode.cs:
	  Switch to a delegate-based API so we aren't always newing up
	  objects in order to perform actions. Allows actions to be invoked
	  more easily, and tidies up API. Group actions logically in static
	  classes.

2008-10-07  Mike Krüger <mkrueger@novell.com> 

	* Mono.TextEditor/TextEditorData.cs: fixed 'Bug 430805 - Cannot
	  middle-click-paste between source editors'.

2008-10-06  Gabriel Burt <gburt@novell.com> 

	* Mono.TextEditor/ViMode.cs: Added keybindings for ctrl-d and ctrl-u
	  (pg dn/up), % (go to matching bracket), and G (go to eof), and fix
	  keybinding for _ to go to first non-whitespace char instead of
	  start of line

2008-10-06  Michael Hutchinson <mhutchinson@novell.com> 

	* Mono.TextEditor/ViMode.cs, Mono.TextEditor/TextEditor.cs,
	  Mono.TextEditor/EditMode.cs: Add a way for the EditMode to pre-empt
	  the IM handling. This prevents the keystroke from reaching the
	  editor extension chain, hence preventing code completion from
	  triggering. Prevents accidental triggering of completion in vi
	  navigation.

2008-10-06  Michael Hutchinson <mhutchinson@novell.com> 

	* Mono.TextEditor/ViMode.cs: Implement 'u' for undo.

2008-10-06  Michael Hutchinson <mhutchinson@novell.com> 

	* Mono.TextEditor/ViMode.cs: Implement a simple vi-like editing mode.
	* Mono.TextEditor/TextEditor.cs, Mono.TextEditor/SimpleEditMode.cs,
	  Mono.TextEditor/EditMode.cs: Abstract out the editing into a mode
	  object.
	* Mono.TextEditor/DefaultEditActions.cs: Add soem new actions for
	  jumping to zero/home.
	* Mono.TextEditor.mdp, Makefile.am: Updated.

2008-10-06  Mike Krüger <mkrueger@novell.com> 

	* Mono.TextEditor/TextEditorData.cs,
	  Mono.TextEditor/TextEditorOptions.cs: text editor options are now
	  disposable.

2008-09-30  Mike Krüger <mkrueger@novell.com> 

	* Mono.TextEditor/SharpDevelopWordFindStrategy.cs,
	  Mono.TextEditor/Document.cs, Mono.TextEditor/TextEditorData.cs,
	  Mono.TextEditor/TextEditorOptions.cs,
	  Mono.TextEditor/DefaultEditActions.cs,
	  Mono.TextEditor/EmacsWordFindStrategy.cs,
	  Mono.TextEditor.Highlighting/SyntaxModeService.cs: Refactorey word
	  strategy (moved to text editor options/added '_' treatment switch).

2008-09-29  Mike Krüger <mkrueger@novell.com> 

	* Mono.TextEditor/SharpDevelopWordFindStrategy.cs,
	  Mono.TextEditor/Document.cs, Mono.TextEditor/IWordFindStrategy.cs,
	  Mono.TextEditor/EmacsWordFindStrategy.cs: Added emacs/sharpdevelop
	  find word strategies.

2008-09-29  Mike Krüger <mkrueger@novell.com> 

	* Mono.TextEditor/DefaultEditActions.cs: fixed 'Bug 430512 - Editor
	  forcefully reformats my code incorrectly'.

2008-09-25  Mike Krüger <mkrueger@novell.com> 

	* Mono.TextEditor/TextEditor.cs, Mono.TextEditor/TextViewMargin.cs:
	  fixed 'Bug 424443 - Many cursors shown when pressing the Down key
	  for a while'.

2008-09-25  Mike Krüger <mkrueger@novell.com> 

	* Mono.TextEditor/Document.cs: fixed 'Bug 429738 - Middle-click paste
	  past end of row pastes in next line'.

2008-09-25  Mike Krüger <mkrueger@novell.com> 

	* Mono.TextEditor/TextEditorData.cs, Mono.TextEditor.Tests,
	  Mono.TextEditor.Tests/Mono.TextEditor.Tests.mdp,
	  Mono.TextEditor.Tests/Mono.TextEditor.Tests,
	  Mono.TextEditor.Tests/Mono.TextEditor.Tests/DocumentTests.cs,
	  Mono.TextEditor.Tests/Mono.TextEditor.Tests/LineSplitterTests.cs,
	  Mono.TextEditor.Tests/Mono.TextEditor.Tests/UndoRedoTests.cs,
	  Mono.TextEditor.Tests/Mono.TextEditor.Tests/SearchTests.cs,
	  Mono.TextEditor.Tests/Mono.TextEditor.Tests/SelectionTests.cs,
	  Mono.TextEditor.Tests/Mono.TextEditor.Tests.DefaultEditActions,
	  Mono.TextEditor.Tests/Mono.TextEditor.Tests.DefaultEditActions/InsertTabTests.cs,
	  Mono.TextEditor.Tests/Mono.TextEditor.Tests.DefaultEditActions/SelectionSelectAllTests.cs,
	  Mono.TextEditor.Tests/Mono.TextEditor.Tests.DefaultEditActions/RemoveTabTests.cs,
	  Mono.TextEditor.Tests/Mono.TextEditor.Tests.DefaultEditActions/CaretMoveTests.cs,
	  Mono.TextEditor.Tests/Mono.TextEditor.Tests.DefaultEditActions/InsertNewLineTests.cs:
	  Moved text editor unit tests.

2008-09-22  Mike Krüger <mkrueger@novell.com> 

	* Mono.TextEditor/TextEditor.cs: Handled tooltip provider exception, to
	  prevent a text editor crash.

2008-09-17  Lluis Sanchez Gual <lluis@novell.com> 

	* Mono.TextEditor.mdp: Updated projects.

2008-09-17  Lluis Sanchez Gual <lluis@novell.com> 

	* Mono.TextEditor/CodeSegmentPreviewWindow.cs: Fix crash caused by the
	  double buffer flag. Dispose resources on destroy.

2008-09-12  Lluis Sanchez Gual <lluis@novell.com> 

	* gtk-gui/generated.cs, gtk-gui/objects.xml: Updated generated code.

2008-09-08  Mike Krüger <mkrueger@novell.com> 

	* Mono.TextEditor/TextEditor.cs: fixed "Bug 423278 - wrong view when
	  jumping in editor without scrollbar".

2008-08-21  Mike Krüger <mkrueger@novell.com> 

	* Mono.TextEditor/DefaultEditActions.cs: optimized copy/cut.

2008-08-21  Mike Krüger <mkrueger@novell.com> 

	* Mono.TextEditor/Document.cs, Mono.TextEditor/LineSegmentTree.cs,
	  Mono.TextEditor/TextEditor.cs, Mono.TextEditor/LineSplitter.cs,
	  Mono.TextEditor.Highlighting/SyntaxModeService.cs: Optimized text
	  editor. Syntax update is now running on a single thread using a
	  queue. Optimized the offset2line number operation.

2008-08-21  Mike Krüger <mkrueger@novell.com> 

	* Mono.TextEditor/Document.cs, Mono.TextEditor/TextEditor.cs,
	  Mono.TextEditor/GutterMargin.cs, Mono.TextEditor/TextViewMargin.cs:
	  Worked on gutter width change.

2008-08-21  Mike Krüger <mkrueger@novell.com> 

	* Mono.TextEditor.mdp: set referenced gtk sharp version back to 2.8.
	* Mono.TextEditor/CodeSegmentPreviewWindow.cs: fixed compiler warning.

2008-08-21  Mike Krüger <mkrueger@novell.com> 

	* TangoLightStyle.xml, JavascriptSyntaxMode.xml, Styles,
	  Styles/TangoLightStyle.xml, Styles/OblivionStyle.xml,
	  Styles/BrownStyle.xml, Styles/VisualStudioStyle.xml,
	  Styles/C64Style.xml, VBNetSyntaxMode.xml, BooSyntaxMode.xml,
	  CSharpSyntaxMode.xml, PythonSyntaxMode.xml, JavaSyntaxMode.xml,
	  CPPSyntaxMode.xml, CSyntaxMode.xml, ValaSyntaxMode.xml,
	  OblivionStyle.xml, ChangeLogSyntaxMode.xml, AspNetSyntaxMode.xml,
	  gtk-gui/objects.xml, BrownStyle.xml, XmlSyntaxMode.xml,
	  VisualStudioStyle.xml, C64Style.xml, SyntaxModes,
	  SyntaxModes/JavascriptSyntaxMode.xml,
	  SyntaxModes/ChangeLogSyntaxMode.xml,
	  SyntaxModes/AspNetSyntaxMode.xml, SyntaxModes/VBNetSyntaxMode.xml,
	  SyntaxModes/BooSyntaxMode.xml, SyntaxModes/CSharpSyntaxMode.xml,
	  SyntaxModes/XmlSyntaxMode.xml, SyntaxModes/JavaSyntaxMode.xml,
	  SyntaxModes/PythonSyntaxMode.xml, SyntaxModes/CPPSyntaxMode.xml,
	  SyntaxModes/CSyntaxMode.xml, SyntaxModes/ValaSyntaxMode.xml: Moved
	  resources to own subdirecttories.
	* Mono.TextEditor/TextViewMargin.cs: Fixed little issue with folding
	  markers and invalid lines.

2008-08-20  Mike Krüger <mkrueger@novell.com> 

	* Mono.TextEditor/Document.cs, Mono.TextEditor/TextEditor.cs,
	  Mono.TextEditor/LineSegment.cs: Changed text editor interface
	  (add/remove marker moved to document).

2008-08-19  Lluis Sanchez Gual <lluis@novell.com> 

	* Mono.TextEditor/TextEditor.cs: Fix some memory leaks.
	* gtk-gui/objects.xml: Updated.

2008-08-16  Mike Krüger <mkrueger@novell.com> 

	* Mono.TextEditor.Highlighting/Style.cs,
	  Mono.TextEditor.Highlighting/IColorDefinition.cs: Worked on styles
	  (fixed 'Bug 405939 - Named colours in colour schemes should have
	  fallbacks').

2008-08-16  Mike Krüger <mkrueger@novell.com> 

	* Mono.TextEditor/Document.cs, Mono.TextEditor/FoldMarkerMargin.cs,
	  Mono.TextEditor/TextEditor.cs: fixed 'Bug 405921 - Folding markers
	  are often not repainted'. Fixed bug on fold marker painting.

2008-08-15  Mike Krüger <mkrueger@novell.com> 

	* Mono.TextEditor.mdp, ChangeLogSyntaxMode.xml: Added changelog syntax
	  mode.

2008-08-14  Mike Krüger <mkrueger@novell.com> 

	* Mono.TextEditor/DocumentUpdateRequest.cs,
	  Mono.TextEditor/TextEditor.cs: Fixed some drawing issues.

2008-08-14  Mike Krüger <mkrueger@novell.com> 

	* Mono.TextEditor/TextEditor.cs: fixed color style bug.

2008-08-14  Mike Krüger <mkrueger@novell.com> 

	* Mono.TextEditor/TextEditor.cs,
	  Mono.TextEditor/CodeSegmentPreviewWindow.cs: optimized text editor
	  code segment preview & fixed some issues with the drag widget.

2008-08-13  Mike Krüger <mkrueger@novell.com> 

	* Mono.TextEditor/Document.cs: fixed "Bug 416564 - Syntax highlighting
	  is lost when reloading a file".

2008-08-13  Mike Krüger <mkrueger@novell.com> 

	* Mono.TextEditor/TextEditorOptions.cs: changed default setting for new
	  tabs after nontabs option.

2008-08-12  Mike Krüger <mkrueger@novell.com> 

	* Mono.TextEditor/TextEditorOptions.cs,
	  Mono.TextEditor/DefaultEditActions.cs: fixed "Bug 416089 - Warn
	  about tabs after non-tabs".

2008-08-12  Mike Krüger <mkrueger@novell.com> 

	* Mono.TextEditor/TextEditor.cs,
	  Mono.TextEditor/CodeSegmentPreviewWindow.cs: fixed "Bug 405912 -
	  Dragged text no longer shows preview".

2008-08-12  Mike Krüger <mkrueger@novell.com> 

	* Mono.TextEditor.Highlighting/SyntaxModeService.cs: Fixed "Bug 405926
	  - Addins cannot add syntax schemes or colour schemes to the text
	  editor".

2008-08-11  Michael Hutchinson <mhutchinson@novell.com> 

	* Mono.TextEditor/TextEditorOptions.cs: Fix spelling, sheme -> scheme.

2008-08-11  Mike Krüger <mkrueger@novell.com> 

	* Mono.TextEditor/TextEditorOptions.cs,
	  Mono.TextEditor/DefaultEditActions.cs: fixed Bug 416088 - Remove
	  Whitespace From Newlines.

2008-08-07  Lluis Sanchez Gual <lluis@novell.com> 

	* Mono.TextEditor.mdp, Makefile.am: Updated.
	* Mono.TextEditor/Margin.cs, Mono.TextEditor/FoldMarkerMargin.cs,
	  Mono.TextEditor/TextEditor.cs, Mono.TextEditor/GutterMargin.cs,
	  Mono.TextEditor/TextViewMargin.cs, Mono.TextEditor/IMargin.cs:
	  Merged IMargin and AbstractMargin into a new Margin class. Methods
	  for handling mouse events are now internal, and new public events
	  have been added.
	* Mono.TextEditor/TextMarker.cs, Mono.TextEditor/LineSegment.cs,
	  Mono.TextEditor/IconMargin.cs, Mono.TextEditor/BookmarkMargin.cs,
	  Mono.TextEditor/BookmarkMarker.cs: Renamed BookmarkMargin into
	  IconMargin. Moved code for handling bookmarks to the new
	  BookmarkMarker. Allow IIconBarMarker objects to handle mouse
	  events.

2008-08-05  Lluis Sanchez Gual <lluis@novell.com> 

	* Mono.TextEditor/Document.cs, Mono.TextEditor/TextEditorData.cs,
	  Mono.TextEditor/TextEditor.cs, gtk-gui/objects.xml: Added delegate
	  which is called to check if a line is read-only. Removed ReadOnly
	  property from TextEditor since it is not used anymore (it was moved
	  to Document).

2008-07-22  Jeffrey Stedfast  <fejj@novell.com>

	* Mono.TextEditor/DefaultEditActions.cs (DeleteCaretLineToEnd):
	Mimic Emacs behavior when the cursor is in the last column of the
	line.

2008-07-18  Mike Krüger <mkrueger@novell.com> 

	* Mono.TextEditor/TextViewMargin.cs: Fixed visual --> document location
	  bug in lines with open foldings.

2008-07-15  Mike Krüger <mkrueger@novell.com> 

	* Mono.TextEditor.Highlighting/SyntaxModeService.cs: fixed "Bug 408896
	  - Text editor: cannot insert apostrophe, parentheses, etc in text
	  files".

2008-07-14  Mike Krüger <mkrueger@novell.com> 

	* Mono.TextEditor/Document.cs, Mono.TextEditor/BufferedTextReader.cs:
	  Added System.IO.TextReader support for the text buffer.

2008-07-14  Mike Krüger <mkrueger@novell.com> 

	* Mono.TextEditor/TextViewMargin.cs: fixed 'Bug 385456 - Code folding'.

2008-07-14  Mike Krüger <mkrueger@novell.com> 

	* JavascriptSyntaxMode.xml, XmlSyntaxMode.xml: Added java script syntax
	  mode (Bug 400896 - Syntax Mode for Javascript).

2008-07-08  Lluis Sanchez Gual <lluis@novell.com> 

	* Mono.TextEditor/ITooltipProvider.cs, Mono.TextEditor/TextEditor.cs:
	  Allow specifying the alignment of tooltips.

2008-07-07  Lluis Sanchez Gual <lluis@novell.com> 

	* Mono.TextEditor/ITooltipProvider.cs, Mono.TextEditor/TextEditor.cs:
	  Add support for "interactive" tooltips (tooltips which can have
	  interactive widgets).

2008-07-06  Mike Krüger <mkrueger@novell.com> 

	* Mono.TextEditor.Highlighting/SyntaxModeService.cs,
	  Mono.TextEditor.Highlighting/IXmlProvider.cs: Worked on style
	  support.

2008-07-06  Mike Krüger <mkrueger@novell.com> 

	* Mono.TextEditor.Highlighting/SyntaxModeService.cs,
	  Mono.TextEditor.Highlighting/IXmlProvider.cs: Added support for
	  custom styles.

2008-07-04  Mike Krüger <mkrueger@novell.com> 

	* CSharpSyntaxMode.xml, XmlSyntaxMode.xml: fixed "Bug 405927 - Quotes
	  are mis-highlighted in C# XML comments".

2008-07-04  Mike Krüger <mkrueger@novell.com> 

	* Mono.TextEditor/TextViewMargin.cs: fixed 'Bug 405923 - After using
	  middle-click insertion, the document jumps back to the location of
	  the selection'.

2008-07-04  Mike Krüger <mkrueger@novell.com> 

	* Mono.TextEditor/TextMarker.cs: fixed 'Bug 405919 - Error underlines
	  are sometimes painted over the line numbers and folding markers'.

2008-07-04  Mike Krüger <mkrueger@novell.com> 

	* Mono.TextEditor/TextEditor.cs: fixed 'Bug 405913 - Drag-n-dropping
	  text should move text, not copy it'.

2008-07-04  Mike Krüger <mkrueger@novell.com> 

	* Mono.TextEditor/TextMarker.cs, Mono.TextEditor.Highlighting/Style.cs:
	  Added color styles for breakpoints.

2008-07-04  Mike Krüger <mkrueger@novell.com> 

	* OblivionStyle.xml: set searchtextbg for oblivion.

2008-07-04  Mike Krüger <mkrueger@novell.com> 

	* Mono.TextEditor.Highlighting/SyntaxModeService.cs: fixed 'Bug 404713
	  - Threading issues in text editor'.

2008-07-03  Lluis Sanchez Gual <lluis@novell.com> 

	* Mono.TextEditor.mdp, Mono.TextEditor/ITooltipProvider.cs,
	  Mono.TextEditor/TextEditor.cs, Makefile.am: Added support for
	  tooltips. It is now possible to register tooltip providers which
	  can create custom tooltip windows.

2008-07-02  Michael Hutchinson <mhutchinson@novell.com> 

	* Mono.TextEditor/Document.cs,
	  Mono.TextEditor.Highlighting/SyntaxModeService.cs: Fix a couple of
	  crasher race conditions.
	* Mono.TextEditor.Highlighting/WorkerThread.cs: Catch exceptions in
	  worker threads so that they don't crash MD.

2008-07-02  Lluis Sanchez Gual <lluis@novell.com> 

	* Mono.TextEditor/TextViewMargin.cs, Mono.TextEditor/TextMarker.cs:
	  Added support for style overriding in text markers. Now a text
	  marker can easily change the text style without having to implement
	  the draw method. Also use the background defined by the style
	  object, if there is one.
	* Mono.TextEditor.Highlighting/ChunkStyle.cs: Added background color
	  property. Added copy constructor.

2008-07-01  Lluis Sanchez Gual <lluis@novell.com> 

	* Mono.TextEditor/TextMarker.cs, Mono.TextEditor/BookmarkMargin.cs:
	  Added width and height parameters to IIConBarMarker.DrawIcon.
	  Simplifies work to implementers.

2008-06-23  Mike Krüger <mkrueger@novell.com> 

	* Mono.TextEditor/TextEditorData.cs, Mono.TextEditor/Segment.cs:
	  Optimized selection - fixing [Bug 402777] New: Mouse selection is
	  very slow.

2008-06-23  Mike Krüger <mkrueger@novell.com> 

	* Mono.TextEditor/DefaultEditActions.cs,
	  Mono.TextEditor/TextViewMargin.cs, Mono.TextEditor/Document.cs,
	  Mono.TextEditor/TextEditorData.cs, Mono.TextEditor/TextEditor.cs,
	  Mono.TextEditor/Caret.cs, Mono.TextEditor/LineSegment.cs:
	  Refactored text editor. Corrected Document -> TextEditorData ->
	  TextEditor layers.

2008-06-23  Mike Krüger <mkrueger@novell.com> 

	* Mono.TextEditor/DefaultEditActions.cs: fixed 'Bug 402543 - Crash
	  while pasting text from closed document.'.

2008-06-20  Lluis Sanchez Gual <lluis@novell.com> 

	* AssemblyInfo.cs: Disable version auto-increment.

2008-06-20  Lluis Sanchez Gual <lluis@novell.com> 

	* Mono.TextEditor/TextEditor.cs: Don't allow replacing text in
	  read-only mode.

2008-06-20  Lluis Sanchez Gual <lluis@novell.com> 

	* Mono.TextEditor/DefaultEditActions.cs: Restore accidentally removed
	  code.

2008-06-20  Lluis Sanchez Gual <lluis@novell.com> 

	* Mono.TextEditor/DefaultEditActions.cs,
	  Mono.TextEditor/TextEditorData.cs, Mono.TextEditor/TextEditor.cs,
	  gtk-gui/objects.xml: Implemented support for read-only editors.
	* Mono.TextEditor/TextEditorOptions.cs: Make the Font property safer
	  for incorrect font names. Implemented CopyFrom method.

2008-06-19  Lluis Sanchez Gual <lluis@novell.com> 

	* Mono.TextEditor/DefaultEditActions.cs,
	  Mono.TextEditor/TextViewMargin.cs, Mono.TextEditor/Document.cs,
	  Mono.TextEditor/FoldMarkerMargin.cs,
	  Mono.TextEditor/TextEditorData.cs,
	  Mono.TextEditor/CodeSegmentPreviewWindow.cs,
	  Mono.TextEditor/TextEditor.cs, Mono.TextEditor/Caret.cs,
	  Mono.TextEditor/BookmarkMargin.cs,
	  Mono.TextEditor/TextEditorOptions.cs,
	  Mono.TextEditor/GutterMargin.cs, Mono.TextEditor/LineSegment.cs,
	  Mono.TextEditor.Highlighting/SyntaxMode.cs: Added support for
	  editor-specific options. TextEditor now has an Options property and
	  all classes use that object to get options, instead of the static
	  instance.

2008-06-18  Mike Krüger <mkrueger@novell.com> 

	* Mono.TextEditor/TextEditor.cs: added workaround to fix 400293.

2008-06-17  Mike Krüger <mkrueger@novell.com> 

	* VBNetSyntaxMode.xml, CSharpSyntaxMode.xml, JavaSyntaxMode.xml,
	  CSyntaxMode.xml, ValaSyntaxMode.xml: Updated highlighting files.

2008-06-17  Mike Krüger <mkrueger@novell.com> 

	* Mono.TextEditor.Highlighting/SyntaxMode.cs,
	  Mono.TextEditor.Highlighting/SyntaxModeService.cs: Fixed syntax
	  highlighting issue.

2008-06-15  Mike Krüger <mkrueger@novell.com> 

	* Mono.TextEditor/RedBlackTree.cs: fixed possible null reference.

2008-06-11  Mike Krüger <mkrueger@novell.com> 

	* Mono.TextEditor/TextEditorOptions.cs: changed visibility.

2008-06-11  Mike Krüger <mkrueger@novell.com> 

	* Mono.TextEditor/RedBlackTree.cs: Fixed red black tree.

2008-06-11  Mike Krüger <mkrueger@novell.com> 

	* Mono.TextEditor/RedBlackTree.cs: fixed 'Bug 381106 - Document view
	  state can become scrambled'.

2008-06-11  Mike Krüger <mkrueger@novell.com> 

	* Mono.TextEditor.Highlighting/SemanticRule.cs: fixed 'Bug 393118 - URL
	  is not underlined completely and indeed redirects to only the
	  domain'

2008-06-10  Mike Krüger <mkrueger@novell.com> 

	* Mono.TextEditor/TextViewMargin.cs, Mono.TextEditor/LineSplitter.cs,
	  Mono.TextEditor/Document.cs, Mono.TextEditor/LineSegmentTree.cs,
	  Mono.TextEditor/TextEditor.cs, Mono.TextEditor/BookmarkMargin.cs,
	  Mono.TextEditor.Highlighting/SyntaxMode.cs,
	  Mono.TextEditor.Highlighting/SyntaxModeService.cs,
	  Mono.TextEditor.Highlighting/Rule.cs: Fixed some
	  warnings/refactored code a bit. Improved the handling of the
	  longest line.

2008-06-10  Mike Krüger <mkrueger@novell.com> 

	* Mono.TextEditor/TextViewMargin.cs: Fixed tab placement bug.

2008-06-09  Mike Krüger <mkrueger@novell.com> 

	* Mono.TextEditor/TextViewMargin.cs: Fixed horizontal scrollbar bug.

2008-06-09  Mike Krüger <mkrueger@novell.com> 

	* Mono.TextEditor/TextViewMargin.cs: Fixed bug in
	  VisualToDocumentLocation

2008-06-09  Mike Krüger <mkrueger@novell.com> 

	* Mono.TextEditor/TextViewMargin.cs: Fixed tab stop calculation - it
	  should work better now. Refactored visual <--> document location
	  logic.

2008-06-06  Mike Krüger <mkrueger@novell.com> 

	* Mono.TextEditor/TextViewMargin.cs: fixed possible null reference
	  exception in VisualToDocumentLocation

2008-06-05  Mike Krüger <mkrueger@novell.com> 

	* Mono.TextEditor/TextViewMargin.cs: Improved support for non
	  monospaced font.

2008-06-05  Mike Krüger <mkrueger@novell.com> 

	* Mono.TextEditor/TextEditor.cs: fixed Bug 394285 - NRE in CaretThread

2008-06-04  Mike Krüger <mkrueger@novell.com> 

	* Mono.TextEditor/TextViewMargin.cs: Fixed possible div by zero
	  exception.

2008-06-03  Lluis Sanchez Gual <lluis@novell.com> 

	* Mono.TextEditor/TextEditor.cs: Use the OnDestroyed event instead of
	  Dispose, since with the latest changes in gtk#, Dispose is not
	  called anymore when a widget is destroyed.

2008-05-28  Michael Hutchinson <mhutchinson@novell.com> 

	* XmlSyntaxMode.xml: Fix CDATA end tag.

2008-05-27 David Makovský <yakeen@sannyas-on.net>
 
	* Mono.TextEditor/DefaultEditActions.cs: parse double value with invariant culture (Patch by Jérémie Laval).

2008-05-26  Mike Krüger <mkrueger@novell.com> 

	* Mono.TextEditor/TextViewMargin.cs: handled possible nullref.

2008-05-22  Mike Krüger <mkrueger@novell.com> 

	* Mono.TextEditor.Highlighting/SemanticRule.cs: fixed Bug 393118 - URL
	  is not underlined completely and indeed redirects to only the
	  domain

2008-05-22  Mike Krüger <mkrueger@novell.com> 

	* Mono.TextEditor/TextEditor.cs: fixed 'Bug 393037 - CTRL+F and writing
	  text produces NRE'

2008-05-22  Mike Krüger <mkrueger@novell.com> 

	* Mono.TextEditor/DefaultEditActions.cs: fixed Bug 393411 - Pasted text
	  offset is wrong when there is a selection

2008-05-21  Mike Krüger <mkrueger@novell.com> 

	* Mono.TextEditor.Highlighting/SyntaxModeService.cs: fixed 'Bug 392655
	  - The 'stopateol' highlighting behaviour doesn't always work'.

2008-05-20  Mike Krüger <mkrueger@novell.com> 

	* Mono.TextEditor/DefaultEditActions.cs,
	  Mono.TextEditor/TextViewMargin.cs: fixed 'Bug 389561 - Regression:
	  Middle-click paste does not insert at cursor location'.

2008-05-20  Mike Krüger <mkrueger@novell.com> 

	* Mono.TextEditor/Document.cs: fixed 'Bug 385844 - XML syntax
	  highlighting is unreliable' & 'Bug 389352 - Regression: big comment
	  is not coloured'.

2008-05-19  Mike Krüger <mkrueger@novell.com> 

	* Mono.TextEditor/TextEditor.cs: Optimized background buffer.

2008-05-19  Mike Krüger <mkrueger@novell.com> 

	* Mono.TextEditor/LineSplitter.cs, Mono.TextEditor/Document.cs,
	  Mono.TextEditor/IBuffer.cs, Mono.TextEditor/RedBlackTree.cs,
	  Mono.TextEditor/LineSegmentTree.cs, Mono.TextEditor/TextEditor.cs,
	  Mono.TextEditor/GapBuffer.cs, Mono.TextEditor/LineSegment.cs: Fixed
	  text editor memory leak.

2008-05-15  Mike Krüger <mkrueger@novell.com> 

	* Mono.TextEditor/TextMarker.cs: fixed cut&paste error.

2008-05-15  Mike Krüger <mkrueger@novell.com> 

	* Mono.TextEditor/TextMarker.cs: exposed color property of the text
	  marker

2008-05-15  Lluis Sanchez Gual <lluis@novell.com> 

	* Mono.TextEditor/TextMarker.cs: Moved the code that draws error
	  underlines to a new UnderlineMarker. Created LineBackgroundMarker,
	  to be used to change the background of a line.

2008-05-13  Mike Krüger <mkrueger@novell.com> 

	* CSharpSyntaxMode.xml, Mono.TextEditor.Highlighting/SyntaxMode.cs:
	  Worked on c# syntax mode. Fixed syntax highlighting bug (keyword
	  before span end now highlights correct).

2008-05-09  Michael Hutchinson <mhutchinson@novell.com> 

	* AspNetSyntaxMode.xml, XmlSyntaxMode.xml: Highlight doctypes. Fix
	  attribute highlighting.

2008-05-09  Michael Hutchinson <mhutchinson@novell.com> 

	* AspNetSyntaxMode.xml, XmlSyntaxMode.xml: Improve attribute regex.

2008-05-09  Mike Krüger <mkrueger@novell.com> 

	* Mono.TextEditor/Document.cs: Fixed highlighting update bug.

2008-05-08  Mike Krüger <mkrueger@novell.com> 

	* Mono.TextEditor.Highlighting/SyntaxModeService.cs, XmlSyntaxMode.xml:
	  Fixed a syntax highlighting bug/worked on xml highlighting.

2008-05-08  Mike Krüger <mkrueger@novell.com> 

	* XmlSyntaxMode.xml: worked on xml highlighting.

2008-05-08  Mike Krüger <mkrueger@novell.com> 

	* Mono.TextEditor/DefaultEditActions.cs, Mono.TextEditor/TextEditor.cs:
	  fixed "Bug 387778 - MD Crash on Mouse Paste".

2008-05-07  Mike Krüger <mkrueger@novell.com> 

	* Mono.TextEditor/BookmarkMargin.cs: fixed null ref exception.

2008-05-07  Mike Krüger <mkrueger@novell.com> 

	* Mono.TextEditor/BookmarkMargin.cs: Bookmark margin now exposes it's
	  draw event.

2008-05-07  Mike Krüger <mkrueger@novell.com> 

	* Mono.TextEditor/TextViewMargin.cs, Mono.TextEditor/TextMarker.cs,
	  Mono.TextEditor/BookmarkMargin.cs: Worked on text markers.

2008-05-07  Mike Krüger <mkrueger@novell.com> 

	* Mono.TextEditor/TextEditorData.cs, Mono.TextEditor/ISearchEngine.cs:
	  implemented replace regex groups.

2008-05-07  Mike Krüger <mkrueger@novell.com> 

	* Mono.TextEditor/TextEditor.cs: fixed Bug 387321 - Crash when Select
	  All + Copy + Select All + Paste.

2008-05-06  Michael Hutchinson <mhutchinson@novell.com> 

	* Mono.TextEditor/TextEditor.cs: Reset the IMContext even when there's
	  an exception during a commit.
	* AspNetSyntaxMode.xml, XmlSyntaxMode.xml: Improve highlighting
	  schemes.
	* Mono.TextEditor.Highlighting/Style.cs: Allow highlighting schemes to
	  access the "default" colour.

2008-05-06  Mike Krüger <mkrueger@novell.com> 

	* Mono.TextEditor/TextViewMargin.cs, Mono.TextEditor/TextMarker.cs:
	  Worked on text markers.

2008-05-06  Mike Krüger <mkrueger@novell.com> 

	* Mono.TextEditor/TextViewMargin.cs, Mono.TextEditor/TextEditorData.cs,
	  Mono.TextEditor/TextEditor.cs, Mono.TextEditor/ISearchEngine.cs:
	  Worked on regex search.

2008-05-05  Mike Krüger <mkrueger@novell.com> 

	* Mono.TextEditor/ISearchEngine.cs: worked on regex search.

2008-05-02  Mike Krüger <mkrueger@novell.com> 

	* Mono.TextEditor/TextEditorData.cs, Mono.TextEditor/TextEditor.cs,
	  Mono.TextEditor/ISearchEngine.cs: Abstracted the search engine.

2008-05-02  Mike Krüger <mkrueger@novell.com> 

	* Mono.TextEditor/TextEditor.cs: Fixed Bug 385737 - Text editor shows
	  unnecessary horizontal scrollbar

2008-05-02  Mike Krüger <mkrueger@novell.com> 

	* Mono.TextEditor/TextViewMargin.cs: fixed Bug 382556 - Text editor
	  should respect GTK settings.

2008-05-01  Michael Hutchinson <mhutchinson@novell.com> 

	* Mono.TextEditor/TextEditor.cs: Add focus in and focus out calls to
	  IMContext. Revert static IMContext changes., which for some reason
	  also fixes crash on double-click.

2008-04-30  Mike Krüger <mkrueger@novell.com> 

	* Mono.TextEditor/TextEditor.cs: fixed resource deallocation.

2008-04-30  Mike Krüger <mkrueger@novell.com> 

	* Mono.TextEditor/TextEditor.cs: Fixed an error in keyboard input when
	  multiple text editors are open.

2008-04-30  Mike Krüger <mkrueger@novell.com> 

	* Mono.TextEditor/TextEditor.cs: Fixed possible null ref exception when
	  accessing disposed text editor.

2008-04-29  Michael Hutchinson <mhutchinson@novell.com> 

	* Mono.TextEditor/TextEditor.cs: Dispose the IMContext, and check that
	  it's realised when committing. Hopefully fixes possible NRE after
	  the document is disposed.

2008-04-23  Mike Krüger <mkrueger@novell.com> 

	* Mono.TextEditor/TextViewMargin.cs: Replaced old some old coordination
	  translation code.

2008-04-21  Michael Hutchinson <mhutchinson@novell.com> 

	* Mono.TextEditor/TextEditor.cs: Attempt to fix major "Bug 382141 - ALL
	  keypresses are intepreted as newlines" by reworking input method
	  context handling.

2008-04-21  Mike Krüger <mkrueger@novell.com> 

	* Mono.TextEditor/TextEditor.cs: fixed keyboard input.

2008-04-18  Mike Krüger <mkrueger@novell.com> 

	* Mono.TextEditor/TextEditor.cs: fixed 'Bug 381115 - Ctrl+s prints an s
	  if there's nothing to save'.

2008-04-17  Mike Krüger <mkrueger@novell.com> 

	* Mono.TextEditor/TextEditor.cs: fixed 'Bug 379935 - Can't type letters
	  with accents and other composed chars with the text editor'.

2008-04-16  Mike Krüger <mkrueger@novell.com> 

	* Mono.TextEditor/TextEditor.cs: Removed work around.

2008-04-15  Mike Krüger <mkrueger@novell.com> 

	* Mono.TextEditor/DefaultEditActions.cs: fixed Bug 379236 - Pressing
	  "end" on a folded code block doesn't move to end

2008-04-15  Mike Krüger <mkrueger@novell.com> 

	* Mono.TextEditor/TextViewMargin.cs: fixed Bug 378195 - Text editor has
	  visible caret when there is a selection

2008-04-08  Michael Hutchinson <mhutchinson@novell.com> 

	* Mono.TextEditor/TextViewMargin.cs: Restore caret position after a
	  middle-click insertion, and restore selection when the insertion is
	  within the offset range space previously occupied by the selection.
	  Fixes "Bug 378188 - Strange selection deletion behaviour".

2008-04-04  Mike Krüger <mkrueger@novell.com> 

	* Mono.TextEditor/TextViewMargin.cs: Optimized text editor drawing a
	  bit. Worked on folding preview.

2008-04-03  Mike Krüger <mkrueger@novell.com> 

	* Mono.TextEditor/DefaultEditActions.cs: fixed some selection issues in
	  some commands.

2008-04-03  Mike Krüger <mkrueger@novell.com> 

	* Mono.TextEditor/DefaultEditActions.cs,
	  Mono.TextEditor/TextViewMargin.cs, Mono.TextEditor/TextEditor.cs:
	  fixed 'Bug 376331 - Middle-click paste should not change
	  selection'.

2008-04-03  Mike Krüger <mkrueger@novell.com> 

	* Mono.TextEditor/CodeSegmentPreviewWindow.cs,
	  Mono.TextEditor/LineSegment.cs,
	  Mono.TextEditor.Highlighting/SyntaxMode.cs: fixed 'Bug 376329 -
	  Folded region tooltip readability issues'

2008-04-02  Mike Krüger <mkrueger@novell.com> 

	* Mono.TextEditor/TextViewMargin.cs: fixed 'Bug 324272 - in search and
	  replace, parenthesis matching should be disabled'

2008-04-02  Mike Krüger <mkrueger@novell.com> 

	* Mono.TextEditor/TextEditorData.cs: worked on  bug 'Bug 376136 - Array
	  out of bounds selecting text'.

2008-04-02  Mike Krüger <mkrueger@novell.com> 

	

2008-04-02  Mike Krüger <mkrueger@novell.com> 

	* Mono.TextEditor/TextViewMargin.cs, Mono.TextEditor/IMargin.cs,
	  Mono.TextEditor/TextEditor.cs,
	  Mono.TextEditor.Highlighting/SyntaxMode.cs: Optimized preview
	  window a bit.

2008-04-02  Mike Krüger <mkrueger@novell.com> 

	* Mono.TextEditor.mdp, Mono.TextEditor/TextViewMargin.cs,
	  Mono.TextEditor/IMargin.cs,
	  Mono.TextEditor/CodeSegmentPreviewWindow.cs,
	  Mono.TextEditor/LineSegmentTree.cs, Mono.TextEditor/TextEditor.cs,
	  Mono.TextEditor.Highlighting/SyntaxMode.cs, Makefile.am: Added
	  preview window for collapsed regions (feature request 363639).

2008-03-27  Mike Krüger <mkrueger@novell.com> 

	* Mono.TextEditor/Document.cs: Removed debug message.

2008-03-21  Mike Krüger <mkrueger@novell.com> 

	* Mono.TextEditor/LineSegmentTree.cs: fixed Bug 372273 - MD crash.

2008-03-19  Mike Krüger <mkrueger@novell.com> 

	* Mono.TextEditor/Document.cs: Fixed 'Bug 372256 - Region wrapped when
	  Code Folding is disabled'

2008-03-18  Mike Krüger <mkrueger@novell.com> 

	* Mono.TextEditor/TextEditor.cs: Removed some debug messages.

2008-03-18  Mike Krüger <mkrueger@novell.com> 

	* Mono.TextEditor.Highlighting/SyntaxMode.cs,
	  Mono.TextEditor.Highlighting/SyntaxModeService.cs: Fixed Bug 371702
	  - XmlEditor - crash with empty file.

2008-03-14  Mike Krüger <mkrueger@novell.com> 

	* Mono.TextEditor.mdp, CSharpSyntaxMode.xml, CSyntaxMode.xml,
	  Mono.TextEditor.Highlighting/SyntaxMode.cs,
	  Mono.TextEditor.Highlighting/SyntaxModeService.cs,
	  Mono.TextEditor.Highlighting/Rule.cs, Makefile.am: Fixed Bug 370303
	  - '#if 0' blocks should be coloured as comments.
	
	  Changed the way spans are scanned. The order of the span definition
	  is now important - no more constraints. The first defined span is
	  used first - so define /// before // for example.

2008-03-14  Mike Krüger <mkrueger@novell.com> 

	* Mono.TextEditor/TextEditor.cs: fixed Bug 363951 - Numeric keyboard
	  does not work

2008-03-13  Mike Krüger <mkrueger@novell.com> 

	* Mono.TextEditor/TextViewMargin.cs: Possible fix: 'Bug 368597 - Wrong
	  location of caret in the new managed editor'.

2008-03-13  Mike Krüger <mkrueger@novell.com> 

	* Mono.TextEditor/TextEditor.cs: Fixed Bug 370133 - When jumping to a
	  line, caret should be placed in the middle of the window

2008-03-13  Mike Krüger <mkrueger@novell.com> 

	* Mono.TextEditor/Document.cs,
	  Mono.TextEditor.Highlighting/SyntaxMode.cs,
	  Mono.TextEditor.Highlighting/SyntaxModeService.cs: fixed Bug 370135
	  - XML comment highlighting not working

2008-03-13  Mike Krüger <mkrueger@novell.com> 

	* ValaSyntaxMode.xml: Added vala syntax mode from levi bard.

2008-03-12  Michael Hutchinson <mhutchinson@novell.com> 

	* Mono.TextEditor/DefaultEditActions.cs: Implement AutoIndent
	  behaviour.

2008-03-07  Mike Krüger <mkrueger@novell.com> 

	* Mono.TextEditor/Document.cs: Added some thread locks for the update logic.

2008-03-05  Michael Hutchinson <mhutchinson@novell.com> 

	* XmlSyntaxMode.xml: Apply XML highlighting to XAML , HTML and XHTML.

2008-03-05  Mike Krüger <mkrueger@novell.com> 

	* Mono.TextEditor/TextEditor.cs: Improved the scrolling speed (should be
	  visible on old machines).

2008-03-05  Mike Krüger <mkrueger@novell.com> 

	* Mono.TextEditor/TextEditor.cs: Window split now removes the split that
	  doesn't have the focus. (intelligent split)

2008-03-03  Mike Krüger <mkrueger@novell.com> 

	* Mono.TextEditor/BookmarkMargin.cs: Clicking on the bookmark margin on an
	  invalid line no longer triggers the bookmark in the last line.

2008-03-03  Mike Krüger <mkrueger@novell.com> 

	* Mono.TextEditor.mdp, AspNetSyntaxMode.xml, Makefile.am: Started ASP.NET
	  highlighting.

2008-03-03  Mike Krüger <mkrueger@novell.com> 

	* CPPSyntaxMode.xml, CSyntaxMode.xml, Mono.TextEditor/Document.cs,
	  Mono.TextEditor.Highlighting/SyntaxMode.cs: It's now possible that
	  syntax highlighting files inherit from each other (C<-C++).

2008-03-03  Mike Krüger <mkrueger@novell.com> 

	* Mono.TextEditor.Highlighting/SyntaxMode.cs: Refactored highlighting
	  algorithm.

2008-03-03  Mike Krüger <mkrueger@novell.com> 

	* Mono.TextEditor.Highlighting/SyntaxMode.cs,
	  Mono.TextEditor.Highlighting/Style.cs,
	  Mono.TextEditor.Highlighting/ChunkStyle.cs: Worked on the syntax
	  highlighting algorithm.

2008-03-03  Mike Krüger <mkrueger@novell.com> 

	* Mono.TextEditor/Document.cs: Added some worker threads.

2008-03-03  Mike Krüger <mkrueger@novell.com> 

	* Mono.TextEditor/TextViewMargin.cs: Removed debug message.

2008-03-01  Mike Krüger <mkrueger@novell.com> 

	* Mono.TextEditor.Highlighting/SyntaxModeService.cs: Fixed syntax
	  highlighting bug

2008-03-01  Mike Krüger <mkrueger@novell.com> 

	* CSharpSyntaxMode.xml, Mono.TextEditor/TextViewMargin.cs,
	  Mono.TextEditor.Highlighting/SyntaxMode.cs,
	  Mono.TextEditor.Highlighting/Match.cs: Added support for regular
	  expressions (syntax highlighting).

2008-03-01  Mike Krüger <mkrueger@novell.com> 

	* PythonSyntaxMode.xml, Mono.TextEditor.Highlighting/SyntaxMode.cs: fixed
	  """, ''' pydocs

2008-03-01  Mike Krüger <mkrueger@novell.com> 

	* PythonSyntaxMode.xml: Added python syntax highlighting.

2008-02-29  Levi Bard <taktaktaktaktaktaktaktaktaktak@gmail.com>
 
 	* CPPSyntaxMode.xml, CSyntaxMode.xml: Added headers to highlighted mime
 	types.

2008-02-29  Mike Krüger <mkrueger@novell.com> 

	* Mono.TextEditor/TextViewMargin.cs,
	  Mono.TextEditor.Highlighting/SyntaxModeService.cs: Freed up some
	  resources.

2008-02-29  Mike Krüger <mkrueger@novell.com> 

	* Mono.TextEditor/FoldMarkerMargin.cs, Mono.TextEditor/BookmarkMargin.cs:
	  Fixed zooming bug.

2008-02-29  Mike Krüger <mkrueger@novell.com> 

	* Mono.TextEditor/TextEditor.cs, Mono.TextEditor/TextEditorOptions.cs: Added
	  zoom commands to main menu.

2008-02-29  Mike Krüger <mkrueger@novell.com> 

	* Mono.TextEditor/TextViewMargin.cs: Added a function.

2008-02-29  Mike Krüger <mkrueger@novell.com> 

	* Mono.TextEditor/DefaultEditActions.cs, Mono.TextEditor/TextViewMargin.cs,
	  Mono.TextEditor/Document.cs, Mono.TextEditor/TextUtil.cs,
	  Mono.TextEditor/TextEditorData.cs: Moved TextUtil functions into
	  Document.

2008-02-29  Mike Krüger <mkrueger@novell.com> 

	* Mono.TextEditor.Highlighting/SyntaxModeService.cs,
	  Mono.TextEditor.Highlighting/WorkerThread.cs: Abstracted safe threading
	  in a reuseable workerthread class.

2008-02-29  Mike Krüger <mkrueger@novell.com> 

	* Mono.TextEditor/TextViewMargin.cs, Mono.TextEditor/TextUtil.cs: Fixed
	  Bracket highlighting on text operations.

2008-02-29  Mike Krüger <mkrueger@novell.com> 

	* Mono.TextEditor/DefaultEditActions.cs, Mono.TextEditor/TextUtil.cs:
	  changed next/prev word behaviour.

2008-02-29  Mike Krüger <mkrueger@novell.com> 

	* Mono.TextEditor.Highlighting/SyntaxModeService.cs: No longer using
	  Thread.Abort ().

2008-02-28  Mike Krüger <mkrueger@novell.com> 

	* Mono.TextEditor/TextEditorData.cs, Mono.TextEditor/TextEditor.cs: Worked
	  on search&replace. (Bug 365439 - Replace usability issues)

2008-02-28  Mike Krüger <mkrueger@novell.com> 

	* Mono.TextEditor/TextViewMargin.cs, Mono.TextEditor/Document.cs: Fixed some
	  bugs caused by a former change.

2008-02-28  Mike Krüger <mkrueger@novell.com> 

	* Mono.TextEditor/LineSplitter.cs, Mono.TextEditor/TextEditorData.cs,
	  Mono.TextEditor/TextEditor.cs, Mono.TextEditor/GapBuffer.cs,
	  Mono.TextEditor/GutterMargin.cs,
	  Mono.TextEditor.Tests/Mono.TextEditor.Tests.pidb,
	  Mono.TextEditor.Tests/Mono.TextEditor.Tests.mdp,
	  Mono.TextEditor.Tests/Mono.TextEditor.Tests/LineSplitterTests.cs,
	  Mono.TextEditor.Tests/Mono.TextEditor.Tests/SelectionTests.cs: Fixed Bug
	  365570 - Crash in the editor.

2008-02-27  Mike Krüger <mkrueger@novell.com> 

	

2008-02-27  Mike Krüger <mkrueger@novell.com> 

	* Mono.TextEditor.Highlighting/SyntaxMode.cs,
	  Mono.TextEditor.Highlighting/SyntaxModeService.cs: Support for escape
	  chars.

2008-02-27  Mike Krüger <mkrueger@novell.com> 

	

2008-02-27  Mike Krüger <mkrueger@novell.com> 

	

2008-02-27  Mike Krüger <mkrueger@novell.com> 

	* Mono.TextEditor/TextEditorData.cs: Refactored status bar.

2008-02-27  Mike Krüger <mkrueger@novell.com> 

	* Mono.TextEditor/Document.cs, Mono.TextEditor/TextEditorData.cs: Removed
	  some debug messages

2008-02-27  Mike Krüger <mkrueger@novell.com> 

	* Mono.TextEditor/TextViewMargin.cs, Mono.TextEditor/TextMarker.cs: Added
	  draw routine for a caret marker.

2008-02-27  Mike Krüger <mkrueger@novell.com> 

	* Mono.TextEditor/TextMarker.cs: Added background marker support.

2008-02-27  Mike Krüger <mkrueger@novell.com> 

	* Mono.TextEditor/Document.cs, Mono.TextEditor/TextEditorData.cs,
	  Mono.TextEditor/TextEditor.cs, Mono.TextEditor/Caret.cs,
	  Mono.TextEditor.Tests/Mono.TextEditor.Tests/UndoRedoTests.cs,
	  Mono.TextEditor.Highlighting/Caret.cs: Fixed Bug 362692 - Undoing all
	  changes should clear the modified flag of the editor.
	
	  Refactored structure a bit. Added unit tests for undo/redo operations.

2008-02-27  Aaron Bockover <abockover@novell.com>

	* OblivionStyle.xml: Made some style changes to be less bland

	* BrownStyle.xml: Renamed from UbuntuStyle

2008-02-27  Mike Krüger <mkrueger@novell.com> 

	* Mono.TextEditor/TextViewMargin.cs: fixed drawing bug.

2008-02-27  Mike Krüger <mkrueger@novell.com> 

	* Mono.TextEditor/TextViewMargin.cs: fixed not to draw invalid line bug.

2008-02-27  Mike Krüger <mkrueger@novell.com> 

	* Mono.TextEditor/DefaultEditActions.cs, Mono.TextEditor/Document.cs: Editor
	  now updates automatically when inserting/removing lines. (internal
	  change, does NOT affect users)

2008-02-26  Mike Krüger <mkrueger@novell.com> 

	* Mono.TextEditor/TextViewMargin.cs: Fixed possible exception in
	  TextViewMargin.

2008-02-25  Mike Krüger <mkrueger@novell.com> 

	* Mono.TextEditor.Highlighting/SyntaxMode.cs: Fixed syntax highlighting bug.

2008-02-23  Mike Krüger <mkrueger@novell.com> 

	* Mono.TextEditor/DefaultEditActions.cs, Mono.TextEditor/GapBuffer.cs,
	  Mono.TextEditor.Tests/Mono.TextEditor.Tests.pidb,
	  Mono.TextEditor.Highlighting/Rule.cs,
	  Mono.TextEditor.Highlighting/ChunkStyle.cs: Cleaned some code.

2008-02-23  Mike Krüger <mkrueger@novell.com> 

	* Mono.TextEditor/TextEditor.cs: possible fix for 363621.

2008-02-23  Mike Krüger <mkrueger@novell.com> 

	* Mono.TextEditor.mdp, Mono.TextEditor/Document.cs,
	  Mono.TextEditor/LineSegmentTree.cs, Mono.TextEditor/GapBuffer.cs,
	  Mono.TextEditor.Highlighting/SyntaxMode.cs: Added some assertions which
	  help to track errors.

2008-02-23  Mike Krüger <mkrueger@novell.com> 

	* Mono.TextEditor.Tests/Mono.TextEditor.Tests.pidb: Removed some unused
	  glade and gnome-sharp references (only the unused). But I'll continue to
	  remove glade, we need to lower the dependency tree a bit.

2008-02-22  Mike Krüger <mkrueger@novell.com> 

	* Mono.TextEditor/DefaultEditActions.cs, Mono.TextEditor/TextViewMargin.cs,
	  Mono.TextEditor/SearchOptions.cs, Mono.TextEditor/TextEditorData.cs,
	  Mono.TextEditor/TextEditor.cs, Mono.TextEditor/SearchResult.cs,
	  Mono.TextEditor.Tests/Mono.TextEditor.Tests/SearchTests.cs: Fixed Bug
	  364045 - Can't use Search Previous command to go through to all matches.
	  And wrote some unit tests for the search commands. 

2008-02-22  Mike Krüger <mkrueger@novell.com> 

	* Mono.TextEditor/Document.cs: Fixed bug in logicaltovisuallocation.

2008-02-22  Mike Krüger <mkrueger@novell.com> 

	* Mono.TextEditor/TextEditor.cs, Mono.TextEditor/SearchResult.cs: Search now
	  gives more information about the result.

2008-02-22  Mike Krüger <mkrueger@novell.com> 

	* Mono.TextEditor/TextEditor.cs: Added support for custom drag sources.

2008-02-22  Mike Krüger <mkrueger@novell.com> 

	* Mono.TextEditor/DefaultEditActions.cs: Added try/catch, may help to track
	  the cut&paste problem.

2008-02-22  Mike Krüger <mkrueger@novell.com> 

	* Mono.TextEditor/TextEditor.cs: Bug 363951 - Numeric keyboard does not work

2008-02-22  Mike Krüger <mkrueger@novell.com> 

	* Mono.TextEditor/DefaultEditActions.cs: Changed copy behaviour.

2008-02-22  Mike Krüger <mkrueger@novell.com> 

	* Mono.TextEditor/DefaultEditActions.cs: Added global copy event (for the
	  clipboard ring)

2008-02-21  Mike Krüger <mkrueger@novell.com> 

	* Mono.TextEditor/TextViewMargin.cs: Fixed Bug 363631 - The selection does
	  not work for "*" symbol.

2008-02-21  Mike Krüger <mkrueger@novell.com> 

	* Mono.TextEditor.Highlighting/SyntaxMode.cs: fixed highlighting issue.

2008-02-21  Mike Krüger <mkrueger@novell.com> 

	* Mono.TextEditor/TextEditor.cs: Fixed Bug 363762 - Scrollbar does not take
	  into account collapsed regions.

2008-02-21  Mike Krüger <mkrueger@novell.com> 

	* Mono.TextEditor/Document.cs, Mono.TextEditor/TextUtil.cs: Fixed Bug 363771
	  - Strange behavior when typing on a new file.

2008-02-21  Mike Krüger <mkrueger@novell.com> 

	* Mono.TextEditor/DefaultEditActions.cs, Mono.TextEditor/Caret.cs,
	  Mono.TextEditor.Highlighting/SyntaxModeService.cs,
	  Mono.TextEditor.Highlighting/Caret.cs: Fixed Bug 363628 - MD text editor
	  does not recognize comments inside comments

2008-02-21  Mike Krüger <mkrueger@novell.com> 

	* Mono.TextEditor.Highlighting/SyntaxMode.cs: fixed Bug 363624 - variables
	  which contains keyword are wrongly recongnized

2008-02-21  Mike Krüger <mkrueger@novell.com> 

	* Mono.TextEditor/TextEditor.cs: Fixed control key problem.

2008-02-20  Mike Krüger <mkrueger@novell.com> 

	* Mono.TextEditor/DefaultEditActions.cs: Fixed update at delet line/delete
	  line to end commands.

2008-02-20  Mike Krüger <mkrueger@novell.com> 

	* Mono.TextEditor/BookmarkMargin.cs: Bookmark is now scaling better.

2008-02-19  Mike Krüger <mkrueger@novell.com> 

	* Mono.TextEditor/DefaultEditActions.cs,
	  Mono.TextEditor.Tests/Mono.TextEditor.Tests.pidb,
	  Mono.TextEditor.Tests/Mono.TextEditor.Tests.DefaultEditActions/InsertTabTests.cs:
	  Found insert tab case that failed.

2008-02-19  Mike Krüger <mkrueger@novell.com> 

	* Mono.TextEditor/DefaultEditActions.cs, Mono.TextEditor/TextEditorData.cs,
	  Mono.TextEditor.Tests/Mono.TextEditor.Tests.DefaultEditActions/SelectionSelectAllTests.cs:
	  Fixed "Bug 362983 - Text selected with Select All can't be unselected"

2008-02-19  Mike Krüger <mkrueger@novell.com> 

	* Mono.TextEditor.Tests/Mono.TextEditor.Tests.pidb: Copy to primary
	  clipboard is now lazy (Improves performance for large selections).

2008-02-19  Mike Krüger <mkrueger@novell.com> 

	* Mono.TextEditor.Tests/Mono.TextEditor.Tests.DefaultEditActions/InsertTabTests.cs,
	  Mono.TextEditor.Tests/Mono.TextEditor.Tests.DefaultEditActions/RemoveTabTests.cs:
	  Added Remove tab tests.

2008-02-19  Mike Krüger <mkrueger@novell.com> 

	* Mono.TextEditor/DefaultEditActions.cs, Mono.TextEditor/TextViewMargin.cs,
	  Mono.TextEditor/TextEditorData.cs, Mono.TextEditor/TextEditor.cs: Fixed
	  little issues found by unit testing.
	* Mono.TextEditor.Tests/Mono.TextEditor.Tests/SelectionTests.cs,
	  Mono.TextEditor.Tests/Mono.TextEditor.Tests.DefaultEditActions/InsertTabTests.cs:
	  Extended unit tests.

2008-02-19  Mike Krüger <mkrueger@novell.com> 

	* Mono.TextEditor/Caret.cs: Bug 362895 - Caret missplaced when jumping to an
	  error.

2008-02-19  Mike Krüger <mkrueger@novell.com> 

	* Mono.TextEditor/TextViewMargin.cs: fixed Bug 362879 - Bracket highlight
	  not removed.

2008-02-19  Mike Krüger <mkrueger@novell.com> 

	* Mono.TextEditor/TextViewMargin.cs, Mono.TextEditor/TextEditorData.cs,
	  Mono.TextEditor.Tests/Mono.TextEditor.Tests.pidb: Fixed Bug 362887 -
	  Paste command pastes text to the wrong location.

2008-02-19  Mike Krüger <mkrueger@novell.com> 

	* Mono.TextEditor.Tests/Mono.TextEditor.Tests.mdp,
	  Mono.TextEditor.Tests/Mono.TextEditor.Tests.DefaultEditActions/InsertTabTests.cs:
	  Added some tests for the insert tab behavior.

2008-02-19  Mike Krüger <mkrueger@novell.com> 

	* Mono.TextEditor/DefaultEditActions.cs, Mono.TextEditor/Document.cs,
	  Mono.TextEditor/TextEditorData.cs, Mono.TextEditor/TextEditor.cs,
	  Mono.TextEditor.Tests/Mono.TextEditor.Tests.pidb: Fixed insert/remove
	  indent (Bug 362896 - Unindent action leaves selection in a weird state).

2008-02-19  Mike Krüger <mkrueger@novell.com> 

	* Mono.TextEditor.Tests/Mono.TextEditor.Tests.mdp,
	  Mono.TextEditor.Tests/Mono.TextEditor.Tests,
	  Mono.TextEditor.Tests/Mono.TextEditor.Tests/DocumentTests.cs,
	  Mono.TextEditor.Tests/Mono.TextEditor.Tests.DefaultEditActions/DocumentTests.cs,
	  Mono.TextEditor.Tests/Mono.TextEditor.Tests.DefaultEditActions/CaretMoveTests.cs,
	  Mono.TextEditor.Tests/Mono.TextEditor.Tests.DefaultEditActions/InsertNewLineTests.cs:
	  Worked on text editor unit tests.

2008-02-19  Lluis Sanchez Gual <lluis@novell.com> 

	* Makefile.am, Mono.TextEditor.mdp: Fixed assembly references.

2008-02-19  Lluis Sanchez Gual <lluis@novell.com> 

	* Mono.TextEditor/TextEditor.cs: Added key bindings for
	  control+shift+up/down. In OnLeaveNotifyEvent, reset the cursor only when
	  the mouse is really leaving the window.

2008-02-19  Mike Krüger <mkrueger@novell.com> 

	* Mono.TextEditor/DefaultEditActions.cs, Mono.TextEditor/TextViewMargin.cs,
	  Mono.TextEditor/Document.cs, Mono.TextEditor/Segment.cs,
	  Mono.TextEditor/LineSegment.cs: Fixed some warnings.

2008-02-19  Mike Krüger <mkrueger@novell.com> 

	* Mono.TextEditor/TextEditor.cs: Fixed possible nullref.

2008-02-19  Mike Krüger <mkrueger@novell.com> 

	* Mono.TextEditor/DefaultEditActions.cs, Mono.TextEditor/TextViewMargin.cs,
	  Mono.TextEditor/Document.cs, Mono.TextEditor/TextEditorData.cs,
	  Mono.TextEditor/IMargin.cs, Mono.TextEditor/SelectionMarker.cs,
	  Mono.TextEditor/TextEditor.cs, Mono.TextEditor/GutterMargin.cs: Worked
	  on selection.

2008-02-18  Mike Krüger <mkrueger@novell.com> 

	* Mono.TextEditor/DefaultEditActions.cs: fixed Bug 322763 - Ctrl + Backspace
	  deletes the end of the line.

2008-02-18  Mike Krüger <mkrueger@novell.com> 

	* Mono.TextEditor/DefaultEditActions.cs: goto/delete next/prev word should
	  now be the same as in gtksourceview.

2008-02-18  Mike Krüger <mkrueger@novell.com> 

	* Mono.TextEditor/Document.cs, Mono.TextEditor/TextEditor.cs: Implemented
	  undo operation dispose

2008-02-18  Mike Krüger <mkrueger@novell.com> 

	* Mono.TextEditor/Document.cs, Mono.TextEditor/TextEditorData.cs,
	  Mono.TextEditor/TextEditor.cs: Fixed undo/redo bug.

2008-02-18  Mike Krüger <mkrueger@novell.com> 

	* Mono.TextEditor/DefaultEditActions.cs, Mono.TextEditor/Document.cs,
	  Mono.TextEditor/TextEditorData.cs, Mono.TextEditor/TextEditor.cs: Worked
	  on undo/redo.

2008-02-18  Mike Krüger <mkrueger@novell.com> 

	* Mono.TextEditor/TextViewMargin.cs: fixed Bug 362691 - Mouse click doesn't
	  clear selection in some specific case

2008-02-18  Mike Krüger <mkrueger@novell.com> 

	* Mono.TextEditor/TextViewMargin.cs, Mono.TextEditor/FoldMarkerMargin.cs,
	  Mono.TextEditor/IMargin.cs, Mono.TextEditor/TextEditor.cs,
	  Mono.TextEditor/BookmarkMargin.cs, Mono.TextEditor/GutterMargin.cs:
	  Worked on mouse behavior.
	
	  Fixing Bug 362683 - Double click + drag selection not working
	
	  Bug 362687 - Triple-click should select the whole line

2008-02-18  Mike Krüger <mkrueger@novell.com> 

	* Mono.TextEditor/TextViewMargin.cs, Mono.TextEditor/FoldMarkerMargin.cs,
	  Mono.TextEditor/TextEditor.cs, Mono.TextEditor/BookmarkMargin.cs,
	  Mono.TextEditor/TextEditorOptions.cs: Implemented mouse wheel zoom.

2008-02-18  Mike Krüger <mkrueger@novell.com> 

	* Mono.TextEditor/TextEditor.cs: Changed scroll to caret a bit.

2008-02-18  Mike Krüger <mkrueger@novell.com> 

	* Mono.TextEditor/DefaultEditActions.cs: Fixed tabs2spaces option.

2008-02-18  Mike Krüger <mkrueger@novell.com> 

	* BooSyntaxMode.xml: Added boo syntax mode.

2008-02-18  Mike Krüger <mkrueger@novell.com> 

	* VBNetSyntaxMode.xml: Fixed VB.NET syntax mode (comments).

2008-02-17  Mike Krüger <mkrueger@novell.com> 

	* Mono.TextEditor/TextUtil.cs, Mono.TextEditor/TextEditor.cs: Worked on
	  search options.

2008-02-17  Mike Krüger <mkrueger@novell.com> 

	* Mono.TextEditor/TextViewMargin.cs: Caret line highlighting works again.

2008-02-17  Mike Krüger <mkrueger@novell.com> 

	* Mono.TextEditor/TextViewMargin.cs, Mono.TextEditor/Document.cs,
	  Mono.TextEditor/SearchOptions.cs, Mono.TextEditor/TextUtil.cs,
	  Mono.TextEditor/TextEditorData.cs, Mono.TextEditor/TextEditor.cs,
	  Mono.TextEditor/Segment.cs, Mono.TextEditor/LineSegment.cs,
	  Mono.TextEditor.Highlighting/Style.cs: Worked on search and replace.

2008-02-16  Mike Krüger <mkrueger@novell.com> 

	* Mono.TextEditor/TextViewMargin.cs: Small refactorings.

2008-02-16  Mike Krüger <mkrueger@novell.com> 

	* Mono.TextEditor/DefaultEditActions.cs, Mono.TextEditor/TextViewMargin.cs,
	  Mono.TextEditor/Document.cs, Mono.TextEditor/Caret.cs,
	  Mono.TextEditor/LineSegment.cs: Caret now remembers it's column when
	  moving up/down.

2008-02-16  Mike Krüger <mkrueger@novell.com> 

	* OblivionStyle.xml, Mono.TextEditor/TextViewMargin.cs: Fixed caret drawing
	  issues.

2008-02-15  Mike Krüger <mkrueger@novell.com> 

	* Mono.TextEditor/TextViewMargin.cs: Fixed ruler drawing.

2008-02-15  Mike Krüger <mkrueger@novell.com> 

	* Mono.TextEditor/TextEditor.cs: Corrected ruler posititon.

2008-02-15  Mike Krüger <mkrueger@novell.com> 

	* Mono.TextEditor/TextViewMargin.cs, Mono.TextEditor/Document.cs,
	  Mono.TextEditor/FoldMarkerMargin.cs, Mono.TextEditor/TextEditor.cs,
	  Mono.TextEditor/GutterMargin.cs: Refactored text editor.

2008-02-15  Mike Krüger <mkrueger@novell.com> 

	* Mono.TextEditor/TextEditor.cs: Keypad control keys now work.

2008-02-15  Mike Krüger <mkrueger@novell.com> 

	

2008-02-15  Mike Krüger <mkrueger@novell.com> 

	* Mono.TextEditor/DefaultEditActions.cs, Mono.TextEditor/Document.cs,
	  Mono.TextEditor/IBuffer.cs, Mono.TextEditor/GapBuffer.cs,
	  Mono.TextEditor/GutterMargin.cs: Fixed gutter bug & refactored.

2008-02-15  Mike Krüger <mkrueger@novell.com> 

	* Mono.TextEditor/DefaultEditActions.cs, Mono.TextEditor/TextViewMargin.cs,
	  Mono.TextEditor/Document.cs, Mono.TextEditor/LineSplitter.cs,
	  Mono.TextEditor/TextUtil.cs, Mono.TextEditor/FoldMarkerMargin.cs,
	  Mono.TextEditor/TextEditorData.cs, Mono.TextEditor/TextMarker.cs,
	  Mono.TextEditor/SelectionMarker.cs,
	  Mono.TextEditor/DocumentUpdateRequest.cs, Mono.TextEditor/TextEditor.cs,
	  Mono.TextEditor/Caret.cs, Mono.TextEditor/BookmarkMargin.cs,
	  Mono.TextEditor/DocumentLocation.cs, Mono.TextEditor/GutterMargin.cs,
	  Mono.TextEditor.Highlighting/SyntaxMode.cs,
	  Mono.TextEditor.Highlighting/SemanticRule.cs,
	  Mono.TextEditor.Highlighting/SyntaxModeService.cs: Refactored text
	  editor. Fixed column ruler.

2008-02-15  Lluis Sanchez Gual <lluis@novell.com> 

	* Mono.TextEditor/TextViewMargin.cs: Remove access to properties service
	  from performance critical methods. Greatly improves performance.

2008-02-15  Lluis Sanchez Gual <lluis@novell.com> 

	* Mono.TextEditor/TextEditor.cs: Added method for running an editor action.

2008-02-15  Lluis Sanchez Gual <lluis@novell.com> 

	* Mono.TextEditor/DefaultEditActions.cs, Mono.TextEditor/TextViewMargin.cs,
	  Mono.TextEditor/TextUtil.cs, Mono.TextEditor/TextEditor.cs: Implemented
	  'go to matching bracket' action.

2008-02-14  Mike Krüger <mkrueger@novell.com> 

	* Mono.TextEditor/TextViewMargin.cs, Mono.TextEditor/TextMarker.cs,
	  Mono.TextEditor/TextEditor.cs,
	  Mono.TextEditor.Highlighting/SemanticRule.cs: Url textmarker now has a
	  type enum.

2008-02-14  Mike Krüger <mkrueger@novell.com> 

	* Mono.TextEditor/TextViewMargin.cs: Fixed bug in ColumnToVisualX.

2008-02-14  Mike Krüger <mkrueger@novell.com> 

	* Mono.TextEditor/TextEditor.cs: Commented out smooth scrooling (can't get
	  it right)

2008-02-14  Mike Krüger <mkrueger@novell.com> 

	* Mono.TextEditor/TextViewMargin.cs, Mono.TextEditor/TextMarker.cs: Markers
	  are now drawn with selection information.

2008-02-14  Mike Krüger <mkrueger@novell.com> 

	* Mono.TextEditor/TextViewMargin.cs: Fixed highlighting bracket drawing
	  issue.

2008-02-14  Mike Krüger <mkrueger@novell.com> 

	* Mono.TextEditor/TextViewMargin.cs, Mono.TextEditor/TextEditor.cs,
	  Mono.TextEditor/Caret.cs: Fixed caret drawing error.

2008-02-14  Mike Krüger <mkrueger@novell.com> 

	* Mono.TextEditor/ISegment.cs, Mono.TextEditor/TextViewMargin.cs,
	  Mono.TextEditor/Segment.cs, Mono.TextEditor/LineSegment.cs: Fixed
	  folding marker drawing.

2008-02-14  Mike Krüger <mkrueger@novell.com> 

	* TangoLightStyle.xml, OblivionStyle.xml, UbuntuStyle.xml,
	  Mono.TextEditor/TextViewMargin.cs, Mono.TextEditor/TextEditor.cs,
	  Mono.TextEditor.Highlighting/Style.cs, C64Style.xml: Fixed some drawing
	  issues & speed bug with ctrl+home.

2008-02-14  Mike Krüger <mkrueger@novell.com> 

	* Mono.TextEditor/ISegment.cs, Mono.TextEditor/DefaultEditActions.cs,
	  Mono.TextEditor/TextViewMargin.cs, Mono.TextEditor/Document.cs,
	  Mono.TextEditor/TextEditorData.cs, Mono.TextEditor/TextMarker.cs,
	  Mono.TextEditor/TextEditor.cs, Mono.TextEditor/Segment.cs,
	  Mono.TextEditor/LineSegment.cs,
	  Mono.TextEditor.Highlighting/SyntaxModeService.cs: Refactored much. Tab
	  stops should now work. I've changed the update behaviour a bit - so
	  expect some drawing issues (something updated too late or not updated at
	  all).  Drawing itself should go faster, but I don't have hard data here.

2008-02-14  Mike Krüger <mkrueger@novell.com> 

	* Mono.TextEditor/TextViewMargin.cs, Mono.TextEditor/TextEditor.cs: Fixed
	  mouse selection to the left bug.

2008-02-14  Lluis Sanchez Gual <lluis@novell.com> 

	* Mono.TextEditor/TextEditor.cs: Ignore leave events raised by pointer Grab,
	  since the pointer is not actually leaving the window.

2008-02-13  Mike Krüger <mkrueger@novell.com> 

	* Mono.TextEditor/TextViewMargin.cs: Fixed Bug 361473 - Incorrect placement
	  of the cursor with mouse click.

2008-02-13  Mike Krüger <mkrueger@novell.com> 

	* Mono.TextEditor/TextViewMargin.cs, Mono.TextEditor/TextMarker.cs,
	  Mono.TextEditor/TextEditor.cs: Optimized drawing.

2008-02-13  Mike Krüger <mkrueger@novell.com> 

	* Mono.TextEditor/TextViewMargin.cs, Mono.TextEditor/TextEditor.cs: Fixed
	  drawing glicht caused by false adjustment.

2008-02-13  Mike Krüger <mkrueger@novell.com> 

	* Mono.TextEditor/TextEditor.cs: Changed scrolling a bit.

2008-02-13  Mike Krüger <mkrueger@novell.com> 

	* Mono.TextEditor/TextViewMargin.cs, Mono.TextEditor/FoldMarkerMargin.cs,
	  Mono.TextEditor/IMargin.cs, Mono.TextEditor/TextEditor.cs,
	  Mono.TextEditor/BookmarkMargin.cs, Mono.TextEditor/GutterMargin.cs:
	  Implemented shift+click behavior.

2008-02-13  Mike Krüger <mkrueger@novell.com> 

	* Mono.TextEditor/TextEditor.cs: Changed delete action.

2008-02-13  Mike Krüger <mkrueger@novell.com> 

	* Mono.TextEditor/TextViewMargin.cs, Mono.TextEditor/FoldMarkerMargin.cs,
	  Mono.TextEditor/IMargin.cs, Mono.TextEditor/TextMarker.cs,
	  Mono.TextEditor/TextEditor.cs, Mono.TextEditor/BookmarkMargin.cs,
	  Mono.TextEditor/GutterMargin.cs: Implemented smooth scrolling.

2008-02-12  Mike Krüger <mkrueger@novell.com> 

	* Mono.TextEditor/TextEditor.cs: Fixed an error.

2008-02-12  Mike Krüger <mkrueger@novell.com> 

	* Mono.TextEditor.mdp, Mono.TextEditor/Document.cs,
	  Mono.TextEditor.Highlighting/SyntaxMode.cs,
	  Mono.TextEditor.Highlighting/SemanticRule.cs,
	  Mono.TextEditor.Highlighting/SyntaxModeService.cs,
	  Mono.TextEditor.Highlighting/Rule.cs, Makefile.am: Worked on semantic
	  highlighting.

2008-02-12  Mike Krüger <mkrueger@novell.com> 

	* CSharpSyntaxMode.xml, Mono.TextEditor/LineSplitter.cs,
	  Mono.TextEditor/TextMarker.cs, Mono.TextEditor/TextEditor.cs,
	  Mono.TextEditor/LineSegment.cs,
	  Mono.TextEditor.Highlighting/SyntaxMode.cs,
	  Mono.TextEditor.Highlighting/SyntaxModeService.cs,
	  Mono.TextEditor.Highlighting/Rule.cs: Started support for semantic
	  highlighting. Urls+email addresses in comments and strings are
	  highlighted.
	
	  (Yes I know that THIS doesn't need to be done with semantic
	  highlighting, but I need to test it out somewhere)

2008-02-12  Mike Krüger <mkrueger@novell.com> 

	* Mono.TextEditor/TextViewMargin.cs, Mono.TextEditor/Document.cs,
	  Mono.TextEditor/FoldMarkerMargin.cs, Mono.TextEditor/BookmarkMargin.cs,
	  Mono.TextEditor/GutterMargin.cs,
	  Mono.TextEditor.Highlighting/SyntaxModeService.cs: Worked on memory
	  management.

2008-02-12  Mike Krüger <mkrueger@novell.com> 

	* Mono.TextEditor/TextViewMargin.cs, Mono.TextEditor/Document.cs,
	  Mono.TextEditor/LineSegment.cs,
	  Mono.TextEditor.Highlighting/SyntaxModeService.cs: Syntax highlighting
	  update is now faster. (produced too many redraws)

2008-02-11  Mike Krüger <mkrueger@novell.com> 

	* TangoLightStyle.xml, Mono.TextEditor.Highlighting/Style.cs, C64Style.xml:
	  Reversed bookmark color.

2008-02-11  Mike Krüger <mkrueger@novell.com> 

	* Mono.TextEditor/DefaultEditActions.cs, Mono.TextEditor/TextViewMargin.cs,
	  Mono.TextEditor/TextEditor.cs: Middle mouse button paste now works.

2008-02-11  Mike Krüger <mkrueger@novell.com> 

	* TangoLightStyle.xml, Mono.TextEditor.mdp, bookmark.png, OblivionStyle.xml,
	  UbuntuStyle.xml, Mono.TextEditor/TextViewMargin.cs,
	  Mono.TextEditor/Document.cs, Mono.TextEditor/FoldMarkerMargin.cs,
	  Mono.TextEditor/IMargin.cs, Mono.TextEditor/TextEditor.cs,
	  Mono.TextEditor/BookmarkMargin.cs, Mono.TextEditor/TextEditorOptions.cs,
	  Mono.TextEditor/GutterMargin.cs, Mono.TextEditor.Highlighting/Style.cs,
	  Makefile.am, C64Style.xml: Worked on text editor - performance & drawing
	  improvements.

2008-02-11 Michael Hutchinson <mhutchinson@novell.com> 

	* Makefile.am: Fix location of installed assembly.

2008-02-11  Mike Krüger <mkrueger@novell.com> 

	* Mono.TextEditor.mdp, Mono.TextEditor/TextViewMargin.cs,
	  Mono.TextEditor/TextEditor.cs, Mono.TextEditor/GutterMargin.cs,
	  gtk-gui/objects.xml, Makefile.am: Optimized/Refactored the text editor.

2008-02-11  Mike Krüger <mkrueger@novell.com> 

	* Mono.TextEditor/FoldMarkerMargin.cs, Mono.TextEditor/IMargin.cs,
	  Mono.TextEditor/TextEditor.cs, Mono.TextEditor/BookmarkMargin.cs,
	  Mono.TextEditor/GutterMargin.cs,
	  Mono.TextEditor.Highlighting/SyntaxMode.cs,
	  Mono.TextEditor.Highlighting/SyntaxModeService.cs,
	  Mono.TextEditor.Highlighting/Rule.cs: Optimized performance a bit. (To
	  get real performance gain, scrolling must be solved differently)

2008-02-10  Mike Krüger <mkrueger@novell.com> 

	* Mono.TextEditor/LineSplitter.cs, Mono.TextEditor/TextEditor.cs,
	  Mono.TextEditor.Highlighting/SyntaxMode.cs: Fixed some drawing issues.

2008-02-09  Mike Krüger <mkrueger@novell.com> 

	* Mono.TextEditor/DefaultEditActions.cs, Mono.TextEditor/TextEditor.cs:
	  Primary clipboard now works.

2008-02-09  Mike Krüger <mkrueger@novell.com> 

	* Mono.TextEditor/TextEditor.cs, Mono.TextEditor/Caret.cs: Overwrite mode
	  now works.

2008-02-09  Mike Krüger <mkrueger@novell.com> 

	* Mono.TextEditor/TextEditor.cs: Fixed caret drawing bug (occurred when
	  caret was in line with foldings).

2008-02-08  Mike Krüger <mkrueger@novell.com> 

	* TangoLightStyle.xml, OblivionStyle.xml, UbuntuStyle.xml,
	  Mono.TextEditor.Highlighting/Style.cs,
	  Mono.TextEditor.Highlighting/DefaultStyle.cs, C64Style.xml: Style names
	  are not localized anymore (but descriptions are).

2008-02-08  Mike Krüger <mkrueger@novell.com> 

	* UbuntuStyle.xml: Added ubuntu style (but it could need some improvements).

2008-02-08  Mike Krüger <mkrueger@novell.com> 

	* Mono.TextEditor.Highlighting/DefaultStyle.cs: Changed default style
	  (folding on mouse over).

2008-02-08  Mike Krüger <mkrueger@novell.com> 

	* XmlSyntaxMode.xml: Worked on xml syntax highlighting

2008-02-08  Mike Krüger <mkrueger@novell.com> 

	* Mono.TextEditor.Highlighting/SyntaxModeService.cs: removed some redraws.

2008-02-08  Mike Krüger <mkrueger@novell.com> 

	* Mono.TextEditor/Document.cs, Mono.TextEditor/LineSplitter.cs,
	  Mono.TextEditor.Highlighting/SyntaxMode.cs,
	  Mono.TextEditor.Highlighting/SyntaxModeService.cs: Fixed highlighting
	  bug.

2008-02-07  Mike Krüger <mkrueger@novell.com> 

	* Mono.TextEditor/TextEditor.cs, Mono.TextEditor/TextEditorOptions.cs: Color
	  styles are now in options.

2008-02-06  Mike Krüger <mkrueger@novell.com> 

	* Mono.TextEditor/TextEditor.cs: Worked on printing.

2008-02-05  Mike Krüger <mkrueger@novell.com> 

	* Mono.TextEditor/Document.cs, Mono.TextEditor/FoldingType.cs,
	  Mono.TextEditor/TextEditor.cs, Mono.TextEditor/FoldSegment.cs: Added
	  some folding commands.

2008-02-05  Mike Krüger <mkrueger@novell.com> 

	* Mono.TextEditor/DefaultEditActions.cs, Mono.TextEditor/Document.cs,
	  Mono.TextEditor/Caret.cs, Mono.TextEditor/FoldSegment.cs: Improved
	  folding behavior.

2008-02-05  Mike Krüger <mkrueger@novell.com> 

	* Mono.TextEditor/TextEditor.cs: Changed bracket highlighting in selected
	  regions.

2008-02-05  Mike Krüger <mkrueger@novell.com> 

	* Mono.TextEditor/TextEditor.cs: Fixed click on invalid line bug.

2008-02-04  Mike Krüger <mkrueger@novell.com> 

	* Mono.TextEditor.Highlighting/SyntaxModeService.cs: Fixed highlighting
	  panel.

2008-02-04  Mike Krüger <mkrueger@novell.com> 

	* TangoStyle.xml: Tango bracket matching has now better colors.

2008-02-04  Mike Krüger <mkrueger@novell.com> 

	* Mono.TextEditor.mdp, TangoStyle.xml, OblivionStyle.xml,
	  Mono.TextEditor/TextUtil.cs, Mono.TextEditor/TextEditor.cs,
	  Mono.TextEditor/TextEditorOptions.cs,
	  Mono.TextEditor.Highlighting/SyntaxModeService.cs,
	  Mono.TextEditor.Highlighting/Style.cs, Makefile.am: Implemented bracket
	  matching.

2008-02-04  Mike Krüger <mkrueger@novell.com> 

	* Mono.TextEditor/DefaultEditActions.cs: Implemented Bug 354129 - Auto add
	  second brackets, quotation mark.

2008-02-04  Mike Krüger <mkrueger@novell.com> 

	* Mono.TextEditor/DefaultEditActions.cs, Mono.TextEditor/Document.cs:
	  Implemented Bug 313786 - New editor needs to handle cr/lf issues,
	  encoding.

2008-02-04  Mike Krüger <mkrueger@novell.com> 

	* Mono.TextEditor/Document.cs: Implemented Bug 323946 - Undo/Redo
	  functionality are not context sensitive.

2008-02-03  Mike Krüger <mkrueger@novell.com> 

	* Mono.TextEditor/Document.cs, Mono.TextEditor/LineSplitter.cs,
	  Mono.TextEditor/IBuffer.cs, Mono.TextEditor/LineSegmentTree.cs: Fixed
	  reload bug.

2008-02-03  Mike Krüger <mkrueger@novell.com> 

	* TangoStyle.xml: Changed literal color in tango style.

2008-02-03  Mike Krüger <mkrueger@novell.com> 

	* Mono.TextEditor.mdp, Makefile.am: bookmark.png wasn't a resource ?

2008-02-03  Mike Krüger <mkrueger@novell.com> 

	* Mono.TextEditor/DefaultEditActions.cs: Insert/Remove Indent now works
	  without selection.

2008-02-03  Mike Krüger <mkrueger@novell.com> 

	* Mono.TextEditor/DefaultEditActions.cs, Mono.TextEditor/TextEditorData.cs:
	  Some changes to remove code duplication.

2008-02-03  Mike Krüger <mkrueger@novell.com> 

	* Mono.TextEditor/DefaultEditActions.cs, Mono.TextEditor/TextEditorData.cs:
	  Fixed Insert/Remove tab selection range bug.

2008-02-03  Mike Krüger <mkrueger@novell.com> 

	* Mono.TextEditor/TextEditor.cs, Mono.TextEditor/BookmarkMargin.cs: Some
	  changes for the splitting feature.

2008-02-03  Mike Krüger <mkrueger@novell.com> 

	* Mono.TextEditor/LineSplitter.cs, Mono.TextEditor/TextEditor.cs,
	  Mono.TextEditor/GutterMargin.cs: Gutter redraws on width changes.

2008-02-03  Mike Krüger <mkrueger@novell.com> 

	* Mono.TextEditor/LineSplitter.cs: Added some safety checks.

2008-02-01  Mike Krüger <mkrueger@novell.com> 

	* Mono.TextEditor/TextEditor.cs: Fixed bug.

2008-02-01  Mike Krüger <mkrueger@novell.com> 

	* Mono.TextEditor/DefaultEditActions.cs: Changed the way the textedior
	  indents.

2008-02-01  Mike Krüger <mkrueger@novell.com> 

	* Mono.TextEditor.mdp, AssemblyInfo.cs, Mono.TextEditor/TextEditor.cs,
	  Mono.TextEditor.Highlighting/AssemblyInfo.cs, gtk-gui/gui.stetic,
	  Makefile.am: Added makefile.

2008-02-01  Mike Krüger <mkrueger@novell.com> 

	* Mono.TextEditor/Document.cs, Mono.TextEditor/TextEditor.cs,
	  Mono.TextEditor/Segment.cs, Mono.TextEditor/FoldSegment.cs: Improved
	  folding updating.

2008-02-01  Mike Krüger <mkrueger@novell.com> 

	* Mono.TextEditor/Document.cs, Mono.TextEditor/TextEditor.cs: Fixed
	  VisualToLogicalLine method.

2008-02-01  Mike Krüger <mkrueger@novell.com> 

	* Mono.TextEditor/TextEditor.cs: Worked on folding.

2008-02-01  Mike Krüger <mkrueger@novell.com> 

	* TangoStyle.xml, Mono.TextEditor/Document.cs: Worked on folding.

2008-01-31  Mike Krüger <mkrueger@novell.com> 

	* VBNetSyntaxMode.xml, CSharpSyntaxMode.xml, JavaSyntaxMode.xml,
	  CPPSyntaxMode.xml, CSyntaxMode.xml,
	  Mono.TextEditor.Highlighting/SyntaxMode.cs,
	  Mono.TextEditor.Highlighting/SyntaxModeService.cs,
	  Mono.TextEditor.Highlighting/Style.cs, XmlSyntaxMode.xml: Implemented
	  lazy loading of syntax modes and styles.

2008-01-31  Mike Krüger <mkrueger@novell.com> 

	* Mono.TextEditor.mdp, TangoStyle.xml, VBNetSyntaxMode.xml,
	  JavaSyntaxMode.xml, CSyntaxMode.xml, CPPSyntaxMode.xml,
	  OblivionStyle.xml, Mono.TextEditor/Document.cs,
	  Mono.TextEditor.Highlighting/SyntaxMode.cs,
	  Mono.TextEditor.Highlighting/SyntaxModeService.cs, XmlSyntaxMode.xml,
	  C64Style.xml: Added some syntax highlighting files.

2008-01-31  Mike Krüger <mkrueger@novell.com> 

	* Mono.TextEditor/DefaultEditActions.cs, Mono.TextEditor/TextEditorData.cs,
	  Mono.TextEditor/TextEditorOptions.cs,
	  Mono.TextEditor.Highlighting/SyntaxMode.cs, XmlSyntaxMode.xml: Added
	  iterator for selected lines.

2008-01-30  Mike Krüger <mkrueger@novell.com> 

	* Mono.TextEditor/DefaultEditActions.cs: Fixed italic bug in rtf output.

2008-01-30  Mike Krüger <mkrueger@novell.com> 

	* Mono.TextEditor/Document.cs: Added update after undo/redo.

2008-01-30  Mike Krüger <mkrueger@novell.com> 

	* Mono.TextEditor.mdp, OblivionStyle.xml, Mono.TextEditor/TextEditor.cs,
	  Mono.TextEditor.Highlighting/SyntaxMode.cs,
	  Mono.TextEditor.Highlighting/Match.cs,
	  Mono.TextEditor.Highlighting/Rule.cs,
	  Mono.TextEditor.Highlighting/Keywords.cs, TangoStyle.xml,
	  CSharpSyntaxMode.xml: Worked on styling.

2008-01-29  Mike Krüger <mkrueger@novell.com> 

	* OblivionStyle.xml, Mono.TextEditor/DefaultEditActions.cs,
	  Mono.TextEditor/TextEditor.cs, Mono.TextEditor.Highlighting/Style.cs,
	  Mono.TextEditor.Highlighting/DefaultStyle.cs, CSharpSyntaxMode.xml,
	  C64Style.xml: Worked on styling.

2008-01-29  Mike Krüger <mkrueger@novell.com> 

	* Mono.TextEditor.mdp, Mono.TextEditor/LineSplitter.cs,
	  Mono.TextEditor/TextEditorData.cs,
	  Mono.TextEditor.Highlighting/SyntaxMode.cs,
	  Mono.TextEditor.Highlighting/Style.cs,
	  Mono.TextEditor.Highlighting/Span.cs, CSharpSyntaxMode.xml,
	  XmlSyntaxMode.xml: Worked on highlighting.

2008-01-29  Mike Krüger <mkrueger@novell.com> 

	* Mono.TextEditor/DefaultEditActions.cs, Mono.TextEditor/LineSplitter.cs,
	  Mono.TextEditor/BookmarkMargin.cs: Worked on bookmark commands.

2008-01-29  Mike Krüger <mkrueger@novell.com> 

	* Mono.TextEditor/DefaultEditActions.cs: Added update request to the delete
	  action.

2008-01-28  Mike Krüger <mkrueger@novell.com> 

	* Mono.TextEditor/TextEditorData.cs, Mono.TextEditor/TextEditor.cs,
	  Mono.TextEditor.Highlighting/Style.cs: Fixed delete selection bug (caret
	  offset didn't get updated), added primitive longest line management,
	  changed syntax colors a bit.

2008-01-27  Mike Krüger <mkrueger@novell.com> 

	* Mono.TextEditor/DefaultEditActions.cs, Mono.TextEditor/TextEditor.cs,
	  Mono.TextEditor/BookmarkMargin.cs,
	  Mono.TextEditor.Highlighting/SyntaxMode.cs: No/missing syntax
	  highlighting is now handled with a default syntax highlighting.

2008-01-27  Mike Krüger <mkrueger@novell.com> 

	* Mono.TextEditor/FoldMarkerMargin.cs, Mono.TextEditor/IMargin.cs,
	  Mono.TextEditor/TextEditor.cs: Text cursor is now only for the text
	  region.

2008-01-27  Mike Krüger <mkrueger@novell.com> 

	* Mono.TextEditor/DefaultEditActions.cs, Mono.TextEditor/TextEditor.cs:
	  Improved drag & drop support.

2008-01-27  Mike Krüger <mkrueger@novell.com> 

	* Mono.TextEditor/TextEditor.cs, Mono.TextEditor/DefaultEditActions.cs:
	  Paste now requests a redraw.

2008-01-27  Mike Krüger <mkrueger@novell.com> 

	* Mono.TextEditor/TextEditorData.cs, Mono.TextEditor/TextEditor.cs:
	  Optimized re-draws a bit.

2008-01-26  Mike Krüger <mkrueger@novell.com> 

	* Mono.TextEditor/DefaultEditActions.cs,
	  Mono.TextEditor/FoldMarkerMargin.cs, Mono.TextEditor/IMargin.cs,
	  Mono.TextEditor/TextEditor.cs, Mono.TextEditor/BookmarkMargin.cs,
	  Mono.TextEditor/GutterMargin.cs,
	  Mono.TextEditor.Highlighting/SyntaxModeService.cs: Worked on text editor
	  mouse handling.

2008-01-25  Mike Krüger <mkrueger@novell.com> 

	* Mono.TextEditor/TextEditor.cs, Mono.TextEditor.Highlighting/SyntaxMode.cs,
	  Mono.TextEditor.Highlighting/Style.cs: Worked on styles.

2008-01-25  Mike Krüger <mkrueger@novell.com> 

	* Mono.TextEditor/DefaultEditActions.cs: Fixed little issue in rtf output.

2008-01-25  Mike Krüger <mkrueger@novell.com> 

	* Mono.TextEditor/DefaultEditActions.cs: Optimized rtf color table output.

2008-01-25  Mike Krüger <mkrueger@novell.com> 

	* OblivionStyle.xml, Mono.TextEditor/DefaultEditActions.cs,
	  Mono.TextEditor/TextEditorOptions.cs, Mono.TextEditor/GutterMargin.cs,
	  Mono.TextEditor.Highlighting/SyntaxMode.cs,
	  Mono.TextEditor.Highlighting/Style.cs,
	  Mono.TextEditor.Highlighting/ChunkStyle.cs, CSharpSyntaxMode.xml,
	  C64Style.xml: Worked on Syntax highlighting

2008-01-25  Mike Krüger <mkrueger@novell.com> 

	* Mono.TextEditor/DefaultEditActions.cs, Mono.TextEditor/TextEditor.cs,
	  Mono.TextEditor/TextEditorOptions.cs: Optimized drawing a bit, added
	  syntax mode enabled option.

2008-01-25  Mike Krüger <mkrueger@novell.com> 

	* Mono.TextEditor/TextEditor.cs, Mono.TextEditor/TextEditorOptions.cs: Added
	  property change event.

2008-01-25  Mike Krüger <mkrueger@novell.com> 

	* Mono.TextEditor/DefaultEditActions.cs, Mono.TextEditor/TextEditorData.cs,
	  Mono.TextEditor/TextEditor.cs, Mono.TextEditor.Highlighting/Style.cs:
	  Editor is now capable of outputting rtf to clipboard.

2008-01-25  Mike Krüger <mkrueger@novell.com> 

	* OblivionStyle.xml, Mono.TextEditor/RedBlackTree.cs,
	  Mono.TextEditor/LineSegmentTree.cs, Mono.TextEditor/TextEditor.cs,
	  Mono.TextEditor.Highlighting/Style.cs,
	  Mono.TextEditor.Highlighting/DefaultStyle.cs, C64Style.xml: Selected
	  foreground colors are now part of the highlighting style.

2008-01-25  Lluis Sanchez Gual <lluis@novell.com> 

	* Mono.TextEditor/TextEditor.cs: Changes the mouse cursor to text when the
	  mouse is inside the editor. Changes the way cursor blinking is handled,
	  and make it work more like gtksourceview. Draws selected text using the
	  system selection color (usually white).

2008-01-23  Mike Krüger <mkrueger@novell.com> 

	* Mono.TextEditor/TextEditor.cs: Worked on code completion.

2008-01-22  Mike Krüger <mkrueger@novell.com> 

	* Mono.TextEditor.Highlighting/SyntaxModeService.cs: Worked on style panel.

2008-01-22  Mike Krüger <mkrueger@novell.com> 

	* OblivionStyle.xml, Mono.TextEditor.Highlighting/Style.cs, C64Style.xml:
	  Color styles now have descriptions. Name/Description is now localizable.

2008-01-22  Mike Krüger <mkrueger@novell.com> 

	* Mono.TextEditor/TextEditor.cs, Mono.TextEditor/TextEditorOptions.cs,
	  Mono.TextEditor/GutterMargin.cs: Added some text editor options -
	  options are now virtual.

2008-01-21  Mike Krüger <mkrueger@novell.com> 

	* Mono.TextEditor.mdp, Mono.TextEditor.mds: Added changelogs to the project
	  files.

2008-01-21  Mike Krüger <mkrueger@novell.com> 

	* Mono.TextEditor/TextEditorData.cs, Mono.TextEditor/TextEditor.cs: Worked
	  on selection logic.
<|MERGE_RESOLUTION|>--- conflicted
+++ resolved
@@ -1,5 +1,3 @@
-<<<<<<< HEAD
-=======
 2009-12-12  Levi Bard  <taktaktaktaktaktaktaktaktaktak@gmail.com>
 
 	* Mono.TextEditor/TextViewMargin.cs: Make bracket matching
@@ -24,7 +22,6 @@
 	* Mono.TextEditor.Vi/ViMode.cs: Make inline paste behave more
 	  like vim. Fixes #562294.
 
->>>>>>> de9bd740
 2009-12-08  Levi Bard  <taktaktaktaktaktaktaktaktaktak@gmail.com>
 
 	* Mono.TextEditor.Vi/ViMode.cs: Add Ctrl-[ as a workalike for
