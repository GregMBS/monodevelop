--- conflicted
+++ resolved
@@ -273,15 +273,7 @@
 			this.textEditorData.VAdjustment.ValueChanged += VAdjustmentValueChanged;
 		}
 		
-<<<<<<< HEAD
-		protected TextEditor (IntPtr raw) : base (raw)
-		{
-		}
-		
 		public TextEditor (TextDocument doc)
-=======
-		public TextEditor (Document doc)
->>>>>>> ac0b7451
 			: this (doc, null)
 		{
 		}
