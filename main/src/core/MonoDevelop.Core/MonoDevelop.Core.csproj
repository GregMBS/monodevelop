--- conflicted
+++ resolved
@@ -470,11 +470,8 @@
     <Compile Include="MonoDevelop.Core.Web\CredentialProviderExtensions.cs" />
     <Compile Include="MonoDevelop.Core.Execution\IDebugConsole.cs" />
     <Compile Include="MonoDevelop.Projects\IDotNetFileContainer.cs" />
-<<<<<<< HEAD
+    <Compile Include="MonoDevelop.Projects.Formats.MSBuild\IMSBuildGlobalPropertyProvider.cs" />
     <Compile Include="MonoDevelop.Projects\DotNetProjectImport.cs" />
-=======
-    <Compile Include="MonoDevelop.Projects.Formats.MSBuild\IMSBuildGlobalPropertyProvider.cs" />
->>>>>>> ea577f4a
   </ItemGroup>
   <ItemGroup>
     <None Include="Makefile.am" />
