// 
// WorkspaceItem.cs
//  
// Author:
//       Lluis Sanchez Gual <lluis@novell.com>
// 
// Copyright (c) 2009 Novell, Inc (http://www.novell.com)
// 
// Permission is hereby granted, free of charge, to any person obtaining a copy
// of this software and associated documentation files (the "Software"), to deal
// in the Software without restriction, including without limitation the rights
// to use, copy, modify, merge, publish, distribute, sublicense, and/or sell
// copies of the Software, and to permit persons to whom the Software is
// furnished to do so, subject to the following conditions:
// 
// The above copyright notice and this permission notice shall be included in
// all copies or substantial portions of the Software.
// 
// THE SOFTWARE IS PROVIDED "AS IS", WITHOUT WARRANTY OF ANY KIND, EXPRESS OR
// IMPLIED, INCLUDING BUT NOT LIMITED TO THE WARRANTIES OF MERCHANTABILITY,
// FITNESS FOR A PARTICULAR PURPOSE AND NONINFRINGEMENT. IN NO EVENT SHALL THE
// AUTHORS OR COPYRIGHT HOLDERS BE LIABLE FOR ANY CLAIM, DAMAGES OR OTHER
// LIABILITY, WHETHER IN AN ACTION OF CONTRACT, TORT OR OTHERWISE, ARISING FROM,
// OUT OF OR IN CONNECTION WITH THE SOFTWARE OR THE USE OR OTHER DEALINGS IN
// THE SOFTWARE.


using System;
using System.Xml;
using System.IO;
using System.Collections;
using System.Collections.Generic;
using System.Collections.ObjectModel;
using System.Reflection;
using System.Diagnostics;
using System.CodeDom.Compiler;

using MonoDevelop.Core;
using MonoDevelop.Projects;
using MonoDevelop.Core.Serialization;
using MonoDevelop.Core.StringParsing;
using MonoDevelop.Core.Execution;
using MonoDevelop.Projects.Extensions;
using Mono.Addins;
using System.Linq;
using System.Threading.Tasks;
using MonoDevelop.Projects.Formats.MD1;

namespace MonoDevelop.Projects
{
	public abstract class WorkspaceItem : WorkspaceObject, IWorkspaceFileObject
	{
		Workspace parentWorkspace;
		FilePath fileName;
		PropertyBag userProperties;
		FileStatusTracker<WorkspaceItemEventArgs> fileStatusTracker;
		
		[ProjectPathItemProperty ("BaseDirectory", DefaultValue=null)]
		FilePath baseDirectory;

		internal WorkspaceItem ()
		{
			userProperties = new PropertyBag ();
			fileStatusTracker = new FileStatusTracker<WorkspaceItemEventArgs> (this, OnReloadRequired, new WorkspaceItemEventArgs (this));
		}

		public Workspace ParentWorkspace {
			get { return parentWorkspace; }
			internal set {
				parentWorkspace = value; 
				ParentObject = value;
			}
		}
		
		// User properties are only loaded when the project is loaded in the IDE.
		public virtual PropertyBag UserProperties {
			get {
				return userProperties; 
			}
		}
		
		public new string Name {
			get {
				return base.Name;
			}
			set {
				AssertMainThread ();
				if (fileName.IsNullOrEmpty)
					SetLocation (FilePath.Empty, value);
				else {
					FilePath dir = fileName.ParentDirectory;
					string ext = fileName.Extension;
					FileName = dir.Combine (value) + ext;
				}
			}
		}

		[ThreadSafe]
		protected override string OnGetName ()
		{
			var fname = fileName;
			if (fname.IsNullOrEmpty)
				return string.Empty;
			else
				return fname.FileNameWithoutExtension;
		}
		
		public virtual FilePath FileName {
			[ThreadSafe] get {
				return fileName;
			}
			set {
				AssertMainThread ();
				string oldName = Name;
				fileName = value;
				if (oldName != Name)
					OnNameChanged (new WorkspaceItemRenamedEventArgs (this, oldName, Name));
				NotifyModified ();
			}
		}

		public virtual void SetLocation (FilePath baseDirectory, string name)
		{
			// Add a dummy extension to the file name.
			// It will be replaced by the correct one, depending on the format
			FileName = baseDirectory.Combine (name) + ".x";
		}
		
		public new FilePath BaseDirectory {
			get {
				return base.BaseDirectory;
			}
			set {
				AssertMainThread ();
				if (!value.IsNull && !FileName.IsNull && FileName.ParentDirectory.FullPath == value.FullPath)
					baseDirectory = null;
				else if (value.IsNullOrEmpty)
					baseDirectory = null;
				else
					baseDirectory = value.FullPath;
				NotifyModified ();
			}
		}

		[ThreadSafe]
		protected sealed override string OnGetBaseDirectory ()
		{
			var dir = baseDirectory;
			if (dir.IsNull)
				return FileName.ParentDirectory.FullPath;
			else
				return dir;
		}
		
		[ThreadSafe]
		protected sealed override string OnGetItemDirectory ()
		{
			return FileName.ParentDirectory.FullPath;
		}
		
		protected override void OnExtensionChainInitialized ()
		{
			itemExtension = ExtensionChain.GetExtension<WorkspaceItemExtension> ();
			base.OnExtensionChainInitialized ();
		}

		WorkspaceItemExtension itemExtension;

		WorkspaceItemExtension ItemExtension {
			get {
				if (itemExtension == null)
					AssertExtensionChainCreated ();
				return itemExtension;
			}
		}

		protected override IEnumerable<WorkspaceObjectExtension> CreateDefaultExtensions ()
		{
			foreach (var e in base.CreateDefaultExtensions ())
				yield return e;
			yield return new DefaultWorkspaceItemExtension ();
		}

		[ThreadSafe]
		public IEnumerable<FilePath> GetItemFiles (bool includeReferencedFiles)
		{
			return ItemExtension.GetItemFiles (includeReferencedFiles);
		}
		
		[ThreadSafe]
		protected virtual IEnumerable<FilePath> OnGetItemFiles (bool includeReferencedFiles)
		{
			if (!FileName.IsNullOrEmpty)
				yield return FileName;
		}

		[ThreadSafe]
		public virtual bool ContainsItem (WorkspaceObject obj)
		{
			return this == obj;
		}
		
		[ThreadSafe]
		public virtual IEnumerable<Project> GetProjectsContainingFile (FilePath fileName)
		{
			yield break;
		}
		
		[ThreadSafe]
		public virtual ReadOnlyCollection<string> GetConfigurations ()
		{
			return new ReadOnlyCollection<string> (new string [0]);
		}

		internal void SetParentWorkspace (Workspace workspace)
		{
			AssertMainThread ();
			parentWorkspace = workspace;
		}

		protected virtual void OnConfigurationsChanged ()
		{
			if (ConfigurationsChanged != null)
				ConfigurationsChanged (this, EventArgs.Empty);
			if (ParentWorkspace != null)
				ParentWorkspace.OnConfigurationsChanged ();
		}

		public Task SaveAsync (FilePath fileName, ProgressMonitor monitor)
		{
			AssertMainThread ();
			FileName = fileName;
			return SaveAsync (monitor);
		}

		[ThreadSafe]
		public Task SaveAsync (ProgressMonitor monitor)
		{
			return Runtime.RunInMainThread (async delegate {
				using (await WriteLock ()) {
					foreach (var f in GetItemFiles (false))
						FileService.RequestFileEdit (f);
					try {
						fileStatusTracker.BeginSave ();
						await ItemExtension.Save (monitor);
						await OnSaveUserProperties (); // Call the virtual to avoid the lock
						OnSaved (new WorkspaceItemEventArgs (this));
				
						// Update save times
					} finally {
						fileStatusTracker.EndSave ();
					}
				}
				FileService.NotifyFileChanged (FileName);
			});
		}

		protected internal virtual Task OnSave (ProgressMonitor monitor)
		{
			return Task.FromResult (0);
		}

		public virtual bool NeedsReload {
			get {
				return fileStatusTracker.NeedsReload;
			}
			set {
				fileStatusTracker.NeedsReload = value;
			}
		}
		
		[ThreadSafe]
		public bool ItemFilesChanged {
			get {
				return fileStatusTracker.ItemFilesChanged;
			}
		}

		[ThreadSafe]
		internal protected virtual bool OnGetSupportsExecute ()
		{
			return true;
		}

		[ThreadSafe]
		public IEnumerable<IBuildTarget> GetExecutionDependencies ()
		{
			yield break;
		}

		protected bool Loading { get; private set; }

		/// <summary>
		/// Called when a load operation for this item has started
		/// </summary>
		internal protected virtual void OnBeginLoad ()
		{
			Loading = true;
		}
		
		/// <summary>
		/// Called when a load operation for this item has finished
		/// </summary>
		internal protected virtual async Task OnEndLoad ()
		{
			Loading = false;
			fileStatusTracker.ResetLoadTimes ();
			await LoadUserProperties ();
		}

		/// <summary>
		/// Called when an item has been fully created and/or loaded
		/// </summary>
		/// <remarks>>
		/// This method is invoked when all operations required for creating or loading this item have finished.
		/// If the item is being created in memory, this method will be called just after OnExtensionChainInitialized.
		/// If the item is being loaded from a file, it will be called after OnEndLoad.
		/// If the item is being created from a template, it will be called after InitializeNew
		/// </remarks>
		protected virtual void OnItemReady ()
		{
		}

		internal void NotifyItemReady ()
		{
			ItemExtension.ItemReady ();
			OnItemReady ();
		}

		public async Task LoadUserProperties ()
		{
			using (await ReadLock ())
				await OnLoadUserProperties ();
		}

		protected virtual async Task OnLoadUserProperties ()
		{
			userProperties.Dispose ();
			userProperties = new PropertyBag ();

			string preferencesFileName = GetPreferencesFileName ();
<<<<<<< HEAD

			await Task.Run (() => {
				if (!File.Exists (preferencesFileName))
					return;
			
				XmlTextReader reader = new XmlTextReader (new StreamReader (preferencesFileName));
				try {
					reader.MoveToContent ();
					if (reader.LocalName != "Properties")
						return;

=======
			if (!File.Exists (preferencesFileName))
				return;

			using (var streamReader = new StreamReader (preferencesFileName)) {
				XmlTextReader reader = new XmlTextReader (streamReader);
				try {
					reader.MoveToContent ();
					if (reader.LocalName != "Properties")
						return;

>>>>>>> 597116ff
					XmlDataSerializer ser = new XmlDataSerializer (new DataContext ());
					ser.SerializationContext.BaseFile = preferencesFileName;
					userProperties = (PropertyBag)ser.Deserialize (reader, typeof(PropertyBag));
				} catch (Exception e) {
					LoggingService.LogError ("Exception while loading user solution preferences.", e);
					return;
				} finally {
					reader.Close ();
				}
<<<<<<< HEAD
			});
=======
			}
>>>>>>> 597116ff
		}
		
		public async Task SaveUserProperties ()
		{
			using (await WriteLock ())
				await OnSaveUserProperties ();
		}

		protected virtual Task OnSaveUserProperties ()
		{
			string file = GetPreferencesFileName ();
			var userProps = userProperties;

			return Task.Run (() => {
				if (userProps == null || userProps.IsEmpty) {
					if (File.Exists (file))
						File.Delete (file);
					return;
				}
			
				XmlTextWriter writer = null;
				try {
					writer = new XmlTextWriter (file, System.Text.Encoding.UTF8);
					writer.Formatting = Formatting.Indented;
					XmlDataSerializer ser = new XmlDataSerializer (new DataContext ());
					ser.SerializationContext.BaseFile = file;
					ser.Serialize (writer, userProps, typeof(PropertyBag));
				} catch (Exception e) {
					LoggingService.LogWarning ("Could not save solution preferences: " + file, e);
				} finally {
					if (writer != null)
						writer.Close ();
				}
			});
		}
		
		string GetPreferencesFileName ()
		{
			return FileName.ChangeExtension (".userprefs");
		}

		public virtual StringTagModelDescription GetStringTagModelDescription ()
		{
			StringTagModelDescription model = new StringTagModelDescription ();
			model.Add (GetType ());
			return model;
		}
		
		public virtual StringTagModel GetStringTagModel ()
		{
			StringTagModel source = new StringTagModel ();
			source.Add (this);
			return source;
		}
		
		public FilePath GetAbsoluteChildPath (FilePath relPath)
		{
			return relPath.ToAbsolute (BaseDirectory);
		}

		public FilePath GetRelativeChildPath (FilePath absPath)
		{
			return absPath.ToRelative (BaseDirectory);
		}
		
		protected override void OnDispose ()
		{
			if (userProperties != null)
				userProperties.Dispose ();
			base.OnDispose ();
		}
		
		protected virtual void OnNameChanged (WorkspaceItemRenamedEventArgs e)
		{
			fileStatusTracker.ResetLoadTimes ();
			NotifyModified ();
			if (NameChanged != null)
				NameChanged (this, e);
		}

		protected void NotifyModified ()
		{
			OnModified (new WorkspaceItemEventArgs (this));
		}
		
		protected virtual void OnModified (WorkspaceItemEventArgs args)
		{
			if (Modified != null)
				Modified (this, args);
		}
		
		protected virtual void OnSaved (WorkspaceItemEventArgs args)
		{
			if (Saved != null)
				Saved (this, args);
		}
		
		protected virtual void OnReloadRequired (WorkspaceItemEventArgs args)
		{
			fileStatusTracker.FireReloadRequired (args);
		}
		
		public event EventHandler ConfigurationsChanged;
		public event EventHandler<WorkspaceItemRenamedEventArgs> NameChanged;
		public event EventHandler<WorkspaceItemEventArgs> Modified;
		public event EventHandler<WorkspaceItemEventArgs> Saved;
		
/*		public event EventHandler<WorkspaceItemEventArgs> ReloadRequired {
			add {
				fileStatusTracker.ReloadRequired += value;
			}
			remove {
				fileStatusTracker.ReloadRequired -= value;
			}
		}*/

		internal class DefaultWorkspaceItemExtension: WorkspaceItemExtension
		{
			internal protected override IEnumerable<FilePath> GetItemFiles (bool includeReferencedFiles)
			{
				return Item.OnGetItemFiles (includeReferencedFiles);
			}

			internal protected override Task Save (ProgressMonitor monitor)
			{
				return Item.OnSave (monitor);
			}
		}
	}
	
	class FileStatusTracker<TEventArgs> where TEventArgs:EventArgs
	{
		Dictionary<string,DateTime> lastSaveTime;
		Dictionary<string,DateTime> reloadCheckTime;
		bool savingFlag;
//		bool needsReload;
//		List<FileSystemWatcher> watchers;
//		Action<TEventArgs> onReloadRequired;
		TEventArgs eventArgs;
		EventHandler<TEventArgs> reloadRequired;
		
		IWorkspaceFileObject item;
		
		public FileStatusTracker (IWorkspaceFileObject item, Action<TEventArgs> onReloadRequired, TEventArgs eventArgs)
		{
			this.item = item;
			this.eventArgs = eventArgs;
//			this.onReloadRequired = onReloadRequired;
			lastSaveTime = new Dictionary<string,DateTime> ();
			reloadCheckTime = new Dictionary<string,DateTime> ();
			savingFlag = false;
			reloadRequired = null;
		}
		
		public void BeginSave ()
		{
			savingFlag = true;
//			needsReload = false;
			DisposeWatchers ();
		}
		
		public void EndSave ()
		{
			ResetLoadTimes ();
			savingFlag = false;
		}
		
		public void ResetLoadTimes ()
		{
			lastSaveTime.Clear ();
			reloadCheckTime.Clear ();
			foreach (FilePath file in item.GetItemFiles (false))
				lastSaveTime [file] = reloadCheckTime [file] = GetLastWriteTime (file);
//			needsReload = false;
			if (reloadRequired != null)
				InternalNeedsReload ();
		}
		
		public bool NeedsReload {
			get {
				if (savingFlag)
					return false;
				return InternalNeedsReload ();
			}
			set {
//				needsReload = value;
				if (value) {
					reloadCheckTime.Clear ();
					foreach (FilePath file in item.GetItemFiles (false))
						reloadCheckTime [file] = DateTime.MinValue;
				} else {
					ResetLoadTimes ();
				}
			}
		}
		
		public bool ItemFilesChanged {
			get {
				if (savingFlag)
					return false;
				foreach (FilePath file in item.GetItemFiles (false))
					if (GetLastSaveTime (file) != GetLastWriteTime (file))
						return true;
				return false;
			}
		}
		
		bool InternalNeedsReload ()
		{
			foreach (FilePath file in item.GetItemFiles (false)) {
				if (GetLastReloadCheckTime (file) != GetLastWriteTime (file))
					return true;
			}
			return false;
/*			
			if (needsReload)
				return true;
			
			// Watchers already set? if so, then since needsReload==false, no change has
			// happened so far
			if (watchers != null)
				return false;
		
			// Handlers are not set up. Do the check now, and set the handlers.
			watchers = new List<FileSystemWatcher> ();
			foreach (FilePath file in item.GetItemFiles (false)) {
				FileSystemWatcher w = new FileSystemWatcher (file.ParentDirectory, file.FileName);
				w.IncludeSubdirectories = false;
				w.Changed += HandleFileChanged;
				w.EnableRaisingEvents = true;
				watchers.Add (w);
				if (GetLastReloadCheckTime (file) != GetLastWriteTime (file))
					needsReload = true;
			}
			return needsReload;
			*/
		}
		
		void DisposeWatchers ()
		{
/*			if (watchers == null)
				return;
			foreach (FileSystemWatcher w in watchers)
				w.Dispose ();
			watchers = null;
*/		}

/*		void HandleFileChanged (object sender, FileSystemEventArgs e)
		{
			if (!savingFlag && !needsReload) {
				needsReload = true;
				onReloadRequired (eventArgs);
			}
		}
*/
		DateTime GetLastWriteTime (FilePath file)
		{
			try {
				if (!file.IsNullOrEmpty && File.Exists (file))
					return File.GetLastWriteTime (file);
			} catch {
			}
			return GetLastSaveTime (file);
		}

		DateTime GetLastSaveTime (FilePath file)
		{
			DateTime dt;
			if (lastSaveTime.TryGetValue (file, out dt))
				return dt;
			else
				return DateTime.MinValue;
		}

		DateTime GetLastReloadCheckTime (FilePath file)
		{
			DateTime dt;
			if (reloadCheckTime.TryGetValue (file, out dt))
				return dt;
			else
				return DateTime.MinValue;
		}
		
		public event EventHandler<TEventArgs> ReloadRequired {
			add {
				reloadRequired += value;
				if (InternalNeedsReload ())
					value (this, eventArgs);
			}
			remove {
				reloadRequired -= value;
			}
		}
		
		public void FireReloadRequired (TEventArgs args)
		{
			if (reloadRequired != null)
				reloadRequired (this, args);
		}
	}

	[Mono.Addins.Extension]
	class WorkspaceItemTagProvider: IStringTagProvider
	{
		public IEnumerable<StringTagDescription> GetTags (Type type)
		{
			if (typeof(WorkspaceItem).IsAssignableFrom (type) && !typeof(Solution).IsAssignableFrom (type)) {
				// Solutions have its own provider
				yield return new StringTagDescription ("WorkspaceFile", GettextCatalog.GetString ("Workspace File"));
				yield return new StringTagDescription ("WorkspaceName", GettextCatalog.GetString ("Workspace Name"));
				yield return new StringTagDescription ("WorkspaceDir", GettextCatalog.GetString ("Workspace Directory"));
			}
		}
		
		public object GetTagValue (object obj, string tag)
		{
			WorkspaceItem item = (WorkspaceItem) obj;
			switch (tag) {
				case "WORKSPACENAME": return item.Name;
				case "WORKSPACEFILE": return item.FileName;
				case "WORKSPACEDIR": return item.BaseDirectory;
			}
			throw new NotSupportedException ();
		}
	}
}<|MERGE_RESOLUTION|>--- conflicted
+++ resolved
@@ -55,7 +55,7 @@
 		PropertyBag userProperties;
 		FileStatusTracker<WorkspaceItemEventArgs> fileStatusTracker;
 		
-		[ProjectPathItemProperty ("BaseDirectory", DefaultValue=null)]
+		[ProjectPathItemProperty ("BaseDirectory", DefaultValue=null)]
 		FilePath baseDirectory;
 
 		internal WorkspaceItem ()
@@ -81,15 +81,15 @@
 		
 		public new string Name {
 			get {
-				return base.Name;
+				return base.Name;
 			}
 			set {
 				AssertMainThread ();
-				if (fileName.IsNullOrEmpty)
+				if (fileName.IsNullOrEmpty)
 					SetLocation (FilePath.Empty, value);
-				else {
+				else {
 					FilePath dir = fileName.ParentDirectory;
-					string ext = fileName.Extension;
+					string ext = fileName.Extension;
 					FileName = dir.Combine (value) + ext;
 				}
 			}
@@ -117,8 +117,8 @@
 					OnNameChanged (new WorkspaceItemRenamedEventArgs (this, oldName, Name));
 				NotifyModified ();
 			}
-		}
-
+		}
+
 		public virtual void SetLocation (FilePath baseDirectory, string name)
 		{
 			// Add a dummy extension to the file name.
@@ -162,8 +162,8 @@
 		{
 			itemExtension = ExtensionChain.GetExtension<WorkspaceItemExtension> ();
 			base.OnExtensionChainInitialized ();
-		}
-
+		}
+
 		WorkspaceItemExtension itemExtension;
 
 		WorkspaceItemExtension ItemExtension {
@@ -184,7 +184,7 @@
 		[ThreadSafe]
 		public IEnumerable<FilePath> GetItemFiles (bool includeReferencedFiles)
 		{
-			return ItemExtension.GetItemFiles (includeReferencedFiles);
+			return ItemExtension.GetItemFiles (includeReferencedFiles);
 		}
 		
 		[ThreadSafe]
@@ -224,8 +224,8 @@
 				ConfigurationsChanged (this, EventArgs.Empty);
 			if (ParentWorkspace != null)
 				ParentWorkspace.OnConfigurationsChanged ();
-		}
-
+		}
+
 		public Task SaveAsync (FilePath fileName, ProgressMonitor monitor)
 		{
 			AssertMainThread ();
@@ -339,44 +339,29 @@
 			userProperties = new PropertyBag ();
 
 			string preferencesFileName = GetPreferencesFileName ();
-<<<<<<< HEAD
 
 			await Task.Run (() => {
 				if (!File.Exists (preferencesFileName))
 					return;
-			
-				XmlTextReader reader = new XmlTextReader (new StreamReader (preferencesFileName));
-				try {
-					reader.MoveToContent ();
-					if (reader.LocalName != "Properties")
+
+				using (var streamReader = new StreamReader (preferencesFileName)) {
+					XmlTextReader reader = new XmlTextReader (streamReader);
+					try {
+						reader.MoveToContent ();
+						if (reader.LocalName != "Properties")
+							return;
+
+						XmlDataSerializer ser = new XmlDataSerializer (new DataContext ());
+						ser.SerializationContext.BaseFile = preferencesFileName;
+						userProperties = (PropertyBag)ser.Deserialize (reader, typeof(PropertyBag));
+					} catch (Exception e) {
+						LoggingService.LogError ("Exception while loading user solution preferences.", e);
 						return;
-
-=======
-			if (!File.Exists (preferencesFileName))
-				return;
-
-			using (var streamReader = new StreamReader (preferencesFileName)) {
-				XmlTextReader reader = new XmlTextReader (streamReader);
-				try {
-					reader.MoveToContent ();
-					if (reader.LocalName != "Properties")
-						return;
-
->>>>>>> 597116ff
-					XmlDataSerializer ser = new XmlDataSerializer (new DataContext ());
-					ser.SerializationContext.BaseFile = preferencesFileName;
-					userProperties = (PropertyBag)ser.Deserialize (reader, typeof(PropertyBag));
-				} catch (Exception e) {
-					LoggingService.LogError ("Exception while loading user solution preferences.", e);
-					return;
-				} finally {
-					reader.Close ();
+					} finally {
+						reader.Close ();
+					}
 				}
-<<<<<<< HEAD
 			});
-=======
-			}
->>>>>>> 597116ff
 		}
 		
 		public async Task SaveUserProperties ()
@@ -411,13 +396,13 @@
 						writer.Close ();
 				}
 			});
-		}
+		}
 		
 		string GetPreferencesFileName ()
 		{
 			return FileName.ChangeExtension (".userprefs");
 		}
-
+
 		public virtual StringTagModelDescription GetStringTagModelDescription ()
 		{
 			StringTagModelDescription model = new StringTagModelDescription ();
@@ -433,12 +418,12 @@
 		}
 		
 		public FilePath GetAbsoluteChildPath (FilePath relPath)
-		{
+		{
 			return relPath.ToAbsolute (BaseDirectory);
-		}
-
+		}
+
 		public FilePath GetRelativeChildPath (FilePath absPath)
-		{
+		{
 			return absPath.ToRelative (BaseDirectory);
 		}
 		
