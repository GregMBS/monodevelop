﻿// TextEditorData.cs
//
// Author:
//   Mike Krüger <mkrueger@novell.com>
//
// Copyright (c) 2008 Novell, Inc (http://www.novell.com)
//
// Permission is hereby granted, free of charge, to any person obtaining a copy
// of this software and associated documentation files (the "Software"), to deal
// in the Software without restriction, including without limitation the rights
// to use, copy, modify, merge, publish, distribute, sublicense, and/or sell
// copies of the Software, and to permit persons to whom the Software is
// furnished to do so, subject to the following conditions:
//
// The above copyright notice and this permission notice shall be included in
// all copies or substantial portions of the Software.
//
// THE SOFTWARE IS PROVIDED "AS IS", WITHOUT WARRANTY OF ANY KIND, EXPRESS OR
// IMPLIED, INCLUDING BUT NOT LIMITED TO THE WARRANTIES OF MERCHANTABILITY,
// FITNESS FOR A PARTICULAR PURPOSE AND NONINFRINGEMENT. IN NO EVENT SHALL THE
// AUTHORS OR COPYRIGHT HOLDERS BE LIABLE FOR ANY CLAIM, DAMAGES OR OTHER
// LIABILITY, WHETHER IN AN ACTION OF CONTRACT, TORT OR OTHERWISE, ARISING FROM,
// OUT OF OR IN CONNECTION WITH THE SOFTWARE OR THE USE OR OTHER DEALINGS IN
// THE SOFTWARE.

using System;
using System.Collections.Generic;
using System.Text;
using Gtk;
using System.IO;
using System.Diagnostics;
using Mono.TextEditor.Highlighting;
using Xwt.Drawing;
using MonoDevelop.Core.Text;
using MonoDevelop.Ide.Editor;
using MonoDevelop.Ide.Editor.Extension;
using MonoDevelop.Ide.Editor.Highlighting;
using System.Threading;
using MonoDevelop.Ide;
using System.Linq;

namespace Mono.TextEditor
{
	class TextEditorData : IDisposable
	{
		ITextEditorOptions    options;
		TextDocument document; 
		readonly CaretImpl        caret;

		public readonly Microsoft.VisualStudio.Text.Editor.ITextView TextView;
		
		static Adjustment emptyAdjustment = new Adjustment (0, 0, 0, 0, 0, 0);
		
		Adjustment hadjustment = emptyAdjustment; 
		public Adjustment HAdjustment {
			get {
				return hadjustment;
			}
			set {
				hadjustment = value;
			}
		}
		
		Adjustment vadjustment = emptyAdjustment;
		public Adjustment VAdjustment {
			get {
				return vadjustment;
			}
			set {
				vadjustment = value;
			}
		}
		
		EditMode currentMode = null;
		public EditMode CurrentMode {
			get {
				return currentMode;
			}
			set {
				var oldMode = currentMode;
				currentMode = value;
				currentMode.AddedToEditor (this);
				if (oldMode != null)
					oldMode.RemovedFromEditor (this);
				OnEditModeChanged (new EditModeChangedEventArgs (oldMode, currentMode));
			}
		}

		protected virtual void OnEditModeChanged (EditModeChangedEventArgs e)
		{
			var handler = EditModeChanged;
			if (handler != null)
				handler (this, e);
		}

		/// <summary>
		/// Occurs when the edit mode changed.
		/// </summary>
		public event EventHandler<EditModeChangedEventArgs> EditModeChanged;
		
		public MonoTextEditor Parent {
			get;
			set;
		}
		
		public string FileName {
			get {
				return Document != null ? Document.FileName : null;
			}
		}
		
		public string MimeType {
			get {
				return Document != null ? Document.MimeType : null;
			}
		}

		public bool IsDisposed {
			get;
			protected set;
		}

		SelectionSurroundingProvider selectionSurroundingProvider;
		public SelectionSurroundingProvider SelectionSurroundingProvider {
			get {
				return selectionSurroundingProvider;
			}
			set {
				if (value == null)
					throw new ArgumentNullException (nameof (value), "surrounding provider needs to be != null");
				selectionSurroundingProvider = value;
			}
		}

		bool? customTabsToSpaces;
		public bool TabsToSpaces {
			get {
				return customTabsToSpaces.HasValue ? customTabsToSpaces.Value : options.TabsToSpaces;
			}
			set {
				customTabsToSpaces = value;
			}
		}

		bool? customShowRuler;
		public bool ShowRuler {
			get {
				return customShowRuler.HasValue ? customShowRuler.Value : options.ShowRuler;
			}
			set {
				customShowRuler = value;
			}
		}

		bool? customHighlightCaretLine;
		public bool HighlightCaretLine {
			get {
				return customHighlightCaretLine.HasValue ? customHighlightCaretLine.Value : options.HighlightCaretLine;
			}
			set {
				customHighlightCaretLine = value;
			}
		}

		#region Tooltip providers
		internal List<TooltipProvider> tooltipProviders = new List<TooltipProvider> ();
		public IEnumerable<TooltipProvider> TooltipProviders {
			get { return tooltipProviders; }
		}
		
		/// <summary>
		/// If set the tooltips wont show up.
		/// </summary>
		public bool SuppressTooltips {
			get;
			set;
		}

		public void ClearTooltipProviders ()
		{
			foreach (var tp in tooltipProviders) {
				var disposableProvider = tp as IDisposable;
				if (disposableProvider == null)
					continue;
				disposableProvider.Dispose ();
			}
			tooltipProviders.Clear ();
		}
		
		public void AddTooltipProvider (TooltipProvider provider)
		{
			tooltipProviders.Add (provider);
		}
		
		public void RemoveTooltipProvider (TooltipProvider provider)
		{
			tooltipProviders.Remove (provider);
		}
		#endregion

		public TextEditorData () : this (new TextDocument ())
		{
		}

		public TextEditorData (TextDocument doc)
		{
			if (doc == null) {
				throw new ArgumentNullException(nameof(doc));
			}

			LineHeight = 16;

			caret = new CaretImpl (this);
			caret.PositionChanged += CaretPositionChanged;

			options = TextEditorOptions.DefaultOptions;
			document = doc;
			AttachDocument ();
			SearchEngine = new BasicSearchEngine ();

			HeightTree = new HeightTree (this);
			HeightTree.Rebuild ();
			IndentationTracker = new DefaultIndentationTracker (document);
			selectionSurroundingProvider = new DefaultSelectionSurroundingProvider (this);
		}

		void AttachDocument ()
		{
			document.BeginUndo += OnBeginUndo;
			document.EndUndo += OnEndUndo;
			document.Undone += DocumentHandleUndone;
			document.Redone += DocumentHandleRedone;
			document.TextChanged += HandleTextReplaced;
			document.TextSet += HandleDocTextSet;
			document.Folded += HandleTextEditorDataDocumentFolded;
			document.FoldTreeUpdated += HandleFoldTreeUpdated;
			document.HeightChanged += Document_HeightChanged;

			//this.TextView = Microsoft.VisualStudio.Platform.PlatformCatalog.Instance.TextEditorFactoryService.CreateTextView(this);
		}

		void Document_HeightChanged (object sender, EventArgs e)
		{
			HeightTree.Rebuild ();
		}

		void HandleFoldTreeUpdated (object sender, EventArgs e)
		{
			HeightTree.Rebuild ();
		}

		void HandleDocTextSet (object sender, EventArgs e)
		{
			if (vadjustment != null)
				vadjustment.Value = vadjustment.Lower;
			if (hadjustment != null)
				hadjustment.Value = hadjustment.Lower;
			HeightTree.Rebuild ();
			ClearSelection ();
			caret.SetDocument (document);
		}

		public double GetLineHeight (DocumentLine line)
		{
			if (Parent == null)
				return LineHeight;
			return Parent.GetLineHeight (line);
		}
		
		public double GetLineHeight (int line)
		{
			if (Parent == null)
				return LineHeight;
			return Parent.GetLineHeight (line);
		}
		
		public TextDocument Document {
			get {
				return document;
			}
			/*
			set {
				DetachDocument ();
				document = value;
				this.caret.SetDocument (document);
				AttachDocument ();
			}*/
		}

		void HandleTextReplaced (object sender, TextChangeEventArgs e)
		{
			caret.UpdateCaretPosition (e);

			if (Options.TabsToSpaces && document.IsTextSet) {
				string tabReplacement = new string (' ', Options.TabSize);
				var newChanges = new List<Microsoft.CodeAnalysis.Text.TextChange> ();
				foreach (var change in e.TextChanges) {
					string replaceText = change.InsertedText.Text.Replace ("\t", tabReplacement);
					if (replaceText.Length != change.InsertedText.Length) {
						newChanges.Add (new Microsoft.CodeAnalysis.Text.TextChange (new Microsoft.CodeAnalysis.Text.TextSpan (change.NewOffset, change.InsertionLength), replaceText)); 
					}
				}
				if (newChanges.Count > 0)
					document.ApplyTextChanges (newChanges);
			}
		}


		/// <value>
		/// The eol mark used in this document - it's taken from the first line in the document,
		/// if no eol mark is found it's using the default (Environment.NewLine).
		/// The value is saved, even when all lines are deleted the eol marker will still be the old eol marker.
		/// </value>
		public string EolMarker {
			get {
				if (Options.OverrideDocumentEolMarker)
					return Options.DefaultEolMarker;
				if (Document.LineCount > 0) {
					var line = Document.GetLine (DocumentLocation.MinLine);
					switch (line.UnicodeNewline) {
					case UnicodeNewline.LF:
						return "\u000A";
					case UnicodeNewline.CRLF:
						return "\u000D\u000A";
					case UnicodeNewline.CR:
						return "\u000D";
					case UnicodeNewline.NEL:
						return "\u0085";
					//case UnicodeNewline.VT:
					//	return "\u000B";
					//case UnicodeNewline.FF:
					//	return "\u000C";
					case UnicodeNewline.LS:
						return "\u2028";
					case UnicodeNewline.PS:
						return "\u2029";
					}
				} 
				return Options.DefaultEolMarker;
			}
		}
		
		internal ITextEditorOptions Options {
			get {
				return options;
			}
			set {
				options = value;
			}
		}
		
		public CaretImpl Caret {
			get {
				return caret;
			}
		}

		MonoDevelop.Ide.Editor.Highlighting.EditorTheme colorStyle;
		internal MonoDevelop.Ide.Editor.Highlighting.EditorTheme ColorStyle {
			get {
				return colorStyle ?? SyntaxHighlightingService.DefaultColorStyle;
			}
			set {
				colorStyle = value;
			}
		}

		internal MonoDevelop.Ide.Editor.Highlighting.EditorTheme EditorTheme {
			get {
				return MonoDevelop.Ide.Editor.Highlighting.SyntaxHighlightingService.GetEditorTheme (Options.EditorThemeName);
			}
		}

		string ConvertToPangoMarkup (string str, bool replaceTabs = true)
		{
			if (str == null)
				throw new ArgumentNullException ("str");
			var result = new StringBuilder ();
			foreach (char ch in str) {
				switch (ch) {
				case '&':
					result.Append ("&amp;");
					break;
				case '<':
					result.Append ("&lt;");
					break;
				case '>':
					result.Append ("&gt;");
					break;
				case '\t':
					if (replaceTabs) {
						result.Append (new string (' ', options.TabSize));
					} else {
						result.Append ('\t');
					}
					break;
				default:
					result.Append (ch);
					break;
				}
			}
			return result.ToString ();
		}

		static int CalcIndentLength (string indent)
		{
			int result = 0;
			foreach (var ch in indent) {
				if (ch == '\t') {
					result = result - result % DefaultSourceEditorOptions.Instance.TabSize + DefaultSourceEditorOptions.Instance.TabSize;
				} else {
					result++;
				}
			}
			return result;
		}


		static int CalcOffset (string indent, int indentLength)
		{
			int result = 0;
			int offset = 0;
			foreach (var ch in indent) {
				if (ch == '\t') {
					result = result - result % DefaultSourceEditorOptions.Instance.TabSize + DefaultSourceEditorOptions.Instance.TabSize;
				} else {
					result++;
				}
				if (result > indentLength)
					return offset;
				offset++;
			}
			return offset;
		}

		public string GetMarkup (int offset, int length, bool removeIndent, bool useColors = true, bool replaceTabs = true, bool fitIdeStyle = false)
		{
			var mode = Document.SyntaxMode;
			var style = fitIdeStyle ? SyntaxHighlightingService.GetEditorTheme(Parent.GetIdeColorStyleName()) : ColorStyle;

			if (style == null) {
				var str = Document.GetTextAt (offset, length);
				if (removeIndent)
					str = str.TrimStart (' ', '\t');
				return ConvertToPangoMarkup (str, replaceTabs);
			}
			// TODO : EditorTheme
			int indentLength = 4; //SyntaxMode.GetIndentLength (Document, offset, length, false);
			int curOffset = offset;

			StringBuilder result = new StringBuilder ();
			while (curOffset < offset + length && curOffset < Document.Length) {
				DocumentLine line = Document.GetLineByOffset (curOffset);
				int toOffset = System.Math.Min (line.Offset + line.Length, offset + length);
				var styleStack = new Stack<MonoDevelop.Ide.Editor.Highlighting.ChunkStyle> ();
<<<<<<< HEAD
=======
				if (removeIndent) {
					var indentString = line.GetIndentation (Document);
					var curIndent = CalcIndentLength (indentString);
					if (indentLength < 0) {
						indentLength = curIndent;
					} else {
						curOffset += CalcOffset (indentString, System.Math.Min (curIndent, indentLength));
					}
				}
>>>>>>> cf099698

				foreach (var chunk in GetChunks (line, curOffset, toOffset - curOffset)) {
					if (chunk.Length == 0)
						continue;
					var chunkStyle = style.GetChunkStyle (chunk.ScopeStack);
					bool setBold = (styleStack.Count > 0 && styleStack.Peek ().FontWeight != chunkStyle.FontWeight) || 
						chunkStyle.FontWeight != FontWeight.Normal;
					bool setItalic = (styleStack.Count > 0 && styleStack.Peek ().FontStyle != chunkStyle.FontStyle) || 
						chunkStyle.FontStyle != FontStyle.Normal;
					bool setUnderline = chunkStyle.Underline && (styleStack.Count == 0 || styleStack.Peek ().Underline) ||
							!chunkStyle.Underline && (styleStack.Count == 0 || styleStack.Peek ().Underline);
					bool setColor = styleStack.Count == 0 || TextViewMargin.GetPixel (styleStack.Peek ().Foreground) != TextViewMargin.GetPixel (chunkStyle.Foreground);
					if (setColor || setBold || setItalic || setUnderline) {
						if (styleStack.Count > 0) {
							result.Append ("</span>");
							styleStack.Pop ();
						}
						result.Append ("<span");
						if (useColors) {
							result.Append (" foreground=\"");
							result.Append (chunkStyle.Foreground.ToPangoString ());
							result.Append ("\"");
						}
						if (chunkStyle.FontWeight != Xwt.Drawing.FontWeight.Normal)
							result.Append (" weight=\"" + chunkStyle.FontWeight + "\"");
						if (chunkStyle.FontStyle != Xwt.Drawing.FontStyle.Normal)
							result.Append (" style=\"" + chunkStyle.FontStyle + "\"");
						if (chunkStyle.Underline)
							result.Append (" underline=\"single\"");
						result.Append (">");
						styleStack.Push (chunkStyle);
					}
					result.Append (ConvertToPangoMarkup (Document.GetTextBetween (chunk.Offset, System.Math.Min (chunk.EndOffset, Document.Length)), replaceTabs));
				}
				while (styleStack.Count > 0) {
					result.Append ("</span>");
					styleStack.Pop ();
				}

				curOffset = line.EndOffsetIncludingDelimiter;
				if (removeIndent)
					curOffset += indentLength;
				if (result.Length > 0 && curOffset < offset + length)
					result.AppendLine ();
			}
			return result.ToString ();
		}

		internal IEnumerable<MonoDevelop.Ide.Editor.Highlighting.ColoredSegment> GetChunks (DocumentLine line, int offset, int length)
		{
			var lineOffset = line.Offset;
			return TextViewMargin.TrimChunks (
				        document.SyntaxMode.GetHighlightedLineAsync (line, CancellationToken.None)
				        .WaitAndGetResult (CancellationToken.None)
				        .Segments
				        .Select (c => c.WithOffset (c.Offset + lineOffset))
				        .ToList (), offset, length);
		}
	
		public int Insert (int offset, string value)
		{
			return Replace (offset, 0, value);
		}
		
		public void Remove (int offset, int count)
		{
			Replace (offset, count, null);
		}
		
		public void Remove (ISegment removeSegment)
		{
			Remove (removeSegment.Offset, removeSegment.Length);
		}
		
		public void Remove (DocumentRegion region)
		{
			Remove (region.GetSegment (document));
		}

		public string FormatString (DocumentLocation loc, string str)
		{
			if (string.IsNullOrEmpty (str))
				return "";
			StringBuilder sb = new StringBuilder ();
			bool convertTabs = TabsToSpaces;
			var tabSize = Options.TabSize;
			for (int i = 0; i < str.Length; i++) {
				char ch = str [i];
				switch (ch) {
				case '\u00A0': // convert non breaking spaces to standard spaces.
					sb.Append (' ');
					break;
				case '\t':
					if (convertTabs) {
						int tabWidth = TextViewMargin.GetNextTabstop (this, loc.Column, tabSize) - loc.Column;
						sb.Append (new string (' ', tabWidth));
						loc = new DocumentLocation (loc.Line, loc.Column + tabWidth);
					} else 
						goto default;
					break;
				case '\r':
					if (i + 1 < str.Length && str [i + 1] == '\n')
						i++;
					goto case '\n';
				case '\n':
					sb.Append (EolMarker);
					loc = new DocumentLocation (loc.Line + 1, 1);
					break;
				default:
					sb.Append (ch);
					loc = new DocumentLocation (loc.Line, loc.Column + 1);
					break;
				}
			}
			return sb.ToString ();
		}
		
		public string FormatString (int offset, string str)
		{
			return FormatString (Document.OffsetToLocation (offset), str);
		}
		
		public int Replace (int offset, int count, string value)
		{
			string formattedString = FormatString (offset, value);
			document.ReplaceText (offset, count, formattedString);
			return formattedString.Length;
		}
			
		public void InsertAtCaret (string text)
		{
			if (String.IsNullOrEmpty (text))
				return;
			using (var undo = OpenUndoGroup ()) {
				DeleteSelectedText (IsSomethingSelected ? MainSelection.SelectionMode != MonoDevelop.Ide.Editor.SelectionMode.Block : true);
				// Needs to be called after delete text, delete text handles virtual caret postitions itself,
				// but afterwards the virtual position may need to be restored.
				EnsureCaretIsNotVirtual ();

				if (IsSomethingSelected && MainSelection.SelectionMode == MonoDevelop.Ide.Editor.SelectionMode.Block) {
					var visualInsertLocation = LogicalToVisualLocation (MainSelection.Anchor);
					var selection = MainSelection;
					Caret.PreserveSelection = true;
					for (int lineNumber = selection.MinLine; lineNumber <= selection.MaxLine; lineNumber++) {
						var lineSegment = GetLine (lineNumber);
						int insertOffset = lineSegment.GetLogicalColumn (this, visualInsertLocation.Column) - 1;
						string textToInsert;
						if (lineSegment.Length < insertOffset) {
							int visualLastColumn = lineSegment.GetVisualColumn (this, lineSegment.Length + 1);
							int charsToInsert = visualInsertLocation.Column - visualLastColumn;
							int spaceCount = charsToInsert % Options.TabSize;
							textToInsert = new string ('\t', (charsToInsert - spaceCount) / Options.TabSize) + new string (' ', spaceCount) + text;
							insertOffset = lineSegment.Length;
						} else {
							textToInsert = text;
						}
						Insert (lineSegment.Offset + insertOffset, textToInsert);
					}
					var visualColumn = GetLine (Caret.Location.Line).GetVisualColumn (this, Caret.Column);
					MainSelection = new MonoDevelop.Ide.Editor.Selection (
						new DocumentLocation (selection.Anchor.Line, GetLine (selection.Anchor.Line).GetLogicalColumn (this, visualColumn)),
						new DocumentLocation (selection.Lead.Line, GetLine (selection.Lead.Line).GetLogicalColumn (this, visualColumn)),
						MonoDevelop.Ide.Editor.SelectionMode.Block
					);
					Caret.PreserveSelection = false;
					Document.CommitMultipleLineUpdate (selection.MinLine, selection.MaxLine);
				} else {
					EnsureCaretIsNotVirtual ();
					Insert (Caret.Offset, text);
				}
			}
		}

		void DetachDocument ()
		{
			document.BeginUndo -= OnBeginUndo;
			document.EndUndo -= OnEndUndo;

			document.Undone -= DocumentHandleUndone;
			document.Redone -= DocumentHandleRedone;
			document.TextChanged -= HandleTextReplaced;

			document.TextSet -= HandleDocTextSet;
			document.Folded -= HandleTextEditorDataDocumentFolded;
			document.FoldTreeUpdated -= HandleFoldTreeUpdated;
			document.HeightChanged -= Document_HeightChanged;

			//this.TextView.Close();
			document = null;
		}

		public void Dispose ()
		{
			if (IsDisposed)
				return;
			document.InterruptFoldWorker ();
			IsDisposed = true;
			options = options.Kill ();
			HeightTree.Dispose ();
			DetachDocument ();
			ClearTooltipProviders ();
			tooltipProviders = null;
		}

		/// <summary>
		/// Removes the indent on the caret line, if the indent mode is set to virtual and the indent matches
		/// the current virtual indent in that line.
		/// </summary>
		public void FixVirtualIndentation ()
		{
			if (!HasIndentationTracker || Options.IndentStyle != IndentStyle.Virtual)
				return;
			var line = Document.GetLine (Caret.Line);
			if (line != null && line.Length > 0 && GetIndentationString (caret.Line - 1, int.MaxValue) == Document.GetTextAt (line.Offset, line.Length))
				Remove (line.Offset, line.Length);
		}

		public void FixVirtualIndentation (int lineNumber)
		{
			if (!HasIndentationTracker || Options.IndentStyle != IndentStyle.Virtual)
				return;
			var line = Document.GetLine (lineNumber);
			if (line != null && line.Length > 0 && GetIndentationString (lineNumber, line.Length + 1) == Document.GetTextAt (line.Offset, line.Length))
				Remove (line.Offset, line.Length);
		}

		void CaretPositionChanged (object sender, DocumentLocationEventArgs args)
		{
			if (!caret.PreserveSelection)
				this.ClearSelection ();
		}
		
		public bool CanEdit (int line)
		{
			if (document.IsReadOnly)
				return false;
			if (document.ReadOnlyCheckDelegate != null)
				return document.ReadOnlyCheckDelegate (line);
			return true;
		}

		public int FindNextWordOffset (int offset)
		{
			return options.WordFindStrategy.FindNextWordOffset (Document, offset);
		}
		
		public int FindPrevWordOffset (int offset)
		{
			return options.WordFindStrategy.FindPrevWordOffset (Document, offset);
		}
		
		public int FindNextSubwordOffset (int offset)
		{
			return options.WordFindStrategy.FindNextSubwordOffset (Document, offset);
		}

		public int FindPrevSubwordOffset (int offset)
		{
			return options.WordFindStrategy.FindPrevSubwordOffset (Document, offset);
		}
		
		public int FindCurrentWordEnd (int offset)
		{
			return Options.WordFindStrategy.FindCurrentWordEnd (Document, offset);
		}
		
		public int FindCurrentWordStart (int offset)
		{
			return Options.WordFindStrategy.FindCurrentWordStart (Document, offset);
		}

		#region undo/redo handling
		DocumentLocation savedCaretPos;
		MonoDevelop.Ide.Editor.Selection savedSelection;
		//List<TextEditorDataState> states = new List<TextEditorDataState> ();

		void OnBeginUndo (object sender, EventArgs args)
		{
			savedCaretPos  = Caret.Location;
			savedSelection = MainSelection;
		}

		void OnEndUndo (object sender, TextDocument.UndoOperationEventArgs e)
		{
			if (e == null)
				return;
			e.Operation.Tag = new TextEditorDataState (this, savedCaretPos, savedSelection);
		}

		void DocumentHandleUndone (object sender, TextDocument.UndoOperationEventArgs e)
		{
			var state = e.Operation.Tag as TextEditorDataState;
			if (state != null)
				state.UndoState ();
		}

		void DocumentHandleRedone (object sender, TextDocument.UndoOperationEventArgs e)
		{
			var state = e.Operation.Tag as TextEditorDataState;
			if (state != null)
				state.RedoState ();
		}

		class TextEditorDataState
		{
			DocumentLocation undoCaretPos;
			MonoDevelop.Ide.Editor.Selection undoSelection;

			DocumentLocation redoCaretPos;
			MonoDevelop.Ide.Editor.Selection redoSelection;
			
			TextEditorData editor;
			
			public TextEditorDataState (TextEditorData editor, DocumentLocation caretPos, MonoDevelop.Ide.Editor.Selection selection)
			{
				this.editor        = editor;
				undoCaretPos  = caretPos;
				undoSelection = selection;
				
				redoCaretPos  = editor.Caret.Location;
				redoSelection = editor.MainSelection;
			}
			
			public void UndoState ()
			{
				editor.Caret.Location = undoCaretPos;
				editor.MainSelection = undoSelection;
			}
			
			public void RedoState ()
			{
				editor.Caret.Location = redoCaretPos;
				editor.MainSelection = redoSelection;
			}
		}
		#endregion
		
		#region Selection management
		public bool IsSomethingSelected {
			get {
				return !MainSelection.IsEmpty && MainSelection.Anchor != MainSelection.Lead; 
			}
		}
		
		public bool IsMultiLineSelection {
			get {
				return IsSomethingSelected && MainSelection.Anchor.Line - MainSelection.Lead.Line != 0;
			}
		}

		public bool CanEditSelection {
			get {
				// To be improved when we support read-only regions
				if (IsSomethingSelected)
					return !document.IsReadOnly;
				return CanEdit (caret.Line);
			}
		}
		class TextEditorDataEventArgs : EventArgs
		{
			TextEditorData data;
			public TextEditorData TextEditorData {
				get {
					return data;
				}
			}
			public TextEditorDataEventArgs (TextEditorData data)
			{
				this.data = data;
			}
		}
		
		public event EventHandler SelectionChanging;
		
		protected virtual void OnSelectionChanging (EventArgs e)
		{
			var handler = SelectionChanging;
			if (handler != null)
				handler (this, e);
		}
		
		public MonoDevelop.Ide.Editor.SelectionMode SelectionMode {
			get {
				return !MainSelection.IsEmpty ? MainSelection.SelectionMode : MonoDevelop.Ide.Editor.SelectionMode.Normal;
			}
			set {
				if (MainSelection.IsEmpty)
					return;
				MainSelection = MainSelection.WithSelectionMode (value);
			}
		}
		
		MonoDevelop.Ide.Editor.Selection mainSelection = MonoDevelop.Ide.Editor.Selection.Empty;
		public MonoDevelop.Ide.Editor.Selection MainSelection {
			get {
				return mainSelection;
			}
			set {
				if (mainSelection.IsEmpty && value.IsEmpty)
					return;
				if (mainSelection.IsEmpty && !value.IsEmpty || !mainSelection.IsEmpty && value.IsEmpty || !mainSelection.Equals (value)) {
					OnSelectionChanging (EventArgs.Empty);
					mainSelection = value;
					OnSelectionChanged (EventArgs.Empty);
				}
			}
		}

		public IEnumerable<MonoDevelop.Ide.Editor.Selection> Selections {
			get {
				yield return MainSelection;
			}
		}

		//		public DocumentLocation LogicalToVisualLocation (DocumentLocation location)
		//		{
		//			return LogicalToVisualLocation (this, location);
		//		}
		//		
		//		public DocumentLocation VisualToLogicalLocation (DocumentLocation location)
		//		{
		//			int line = VisualToLogicalLine (location.Line);
		//			int column = Document.GetLine (line).GetVisualColumn (this, location.Column);
		//			return new DocumentLocation (line, column);
		//		}
		public int SelectionAnchor {
			get {
				if (MainSelection.IsEmpty)
					return -1;
				return MainSelection.GetAnchorOffset (this);
			}
			set {
				DocumentLocation location = Document.OffsetToLocation (value);
				if (mainSelection.IsEmpty) {
					MainSelection = new MonoDevelop.Ide.Editor.Selection (location, location);
				} else {
					if (MainSelection.Lead == location) {
						MainSelection = MainSelection.WithLead (MainSelection.Anchor);
					} else {
						MainSelection = MainSelection.WithAnchor (location);
					}
				}
			}
		}

		public int SelectionLead {
			get {
				if (MainSelection.IsEmpty)
					return -1;
				return MainSelection.GetLeadOffset (this);
			}
			set {
				DocumentLocation location = Document.OffsetToLocation (value);
				if (mainSelection.IsEmpty) {
					MainSelection = new MonoDevelop.Ide.Editor.Selection (location, location);
				} else {
					if (MainSelection.Anchor == location) {
						MainSelection = MainSelection.WithAnchor (MainSelection.Lead);
					} else {
						MainSelection = MainSelection.WithLead (location);
					}
				}
			}
		}

		/// <summary>
		/// Gets or sets the selection range. If nothing is selected (Caret.Offset, 0) is returned.
		/// </summary>
		public ISegment SelectionRange {
			get {
				return !MainSelection.IsEmpty ? MainSelection.GetSelectionRange (this) : new TextSegment (Caret.Offset, 0);
			}
			set {
				if (SelectionRange != value) {
					OnSelectionChanging (EventArgs.Empty);
					if (value.Length == 0) {
						MainSelection = MonoDevelop.Ide.Editor.Selection.Empty;
					} else {
						DocumentLocation loc1 = document.OffsetToLocation (value.Offset);
						DocumentLocation loc2 = document.OffsetToLocation (value.EndOffset);
						if (MainSelection.IsEmpty) {
							MainSelection = new MonoDevelop.Ide.Editor.Selection (loc1, loc2);
						} else {
							if (MainSelection.Anchor == loc1) {
								MainSelection = MainSelection.WithLead (loc2);
							} else if (MainSelection.Anchor == loc2) {
								MainSelection = MainSelection.WithLead (loc1);
							} else {
								MainSelection = new MonoDevelop.Ide.Editor.Selection (loc1, loc2);
							}
						}
						
					}
				}
			}
		}
		
		public string SelectedText {
			get {
				if (!IsSomethingSelected)
					return null;
				return Document.GetTextAt (SelectionRange);
			}
			set {
				if (!IsSomethingSelected)
					return;
				var selection = SelectionRange;
				Replace (selection.Offset, selection.Length, value);
				if (Caret.Offset > selection.Offset)
					Caret.Offset = selection.Offset + value.Length;
				SelectionRange = new TextSegment (selection.Offset, value.Length);
			}
		}
		
		
		public IEnumerable<DocumentLine> SelectedLines {
			get {
				if (!IsSomethingSelected) 
					return document.GetLinesBetween (caret.Line, caret.Line);
				var selection = MainSelection;
				int startLineNr = selection.MinLine;
				int endLineNr = selection.MaxLine;
						
				bool skipEndLine = selection.Anchor < selection.Lead ? selection.Lead.Column == DocumentLocation.MinColumn : selection.Anchor.Column == DocumentLocation.MinColumn;
				if (skipEndLine)
					endLineNr--;
				return document.GetLinesBetween (startLineNr, endLineNr);
			}
		}
		
		public void ClearSelection ()
		{
			MainSelection = MonoDevelop.Ide.Editor.Selection.Empty;
		}
		
		public void ExtendSelectionTo (DocumentLocation location)
		{
			if (MainSelection.IsEmpty) {
				MainSelection = new MonoDevelop.Ide.Editor.Selection (location, location);
			} else {
				MainSelection = MainSelection.WithLead (location);
			}
		}
		
		public void SetSelection (int anchorOffset, int leadOffset)
		{
			if (anchorOffset == leadOffset) {
				MainSelection = MonoDevelop.Ide.Editor.Selection.Empty;
				return;
			}
			var anchor = document.OffsetToLocation (anchorOffset);
			var lead = document.OffsetToLocation (leadOffset);
			MainSelection = new MonoDevelop.Ide.Editor.Selection (anchor, lead);
		}

		public void SetSelection (DocumentLocation anchor, DocumentLocation lead)
		{
			MainSelection = anchor == lead ? MonoDevelop.Ide.Editor.Selection.Empty : new MonoDevelop.Ide.Editor.Selection (anchor, lead);
		}

		public void SetSelection (int anchorLine, int anchorColumn, int leadLine, int leadColumn)
		{
			SetSelection (new DocumentLocation (anchorLine, anchorColumn), new DocumentLocation (leadLine, leadColumn));
		}

		public void ExtendSelectionTo (int offset)
		{
			ExtendSelectionTo (document.OffsetToLocation (offset));
		}
		
		public void SetSelectLines (int from, int to)
		{
			MainSelection = new MonoDevelop.Ide.Editor.Selection (document.OffsetToLocation (Document.GetLine (from).Offset), 
			                               document.OffsetToLocation (Document.GetLine (to).EndOffsetIncludingDelimiter));
		}

		internal void DeleteSelection (MonoDevelop.Ide.Editor.Selection selection)
		{
			if (selection.IsEmpty)
				throw new ArgumentNullException ("selection was empty.");
			switch (selection.SelectionMode) {
			case MonoDevelop.Ide.Editor.SelectionMode.Normal:
				var segment = selection.GetSelectionRange (this);
				int len = System.Math.Min (segment.Length, Document.Length - segment.Offset);
				var loc = selection.Anchor < selection.Lead ? selection.Anchor : selection.Lead;
				caret.Location = loc;
				EnsureCaretIsNotVirtual ();
				if (len > 0)
					Remove (segment.Offset, len);
				break;
			case MonoDevelop.Ide.Editor.SelectionMode.Block:
				DocumentLocation visStart = LogicalToVisualLocation (selection.Anchor);
				DocumentLocation visEnd = LogicalToVisualLocation (selection.Lead);
				int startCol = System.Math.Min (visStart.Column, visEnd.Column);
				int endCol = System.Math.Max (visStart.Column, visEnd.Column);
				bool preserve = Caret.PreserveSelection;
				Caret.PreserveSelection = true;
				var changes = new List<Microsoft.CodeAnalysis.Text.TextChange> ();

				for (int lineNr = selection.MinLine; lineNr <= selection.MaxLine; lineNr++) {
					DocumentLine curLine = Document.GetLine (lineNr);
					int col1 = curLine.GetLogicalColumn (this, startCol) - 1;
					int col2 = System.Math.Min (curLine.GetLogicalColumn (this, endCol) - 1, curLine.Length);
					if (col1 >= col2)
						continue;
					changes.Add (new Microsoft.CodeAnalysis.Text.TextChange (new Microsoft.CodeAnalysis.Text.TextSpan (curLine.Offset + col1, col2 - col1), ""));
				}
				Document.ApplyTextChanges (changes);
				int column = System.Math.Min (selection.Anchor.Column, selection.Lead.Column);
				MainSelection = selection.WithRange (
					new DocumentLocation (selection.Anchor.Line, column),
					new DocumentLocation (selection.Lead.Line, column)
				);
				Caret.PreserveSelection = preserve;
				break;
			}
			FixVirtualIndentation ();
		}
		
		public void DeleteSelectedText ()
		{
			DeleteSelectedText (true);
		}
		
		public void DeleteSelectedText (bool clearSelection)
		{
			if (!IsSomethingSelected)
				return;
			bool needUpdate = false;
			using (var undo = OpenUndoGroup ()) {
				EnsureCaretIsNotVirtual ();
				foreach (var selection in Selections) {
					EnsureIsNotVirtual (selection.Anchor);
					EnsureIsNotVirtual (selection.Lead);
					var segment = selection.GetSelectionRange (this);
					needUpdate |= Document.OffsetToLineNumber (segment.Offset) != Document.OffsetToLineNumber (segment.EndOffset);
					DeleteSelection (selection);
				}
				if (clearSelection)
					ClearSelection ();
				FixVirtualIndentation ();
			}
			if (needUpdate)
				Document.CommitDocumentUpdate ();
		}
		
		public event EventHandler SelectionChanged;
		protected virtual void OnSelectionChanged (EventArgs args)
		{
//			Console.WriteLine ("----");
//			Console.WriteLine (Environment.StackTrace);
			if (SelectionChanged != null) 
				SelectionChanged (this, args);
		}
		#endregion

		
		#region Search & Replace
		ISearchEngine searchEngine;
		public ISearchEngine SearchEngine {
			get {
				return searchEngine;
			}
			set {
				if (searchEngine != value) {
					value.TextEditorData = this;
					value.SearchRequest = SearchRequest;
					searchEngine = value;
					OnSearchChanged (EventArgs.Empty);
				}
			}
		}
		
		protected virtual void OnSearchChanged (EventArgs args)
		{
			if (SearchChanged != null)
				SearchChanged (this, args);
		}
		
		public event EventHandler SearchChanged;

		SearchRequest currentSearchRequest;
		
		public SearchRequest SearchRequest {
			get {
				if (currentSearchRequest == null) {
					currentSearchRequest = new SearchRequest ();
					currentSearchRequest.Changed += delegate {
						OnSearchChanged (EventArgs.Empty);
					};
				}
				return currentSearchRequest;
			}
		}
		
		public bool IsMatchAt (int offset)
		{
			return searchEngine.IsMatchAt (offset);
		}
		
		public SearchResult GetMatchAt (int offset)
		{
			return searchEngine.GetMatchAt (offset);
		}
			
		public SearchResult SearchForward (int fromOffset)
		{
			return searchEngine.SearchForward (fromOffset);
		}
		
		public SearchResult SearchBackward (int fromOffset)
		{
			return searchEngine.SearchBackward (fromOffset);
		}
		
		public SearchResult FindNext (bool setSelection)
		{
			if (SearchEngine.SearchRequest == null || string.IsNullOrEmpty (SearchEngine.SearchRequest.SearchPattern))
				return null;

			int startOffset = Caret.Offset;
			if (IsSomethingSelected && IsMatchAt (startOffset)) {
				startOffset = MainSelection.GetLeadOffset (this);
			}
			
			SearchResult result = SearchForward (startOffset);
			if (result != null) {
				Caret.Offset = result.Offset + result.Length;
				if (setSelection)
					MainSelection = new MonoDevelop.Ide.Editor.Selection (Document.OffsetToLocation (result.Offset), Caret.Location);
			}
			return result;
		}
		
		public SearchResult FindPrevious (bool setSelection)
		{
			if (SearchEngine.SearchRequest == null || string.IsNullOrEmpty (SearchEngine.SearchRequest.SearchPattern))
				return null;
			int startOffset = Caret.Offset - SearchEngine.SearchRequest.SearchPattern.Length;
			if (IsSomethingSelected && IsMatchAt (MainSelection.GetAnchorOffset (this))) 
				startOffset = MainSelection.GetAnchorOffset (this);
			
			int searchOffset;
			if (startOffset < 0) {
				searchOffset = Document.Length - 1;
			} else {
				searchOffset = (startOffset + Document.Length - 1) % Document.Length;
			}
			SearchResult result = SearchBackward (searchOffset);
			if (result != null) {
				result.SearchWrapped = result.EndOffset > startOffset;
				Caret.Offset = result.Offset + result.Length;
				if (setSelection)
					MainSelection = new MonoDevelop.Ide.Editor.Selection (Document.OffsetToLocation (result.Offset), Caret.Location);
			}
			return result;
		}
		
		public bool SearchReplace (string withPattern, bool setSelection)
		{
			bool result = false;
			if (IsSomethingSelected) {
				var selection = MainSelection.GetSelectionRange (this);
				SearchResult match = searchEngine.GetMatchAt (selection.Offset, selection.Length);
				if (match != null) {
					searchEngine.Replace (match, withPattern);
					ClearSelection ();
					Caret.Offset = selection.Offset + withPattern.Length;
					result = true;
				}
			}
			return FindNext (setSelection) != null || result;
		}
		
		public int SearchReplaceAll (string withPattern)
		{
			return searchEngine.ReplaceAll (withPattern);
		}
		#endregion
		
		#region VirtualSpace Manager
		IndentationTracker indentationTracker = null;
		public bool HasIndentationTracker {
			get {
				return indentationTracker != null;	
			}	
		}

		public IndentationTracker IndentationTracker {
			get {
				if (!HasIndentationTracker)
					return null;
				return indentationTracker;
			}
			set {
				indentationTracker = value;
			}
		}
		
		public string GetIndentationString (DocumentLocation loc)
		{
			return IndentationTracker.GetIndentationString (loc.Line);
		}
		
		public string GetIndentationString (int lineNumber, int column)
		{
			return IndentationTracker.GetIndentationString (lineNumber);
		}
		
		public string GetIndentationString (int offset)
		{
			var lineNumber = OffsetToLineNumber (offset);
			return IndentationTracker.GetIndentationString (lineNumber);
		}
		
		public int GetVirtualIndentationColumn (DocumentLocation loc)
		{
			return 1 + CountIndent (GetIndentationString (loc));
		}
		
		public int GetVirtualIndentationColumn (int lineNumber, int column)
		{
			return 1 + CountIndent (GetIndentationString (lineNumber, column));
		}
		
		public int GetVirtualIndentationColumn (int offset)
		{
			return 1 + CountIndent (GetIndentationString (offset));
		}

		static int CountIndent (string str)
		{
			// '\t' == 1 - virtual indent is here the character indent not the visual one.
			return str.Length;
		}

		/// <summary>
		/// Ensures the caret is not in a virtual position by adding whitespaces up to caret position.
		/// That method should always be called in an undo group.
		/// </summary>
		public int EnsureCaretIsNotVirtual ()
		{
			return EnsureIsNotVirtual (Caret.Location);
		}

		public bool IsCaretInVirtualLocation {
			get {
				DocumentLine documentLine = Document.GetLine (Caret.Line);
				if (documentLine == null)
					return true;
				return Caret.Column > documentLine.Length + 1;
			}
		}

		int EnsureIsNotVirtual (DocumentLocation loc)
		{
			return EnsureIsNotVirtual (loc.Line, loc.Column);
		}

		int EnsureIsNotVirtual (int line, int column)
		{
			DocumentLine documentLine = Document.GetLine (line);
			if (documentLine == null)
				return 0;
			if (column > documentLine.Length + 1) {
				string virtualSpace;
				if (HasIndentationTracker && documentLine.Length == 0) {
					virtualSpace = GetIndentationString (line, column);
				} else {
					virtualSpace = new string (' ', column - 1 - documentLine.Length);
				}
				var oldPreserve = Caret.PreserveSelection;
				Caret.PreserveSelection = true;
				Insert (documentLine.Offset, virtualSpace);
				Caret.PreserveSelection = oldPreserve;
				
				// No need to reposition the caret, because it's already at the correct position
				// The only difference is that the position is not virtual anymore.
				return virtualSpace.Length;
			}
			return 0;
		}

		#endregion
		
		public Stream OpenStream ()
		{
			return new MemoryStream (Encoding.UTF8.GetBytes (Document.Text), false);
		}
		
		public void RaiseUpdateAdjustmentsRequested ()
		{
			OnUpdateAdjustmentsRequested (EventArgs.Empty);
		}
		
		protected virtual void OnUpdateAdjustmentsRequested (EventArgs e)
		{
			var handler = UpdateAdjustmentsRequested;
			if (handler != null)
				handler (this, e);
		}
		
		public event EventHandler UpdateAdjustmentsRequested;

		public void RequestRecenter ()
		{
			var handler = RecenterEditor;
			if (handler != null)
				handler (this, EventArgs.Empty);
		}
		public event EventHandler RecenterEditor;

		#region Text Paste
		/// <summary>
		/// Gets or sets the text paste handler.
		/// </summary>
		public TextPasteHandler TextPasteHandler {
			get;
			set;
		}

		public int PasteText (int offset, string text, byte[] copyData, ref IDisposable undoGroup)
		{
			if (TextPasteHandler != null) {
				string newText;
				try {
					newText = TextPasteHandler.FormatPlainText (offset, text, copyData);
				} catch (Exception e) {
					Console.WriteLine ("Text paste handler exception:" + e);
					newText = text;
				}
				if (newText != text) {
					var inserted = Insert (offset, text);
					if (options.GenerateFormattingUndoStep) {
						undoGroup.Dispose ();
						undoGroup = OpenUndoGroup ();
					}
					var result = Replace (offset, inserted, newText);
					TextPasteHandler.PostFomatPastedText (offset, result);
					return result;
				}
			}
			var insertedChars = Insert (offset, text);
			if (options.GenerateFormattingUndoStep) {
				undoGroup.Dispose ();
				undoGroup = OpenUndoGroup ();
			}
			if (TextPasteHandler != null) {
				TextPasteHandler.PostFomatPastedText (offset, insertedChars);
			}
			return insertedChars;
		}
		#endregion

		#region Document delegation
		public int Length {
			get {
				return document.Length;
			}
		}

		public string Text {
			get {
				return document.Text;
			}
			set {
				document.Text = value;
			}
		}

		public ITextSourceVersion Version {
			get {
				return document.Version;
			}
		}

		public string GetTextBetween (int startOffset, int endOffset)
		{
			return document.GetTextBetween (startOffset, endOffset);
		}
		
		public string GetTextBetween (DocumentLocation start, DocumentLocation end)
		{
			return document.GetTextBetween (start, end);
		}
		
		public string GetTextBetween (int startLine, int startColumn, int endLine, int endColumn)
		{
			return document.GetTextBetween (startLine, startColumn, endLine, endColumn);
		}

		public string GetTextAt (int offset, int count)
		{
			return document.GetTextAt (offset, count);
		}
		
		public string GetTextAt (DocumentRegion region)
		{
			return document.GetTextAt (region);
		}

		public string GetTextAt (ISegment segment)
		{
			return document.GetTextAt (segment);
		}
		
		public char GetCharAt (int offset)
		{
			return document.GetCharAt (offset);
		}
		
		public char GetCharAt (DocumentLocation location)
		{
			return document.GetCharAt (location);
		}

		public char GetCharAt (int line, int column)
		{
			return document.GetCharAt (line, column);
		}

		public string GetLineText (int line)
		{
			return Document.GetLineText (line);
		}
		
		public string GetLineText (int line, bool includeDelimiter)
		{
			return Document.GetLineText (line, includeDelimiter);
		}

		public IEnumerable<DocumentLine> Lines {
			get {
				return Document.Lines;
			}
		}
		
		public int LineCount {
			get {
				return Document != null ? Document.LineCount : 0;
			}
		}
		
		public int LocationToOffset (int line, int column)
		{
			return Document.LocationToOffset (line, column);
		}
		
		public int LocationToOffset (DocumentLocation location)
		{
			return Document.LocationToOffset (location);
		}
		
		public DocumentLocation OffsetToLocation (int offset)
		{
			return Document.OffsetToLocation (offset);
		}

		public string GetLineIndent (int lineNumber)
		{
			return Document.GetLineIndent (lineNumber);
		}
		
		public string GetLineIndent (DocumentLine segment)
		{
			return Document.GetLineIndent (segment);
		}
		
		public DocumentLine GetLine (int lineNumber)
		{
			return Document.GetLine (lineNumber);
		}
		
		public DocumentLine GetLineByOffset (int offset)
		{
			return Document.GetLineByOffset (offset);
		}
		
		public int OffsetToLineNumber (int offset)
		{
			return Document.OffsetToLineNumber (offset);
		}
		
		public IDisposable OpenUndoGroup()
		{
			return Document.OpenUndoGroup ();
		}

		public IDisposable OpenUndoGroup(OperationType operationType)
		{
			return Document.OpenUndoGroup (operationType);
		}
		#endregion
		
		#region Parent functions

		public void ScrollToCaret ()
		{
			if (Parent != null)
				Parent.ScrollToCaret ();
		}
		
		public void ScrollTo (int offset)
		{
			if (Parent != null)
				Parent.ScrollTo (offset);
		}
		
		public void ScrollTo (int line, int column)
		{
			if (Parent != null)
				Parent.ScrollTo (line, column);
		}

		public void ScrollTo (DocumentLocation loc)
		{
			if (Parent != null)
				Parent.ScrollTo (loc);
		}
		
		public void CenterToCaret ()
		{
			if (Parent != null)
				Parent.CenterToCaret ();
		}
		
		public void CenterTo (DocumentLocation p)
		{
			if (Parent != null)
				Parent.CenterTo (p);
		}
		
		public void CenterTo (int offset)
		{
			if (Parent != null)
				Parent.CenterTo (offset);
		}
		
		public void CenterTo (int line, int column)
		{
			if (Parent != null)
				Parent.CenterTo (line, column);
		}
		
		public void SetCaretTo (int line, int column)
		{
			SetCaretTo (line, column, true);
		}

		public void SetCaretTo (int line, int column, bool highlight)
		{
			SetCaretTo (line, column, highlight, true);
		}
		
		public void SetCaretTo (int line, int column, bool highlight, bool centerCaret)
		{
			if (Parent != null) {
				Parent.SetCaretTo (line, column, highlight, centerCaret);
			} else {
				Caret.Location = new DocumentLocation (line, column);
			}
		}
		#endregion
		
		#region folding
		
		public double LineHeight {
			get;
			internal set;
		}
		
		public int VisibleLineCount {
			get {
				return HeightTree.VisibleLineCount;
			}
		}	
		
		
		public double TotalHeight {
			get {
				return HeightTree.TotalHeight;
			}
		}
		
		public readonly HeightTree HeightTree;
		
		public DocumentLocation LogicalToVisualLocation (DocumentLocation location)
		{
			int line = LogicalToVisualLine (location.Line);
			var lineSegment = GetLine (location.Line);
			int column = lineSegment != null ? lineSegment.GetVisualColumn (this, location.Column) : location.Column;
			return new DocumentLocation (line, column);
		}

		public DocumentLocation LogicalToVisualLocation (int line, int column)
		{
			return LogicalToVisualLocation (new DocumentLocation (line, column));
		}

		public int LogicalToVisualLine (int logicalLine)
		{
			return HeightTree.LogicalToVisualLine (logicalLine);
		}

		public int VisualToLogicalLine (int visualLineNumber)
		{
			return HeightTree.VisualToLogicalLine (visualLineNumber);
		}
		

		void HandleTextEditorDataDocumentFolded (object sender, FoldSegmentEventArgs e)
		{
			int start = e.FoldSegment.GetStartLine (Document).LineNumber;
			int end = e.FoldSegment.GetEndLine (Document).LineNumber;
			
			if (e.FoldSegment.IsCollapsed) {
				if (e.FoldSegment.Marker != null)
					HeightTree.Unfold (e.FoldSegment.Marker, start, end - start);
				e.FoldSegment.Marker = HeightTree.Fold (start, end - start);
			} else {
				HeightTree.Unfold (e.FoldSegment.Marker, start, end - start);
				e.FoldSegment.Marker = null;
			}
		}
		
		#endregion

		/// <summary>
		/// Creates the a text editor data object which document can't be changed. This is useful for 'view' only
		/// documents.
		/// </summary>
		/// <remarks>
		/// The Document itself is very fast because it uses a special case buffer and line splitter implementation.
		/// Additionally highlighting is turned off as default.
		/// </remarks>
		public static TextEditorData CreateImmutable (string input, bool suppressHighlighting = true)
		{
			return new TextEditorData (TextDocument.CreateImmutableDocument (input, suppressHighlighting));
		}
	}
}<|MERGE_RESOLUTION|>--- conflicted
+++ resolved
@@ -46,8 +46,6 @@
 		ITextEditorOptions    options;
 		TextDocument document; 
 		readonly CaretImpl        caret;
-
-		public readonly Microsoft.VisualStudio.Text.Editor.ITextView TextView;
 		
 		static Adjustment emptyAdjustment = new Adjustment (0, 0, 0, 0, 0, 0);
 		
@@ -204,10 +202,6 @@
 
 		public TextEditorData (TextDocument doc)
 		{
-			if (doc == null) {
-				throw new ArgumentNullException(nameof(doc));
-			}
-
 			LineHeight = 16;
 
 			caret = new CaretImpl (this);
@@ -226,6 +220,8 @@
 
 		void AttachDocument ()
 		{
+			if (document == null)
+				return;
 			document.BeginUndo += OnBeginUndo;
 			document.EndUndo += OnEndUndo;
 			document.Undone += DocumentHandleUndone;
@@ -235,8 +231,6 @@
 			document.Folded += HandleTextEditorDataDocumentFolded;
 			document.FoldTreeUpdated += HandleFoldTreeUpdated;
 			document.HeightChanged += Document_HeightChanged;
-
-			//this.TextView = Microsoft.VisualStudio.Platform.PlatformCatalog.Instance.TextEditorFactoryService.CreateTextView(this);
 		}
 
 		void Document_HeightChanged (object sender, EventArgs e)
@@ -278,13 +272,6 @@
 			get {
 				return document;
 			}
-			/*
-			set {
-				DetachDocument ();
-				document = value;
-				this.caret.SetDocument (document);
-				AttachDocument ();
-			}*/
 		}
 
 		void HandleTextReplaced (object sender, TextChangeEventArgs e)
@@ -445,7 +432,7 @@
 				return ConvertToPangoMarkup (str, replaceTabs);
 			}
 			// TODO : EditorTheme
-			int indentLength = 4; //SyntaxMode.GetIndentLength (Document, offset, length, false);
+			int indentLength = -1;
 			int curOffset = offset;
 
 			StringBuilder result = new StringBuilder ();
@@ -453,8 +440,6 @@
 				DocumentLine line = Document.GetLineByOffset (curOffset);
 				int toOffset = System.Math.Min (line.Offset + line.Length, offset + length);
 				var styleStack = new Stack<MonoDevelop.Ide.Editor.Highlighting.ChunkStyle> ();
-<<<<<<< HEAD
-=======
 				if (removeIndent) {
 					var indentString = line.GetIndentation (Document);
 					var curIndent = CalcIndentLength (indentString);
@@ -464,7 +449,6 @@
 						curOffset += CalcOffset (indentString, System.Math.Min (curIndent, indentLength));
 					}
 				}
->>>>>>> cf099698
 
 				foreach (var chunk in GetChunks (line, curOffset, toOffset - curOffset)) {
 					if (chunk.Length == 0)
@@ -505,8 +489,6 @@
 				}
 
 				curOffset = line.EndOffsetIncludingDelimiter;
-				if (removeIndent)
-					curOffset += indentLength;
 				if (result.Length > 0 && curOffset < offset + length)
 					result.AppendLine ();
 			}
@@ -640,6 +622,8 @@
 
 		void DetachDocument ()
 		{
+			if (document == null)
+				return;
 			document.BeginUndo -= OnBeginUndo;
 			document.EndUndo -= OnEndUndo;
 
@@ -651,8 +635,6 @@
 			document.Folded -= HandleTextEditorDataDocumentFolded;
 			document.FoldTreeUpdated -= HandleFoldTreeUpdated;
 			document.HeightChanged -= Document_HeightChanged;
-
-			//this.TextView.Close();
 			document = null;
 		}
 
