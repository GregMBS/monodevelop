--- conflicted
+++ resolved
@@ -1,1536 +1,1409 @@
-//
-// MonoDevelopWorkspace.cs
-//
-// Author:
-//       Mike Krüger <mkrueger@xamarin.com>
-//
-// Copyright (c) 2014 Xamarin Inc. (http://xamarin.com)
-//
-// Permission is hereby granted, free of charge, to any person obtaining a copy
-// of this software and associated documentation files (the "Software"), to deal
-// in the Software without restriction, including without limitation the rights
-// to use, copy, modify, merge, publish, distribute, sublicense, and/or sell
-// copies of the Software, and to permit persons to whom the Software is
-// furnished to do so, subject to the following conditions:
-//
-// The above copyright notice and this permission notice shall be included in
-// all copies or substantial portions of the Software.
-//
-// THE SOFTWARE IS PROVIDED "AS IS", WITHOUT WARRANTY OF ANY KIND, EXPRESS OR
-// IMPLIED, INCLUDING BUT NOT LIMITED TO THE WARRANTIES OF MERCHANTABILITY,
-// FITNESS FOR A PARTICULAR PURPOSE AND NONINFRINGEMENT. IN NO EVENT SHALL THE
-// AUTHORS OR COPYRIGHT HOLDERS BE LIABLE FOR ANY CLAIM, DAMAGES OR OTHER
-// LIABILITY, WHETHER IN AN ACTION OF CONTRACT, TORT OR OTHERWISE, ARISING FROM,
-// OUT OF OR IN CONNECTION WITH THE SOFTWARE OR THE USE OR OTHER DEALINGS IN
-// THE SOFTWARE.
-
-using System;
-using Microsoft.CodeAnalysis;
-using System.Linq;
-using System.IO;
-using MonoDevelop.Core;
-using System.Collections.Generic;
-using System.Threading;
-using Microsoft.CodeAnalysis.Text;
-using System.Threading.Tasks;
-using MonoDevelop.Ide.Editor;
-using Microsoft.CodeAnalysis.Host;
-using MonoDevelop.Core.Text;
-using System.Collections.Concurrent;
-using MonoDevelop.Ide.CodeFormatting;
-using Gtk;
-using MonoDevelop.Ide.Editor.Projection;
-using System.Reflection;
-using Microsoft.CodeAnalysis.Host.Mef;
-using System.Text;
-using System.Collections.Immutable;
-using System.ComponentModel;
-using Mono.Addins;
-using MonoDevelop.Core.AddIns;
-
-namespace MonoDevelop.Ide.TypeSystem
-{
-
-	public class MonoDevelopWorkspace : Workspace
-	{
-		readonly static HostServices services;
-		internal readonly WorkspaceId Id;
-
-		CancellationTokenSource src = new CancellationTokenSource ();
-		MonoDevelop.Projects.Solution currentMonoDevelopSolution;
-		object addLock = new object();
-		bool added;
-		bool internalChanges;
-
-		public MonoDevelop.Projects.Solution MonoDevelopSolution {
-			get {
-				return currentMonoDevelopSolution;
-			}
-		}
-
-		static string[] mefHostServices = new [] {
-			"Microsoft.CodeAnalysis.Workspaces",
-			"Microsoft.CodeAnalysis.CSharp.Workspaces",
-			"Microsoft.CodeAnalysis.VisualBasic.Workspaces"
-		};
-
-<<<<<<< HEAD
-		internal static HostServices HostServices {
-			get {
-				return services;
-			}
-=======
-		internal static HostServices HostServices {
-			get {
-				return services;
-			}
->>>>>>> 1c85c60a
-		}
-
-		static MonoDevelopWorkspace ()
-		{
-			List<Assembly> assemblies = new List<Assembly> ();
-			foreach (var asmName in mefHostServices) {
-				try {
-					var asm = Assembly.Load (asmName);
-					if (asm == null)
-						continue;
-					assemblies.Add (asm);
-				} catch (Exception) {
-					LoggingService.LogError ("Error - can't load host service assembly: " + asmName);
-				}
-			}
-			assemblies.Add (typeof(MonoDevelopWorkspace).Assembly);
-			foreach (var node in AddinManager.GetExtensionNodes ("/MonoDevelop/Ide/TypeService/MefHostServices")) {
-				var assemblyNode = node as AssemblyExtensionNode;
-				if (assemblyNode == null)
-					continue;
-				try {
-					var assembly = Assembly.LoadFrom (assemblyNode.FileName);
-					assemblies.Add (assembly);
-				} catch (Exception e) {
-					LoggingService.LogError ("Workspace can't load assembly " + assemblyNode.FileName + " to host mef services.", e);
-					continue;
-				}
-			}
-			services = Microsoft.CodeAnalysis.Host.Mef.MefHostServices.Create (assemblies);
-		}
-
-		/// <summary>
-		/// This bypasses the type system service. Use with care.
-		/// </summary>
-<<<<<<< HEAD
-		[EditorBrowsable(EditorBrowsableState.Never)]
-		internal void OpenSolutionInfo (SolutionInfo sInfo)
-		{
-			OnSolutionAdded (sInfo);
-		}
-
-=======
-		[EditorBrowsable(EditorBrowsableState.Never)]
-		internal void OpenSolutionInfo (SolutionInfo sInfo)
-		{
-			OnSolutionAdded (sInfo);
-		}
-
->>>>>>> 1c85c60a
-		internal MonoDevelopWorkspace () : base (services, ServiceLayer.Desktop)
-		{
-			this.Id = WorkspaceId.Next ();
-			if (IdeApp.Workspace != null) {
-				IdeApp.Workspace.ActiveConfigurationChanged += HandleActiveConfigurationChanged;
-			}
-		}
-
-		protected override void Dispose (bool finalize)
-		{
-			base.Dispose (finalize);
-			CancelLoad ();
-			if (IdeApp.Workspace != null) {
-				IdeApp.Workspace.ActiveConfigurationChanged -= HandleActiveConfigurationChanged;
-			}
-			if (currentMonoDevelopSolution != null) {
-				foreach (var prj in currentMonoDevelopSolution.GetAllProjects ()) {
-					UnloadMonoProject (prj);
-				}
-				currentMonoDevelopSolution = null;
-			}
-		}
-
-		internal void InformDocumentTextChange (DocumentId id, SourceText text)
-		{
-			base.ApplyDocumentTextChanged (id, text);
-		}
-
-		void CancelLoad ()
-		{
-			src.Cancel ();
-			src = new CancellationTokenSource ();
-		}
-
-		static StatusBarIcon statusIcon = null;
-		static int workspacesLoading = 0;
-
-		internal static event EventHandler LoadingFinished;
-
-		static void OnLoadingFinished (EventArgs e)
-		{
-			var handler = LoadingFinished;
-			if (handler != null)
-				handler (null, e);
-		}
-
-		internal void HideStatusIcon ()
-		{
-			Gtk.Application.Invoke (delegate {
-				workspacesLoading--;
-				if (workspacesLoading == 0 && statusIcon != null) {
-					statusIcon.Dispose ();
-					statusIcon = null;
-					OnLoadingFinished (EventArgs.Empty);
-					WorkspaceLoaded?.Invoke (this, EventArgs.Empty);
-				}
-			});
-		}
-
-		public event EventHandler WorkspaceLoaded;
-
-		internal void ShowStatusIcon ()
-		{
-			Gtk.Application.Invoke (delegate {
-				workspacesLoading++;
-				if (statusIcon != null)
-					return;
-				statusIcon = IdeApp.Workbench?.StatusBar.ShowStatusIcon (ImageService.GetIcon ("md-parser"));
-				if (statusIcon != null)
-					statusIcon.ToolTip = GettextCatalog.GetString ("Gathering class information");
-			});
-		}
-
-		async void HandleActiveConfigurationChanged (object sender, EventArgs e)
-		{
-			if (currentMonoDevelopSolution == null)
-				return;
-			ShowStatusIcon ();
-			CancelLoad ();
-			var token = src.Token;
-
-			try {
-				var si = await CreateSolutionInfo (currentMonoDevelopSolution, token).ConfigureAwait (false);
-				if (si != null)
-					OnSolutionReloaded (si);
-			} catch (OperationCanceledException) {
-			} catch (AggregateException ae) {
-				ae.Flatten ().Handle (x => x is OperationCanceledException);
-			} catch (Exception ex) {
-				LoggingService.LogError ("Error while reloading solution.", ex);
-			} finally {
-				HideStatusIcon ();
-			}
-		}
-
-		SolutionData solutionData;
-		Task<SolutionInfo> CreateSolutionInfo (MonoDevelop.Projects.Solution solution, CancellationToken token)
-		{
-			return Task.Run (async delegate {
-				var projects = new ConcurrentBag<ProjectInfo> ();
-				var mdProjects = solution.GetAllProjects ();
-				projectionList.Clear ();
-				solutionData = new SolutionData ();
-				List<Task> allTasks = new List<Task> ();
-				foreach (var proj in mdProjects) {
-					if (token.IsCancellationRequested)
-						return null;
-					var netProj = proj as MonoDevelop.Projects.DotNetProject;
-					if (netProj != null && !netProj.SupportsRoslyn)
-						continue;
-					var tp = LoadProject (proj, token).ContinueWith (t => {
-						if (!t.IsCanceled)
-							projects.Add (t.Result);
-					});
-					allTasks.Add (tp);
-				}
-				await Task.WhenAll (allTasks.ToArray ());
-				if (token.IsCancellationRequested)
-					return null;
-				var modifiedWhileLoading = modifiedProjects = new List<MonoDevelop.Projects.DotNetProject> ();
-				var solutionInfo = SolutionInfo.Create (GetSolutionId (solution), VersionStamp.Create (), solution.FileName, projects);
-				foreach (var project in modifiedWhileLoading) {
-					if (solution.ContainsItem (project)) {
-						return await CreateSolutionInfo (solution, token).ConfigureAwait (false);
-					}
-				}
-
-				lock (addLock) {
-					if (!added) {
-						added = true;
-						OnSolutionAdded (solutionInfo);
-					}
-				}
-				return solutionInfo;
-			});
-		}
-
-		internal Task<SolutionInfo> TryLoadSolution (MonoDevelop.Projects.Solution solution, CancellationToken cancellationToken = default(CancellationToken))
-		{
-			this.currentMonoDevelopSolution = solution;
-			return CreateSolutionInfo (solution, cancellationToken);
-		}
-
-		internal void UnloadSolution ()
-		{
-			OnSolutionRemoved (); 
-		}
-
-		Dictionary<MonoDevelop.Projects.Solution, SolutionId> solutionIdMap = new Dictionary<MonoDevelop.Projects.Solution, SolutionId> ();
-
-		internal SolutionId GetSolutionId (MonoDevelop.Projects.Solution solution)
-		{
-			if (solution == null)
-				throw new ArgumentNullException ("solution");
-			lock (solutionIdMap) {
-				SolutionId result;
-				if (!solutionIdMap.TryGetValue (solution, out result)) {
-					result = SolutionId.CreateNewId (solution.Name);
-					solutionIdMap [solution] = result;
-				}
-				return result;
-			}
-		}
-
-		ConcurrentDictionary<MonoDevelop.Projects.Project, ProjectId> projectIdMap = new ConcurrentDictionary<MonoDevelop.Projects.Project, ProjectId> ();
-		ConcurrentDictionary<ProjectId, ProjectData> projectDataMap = new ConcurrentDictionary<ProjectId, ProjectData> ();
-
-		internal MonoDevelop.Projects.Project GetMonoProject (Project project)
-		{
-			return GetMonoProject (project.Id);
-		}
-
-		internal MonoDevelop.Projects.Project GetMonoProject (ProjectId projectId)
-		{
-			foreach (var kv in projectIdMap) {
-				if (kv.Value == projectId)
-					return kv.Key;
-			}
-			return null;
-		}
-
-		internal bool Contains (ProjectId projectId) 
-		{
-			return projectDataMap.ContainsKey (projectId);
-		}
-
-		internal ProjectId GetProjectId (MonoDevelop.Projects.Project p)
-		{
-			lock (projectIdMap) {
-				ProjectId result;
-				if (projectIdMap.TryGetValue (p, out result))
-					return result;
-				return null;
-			}
-		}
-
-		internal ProjectId GetOrCreateProjectId (MonoDevelop.Projects.Project p)
-		{
-			lock (projectIdMap) {
-				ProjectId result;
-				if (!projectIdMap.TryGetValue (p, out result)) {
-					result = ProjectId.CreateNewId (p.Name);
-					projectIdMap [p] = result;
-				}
-				return result;
-			}
-		}
-
-		ProjectData GetProjectData (ProjectId id)
-		{
-			lock (projectIdMap) {
-				ProjectData result;
-
-				if (projectDataMap.TryGetValue (id, out result)) {
-					return result;
-				}
-				return null;
-			}
-		}
-
-		ProjectData GetOrCreateProjectData (ProjectId id)
-		{
-			lock (projectIdMap) {
-				ProjectData result;
-				if (!projectDataMap.TryGetValue (id, out result)) {
-					result = new ProjectData (id);
-					projectDataMap [id] = result;
-				}
-				return result;
-			}
-		}
-
-		class ProjectData
-		{
-			readonly ProjectId projectId;
-			readonly Dictionary<string, DocumentId> documentIdMap;
-
-			public ProjectInfo Info {
-				get;
-				set;
-			}
-
-			public ProjectData (ProjectId projectId)
-			{
-				this.projectId = projectId;
-				documentIdMap = new Dictionary<string, DocumentId> (FilePath.PathComparer);
-			}
-
-			internal DocumentId GetOrCreateDocumentId (string name)
-			{
-				lock (documentIdMap) {
-					DocumentId result;
-					if (!documentIdMap.TryGetValue (name, out result)) {
-						result = DocumentId.CreateNewId (projectId, name);
-						documentIdMap [name] = result;
-					}
-					return result;
-				}
-			}
-			
-			public DocumentId GetDocumentId (string name)
-			{
-				DocumentId result;
-				if (!documentIdMap.TryGetValue (name, out result)) {
-					return null;
-				}
-				return result;
-			}
-
-			internal void RemoveDocument (string name)
-			{
-				documentIdMap.Remove (name);
-			}
-		}
-
-		internal DocumentId GetDocumentId (ProjectId projectId, string name)
-		{
-			var data = GetProjectData (projectId);
-			if (data == null)
-				return null;
-			return data.GetDocumentId (name);
-		}
-
-		public override bool CanApplyChange (ApplyChangesKind feature)
-		{
-			return true;
-		}
-
-		void UnloadMonoProject (MonoDevelop.Projects.Project project)
-		{
-			if (project == null)
-				throw new ArgumentNullException (nameof (project));
-			project.FileAddedToProject -= OnFileAdded;
-			project.FileRemovedFromProject -= OnFileRemoved;
-			project.FileRenamedInProject -= OnFileRenamed;
-			project.Modified -= OnProjectModified;
-		}
-
-		async Task<ProjectInfo> LoadProject (MonoDevelop.Projects.Project p, CancellationToken token)
-		{
-			if (!projectIdMap.ContainsKey (p)) {
-				p.FileAddedToProject += OnFileAdded;
-				p.FileRemovedFromProject += OnFileRemoved;
-				p.FileRenamedInProject += OnFileRenamed;
-				p.Modified += OnProjectModified;
-			}
-
-			var projectId = GetOrCreateProjectId (p);
-			var projectData = GetOrCreateProjectData (projectId);
-			var references = await CreateMetadataReferences (p, projectId, token).ConfigureAwait (false);
-			if (token.IsCancellationRequested)
-				return null;
-			var config = IdeApp.Workspace != null ? p.GetConfiguration (IdeApp.Workspace.ActiveConfiguration) as MonoDevelop.Projects.DotNetProjectConfiguration : null;
-			MonoDevelop.Projects.DotNetCompilerParameters cp = null;
-			if (config != null)
-				cp = config.CompilationParameters;
-			FilePath fileName = IdeApp.Workspace != null ? p.GetOutputFileName (IdeApp.Workspace.ActiveConfiguration) : (FilePath)"";
-			if (fileName.IsNullOrEmpty)
-				fileName = new FilePath (p.Name + ".dll");
-
-			var sourceFiles = await p.GetSourceFilesAsync (config != null ? config.Selector : null).ConfigureAwait (false);
-			var documents = CreateDocuments (projectData, p, token, sourceFiles);
-			if (documents == null)
-				return null;
-			var info = ProjectInfo.Create (
-				projectId,
-				VersionStamp.Create (),
-				p.Name,
-				fileName.FileNameWithoutExtension,
-				LanguageNames.CSharp,
-				p.FileName,
-				fileName,
-				cp != null ? cp.CreateCompilationOptions () : null,
-				cp != null ? cp.CreateParseOptions (config) : null,
-				documents.Item1,
-				CreateProjectReferences (p, token),
-				references,
-				additionalDocuments: documents.Item2
-			);
-			projectData.Info = info;
-			return info;
-		}
-
-		internal void UpdateProjectionEntry (MonoDevelop.Projects.ProjectFile projectFile, IReadOnlyList<Projection> projections)
-		{
-			if (projectFile == null)
-				throw new ArgumentNullException (nameof (projectFile));
-			if (projections == null)
-				throw new ArgumentNullException (nameof (projections));
-			foreach (var entry in projectionList) {
-				if (entry?.File?.FilePath == projectFile.FilePath) {
-					projectionList.Remove (entry);
-					break;
-				}
-			}
-			projectionList.Add (new ProjectionEntry { File = projectFile, Projections = projections});
-
-		}
-
-		internal class SolutionData
-		{
-			public ConcurrentDictionary<string, TextLoader> Files = new ConcurrentDictionary<string, TextLoader> (); 
-		}
-
-		internal static Func<SolutionData, string, TextLoader> CreateTextLoader = (data, fileName) => data.Files.GetOrAdd (fileName, a => new MonoDevelopTextLoader (a));
-
-		static DocumentInfo CreateDocumentInfo (SolutionData data, string projectName, ProjectData id, MonoDevelop.Projects.ProjectFile f, SourceCodeKind sourceCodeKind)
-		{
-			var filePath = f.FilePath;
-			return DocumentInfo.Create (
-				id.GetOrCreateDocumentId (filePath),
-				filePath,
-				new [] { projectName }.Concat (f.ProjectVirtualPath.ParentDirectory.ToString ().Split (Path.DirectorySeparatorChar, Path.AltDirectorySeparatorChar)),
-				sourceCodeKind,
-				CreateTextLoader (data, f.Name),
-				f.Name,
-				false
-			);
-		}
-		List<ProjectionEntry> projectionList = new List<ProjectionEntry>();
-
-		internal IReadOnlyList<ProjectionEntry> ProjectionList {
-			get {
-				return projectionList;
-			}
-		}
-
-		internal class ProjectionEntry
-		{
-			public MonoDevelop.Projects.ProjectFile File;
-			public IReadOnlyList<Projection> Projections;
-		}
-
-<<<<<<< HEAD
-		Tuple<List<DocumentInfo>, List<DocumentInfo>> CreateDocuments (ProjectData projectData, MonoDevelop.Projects.Project p, CancellationToken token, MonoDevelop.Projects.ProjectFile [] sourceFiles)
-		{
-=======
-		static bool CanGenerateAnalysisContextForNonCompileable (MonoDevelop.Projects.Project p, MonoDevelop.Projects.ProjectFile f)
-		{
-			var mimeType = DesktopService.GetMimeTypeForUri (f.FilePath);
-			var node = TypeSystemService.GetTypeSystemParserNode (mimeType, f.BuildAction);
-			if (node?.Parser == null)
-				return false;
-			return node.Parser.CanGenerateAnalysisDocument (mimeType, f.BuildAction, p.SupportedLanguages);
-		}
-
-		Tuple<List<DocumentInfo>, List<DocumentInfo>> CreateDocuments (ProjectData projectData, MonoDevelop.Projects.Project p, CancellationToken token, MonoDevelop.Projects.ProjectFile [] sourceFiles)
-		{
->>>>>>> 1c85c60a
-			var documents = new List<DocumentInfo> ();
-			var additionalDocuments = new List<DocumentInfo> ();
-			var duplicates = new HashSet<DocumentId> ();
-			// use given source files instead of project.Files because there may be additional files added by msbuild targets
-			foreach (var f in sourceFiles) {
-				if (token.IsCancellationRequested)
-					return null;
-				if (f.Subtype == MonoDevelop.Projects.Subtype.Directory)
-					continue;
-				SourceCodeKind sck;
-				if (TypeSystemParserNode.IsCompileableFile (f, out sck) || CanGenerateAnalysisContextForNonCompileable (p, f)) {
-					if (!duplicates.Add (projectData.GetOrCreateDocumentId (f.Name)))
-						continue;
-					documents.Add (CreateDocumentInfo (solutionData, p.Name, projectData, f, sck));
-				} else {
-<<<<<<< HEAD
-=======
-
->>>>>>> 1c85c60a
-					if (duplicates.Add (projectData.GetOrCreateDocumentId (f.Name))) {
-						additionalDocuments.Add (CreateDocumentInfo (solutionData, p.Name, projectData, f, sck));
-					}
-					foreach (var projectedDocument in GenerateProjections (f, projectData, p)) {
-						if (!duplicates.Add (projectData.GetOrCreateDocumentId (projectedDocument.FilePath)))
-							continue;
-						documents.Add (projectedDocument);
-					}
-				}
-			}
-			return Tuple.Create (documents, additionalDocuments);
-		}
-
-		IEnumerable<DocumentInfo> GenerateProjections (MonoDevelop.Projects.ProjectFile f, ProjectData projectData, MonoDevelop.Projects.Project p, HashSet<DocumentId> duplicates = null)
-		{
-			var mimeType = DesktopService.GetMimeTypeForUri (f.FilePath);
-			var node = TypeSystemService.GetTypeSystemParserNode (mimeType, f.BuildAction);
-			if (node == null || !node.Parser.CanGenerateProjection (mimeType, f.BuildAction, p.SupportedLanguages))
-				yield break;
-			var options = new ParseOptions {
-				FileName = f.FilePath,
-				Project = p,
-				Content = TextFileProvider.Instance.GetReadOnlyTextEditorData (f.FilePath),
-			};
-			var projections = node.Parser.GenerateProjections (options);
-			var entry = new ProjectionEntry ();
-			entry.File = f;
-			var list = new List<Projection> ();
-			entry.Projections = list;
-			foreach (var projection in projections.Result) {
-				list.Add (projection);
-				if (duplicates != null && !duplicates.Add (projectData.GetOrCreateDocumentId (projection.Document.FileName)))
-					continue;
-				var plainName = projection.Document.FileName.FileName;
-				yield return DocumentInfo.Create (
-					projectData.GetOrCreateDocumentId (projection.Document.FileName),
-					plainName,
-					new [] { p.Name }.Concat (f.ProjectVirtualPath.ParentDirectory.ToString ().Split (Path.DirectorySeparatorChar, Path.AltDirectorySeparatorChar)),
-					SourceCodeKind.Regular,
-					TextLoader.From (TextAndVersion.Create (new MonoDevelopSourceText (projection.Document), VersionStamp.Create (), projection.Document.FileName)),
-					projection.Document.FileName,
-					false
-				);
-			}
-			projectionList.Add (entry);
-		}
-
-		internal static readonly string [] DefaultAssemblies = {
-			typeof(string).Assembly.Location,                                // mscorlib
-			typeof(System.Text.RegularExpressions.Regex).Assembly.Location,  // System
-			typeof(System.Linq.Enumerable).Assembly.Location,                // System.Core
-			typeof(System.Data.VersionNotFoundException).Assembly.Location,  // System.Data
-			typeof(System.Xml.XmlDocument).Assembly.Location,                // System.Xml
-<<<<<<< HEAD
-		};
-
-
-=======
-		};
-
-
->>>>>>> 1c85c60a
-		static async Task<List<MetadataReference>> CreateMetadataReferences (MonoDevelop.Projects.Project proj, ProjectId projectId, CancellationToken token)
-		{
-			List<MetadataReference> result = new List<MetadataReference> ();
-
-			var netProject = proj as MonoDevelop.Projects.DotNetProject;
-			if (netProject == null) {
-				// create some default references for unsupported project types.
-				foreach (var asm in DefaultAssemblies) {
-					var metadataReference = MetadataReferenceCache.LoadReference (projectId, asm);
-					result.Add (metadataReference);
-				}
-				return result;
-			}
-			var configurationSelector = IdeApp.Workspace?.ActiveConfiguration ?? MonoDevelop.Projects.ConfigurationSelector.Default;
-			var hashSet = new HashSet<string> (FilePath.PathComparer);
-
-			try {
-				foreach (var file in await netProject.GetReferencedAssemblies (configurationSelector, false).ConfigureAwait (false)) {
-					if (token.IsCancellationRequested)
-						return result;
-					string fileName;
-					if (!Path.IsPathRooted (file.FilePath)) {
-						fileName = Path.Combine (Path.GetDirectoryName (netProject.FileName), file.FilePath);
-					} else {
-						fileName = file.FilePath.FullPath;
-					}
-					if (!hashSet.Add (fileName))
-						continue;
-					var metadataReference = MetadataReferenceCache.LoadReference (projectId, fileName);
-					if (metadataReference == null)
-						continue;
-					metadataReference = metadataReference.WithAliases (file.EnumerateAliases ());
-					result.Add (metadataReference);
-				}
-			} catch (Exception e) {
-				LoggingService.LogError ("Error while getting referenced assemblies", e);
-			}
-
-			try {
-				foreach (var pr in netProject.GetReferencedItems (configurationSelector)) {
-					if (token.IsCancellationRequested)
-						return result;
-					var referencedProject = pr as MonoDevelop.Projects.DotNetProject;
-					if (referencedProject == null)
-						continue;
-					if (TypeSystemService.IsOutputTrackedProject (referencedProject)) {
-						var fileName = referencedProject.GetOutputFileName (configurationSelector);
-						if (!hashSet.Add (fileName))
-							continue;
-						var metadataReference = MetadataReferenceCache.LoadReference (projectId, fileName);
-						if (metadataReference != null)
-							result.Add (metadataReference);
-					}
-				}
-			} catch (Exception e) {
-				LoggingService.LogError ("Error while getting referenced projects", e);
-			}
-			return result;
-		}
-
-		IEnumerable<ProjectReference> CreateProjectReferences (MonoDevelop.Projects.Project p, CancellationToken token)
-		{
-			var netProj = p as MonoDevelop.Projects.DotNetProject;
-			if (netProj == null)
-<<<<<<< HEAD
-				yield break;
-
-			//GetReferencedAssemblyProjects returns filtered projects, like:
-			//MSBuild Condtion='something'
-			//pref.ReferenceOutputAssembly
-			//and for iOS/Android extensions
-			MonoDevelop.Projects.DotNetProject [] referencedProjects;
-			try {
-=======
-				yield break;
-
-			//GetReferencedAssemblyProjects returns filtered projects, like:
-			//MSBuild Condtion='something'
-			//pref.ReferenceOutputAssembly
-			//and for iOS/Android extensions
-			MonoDevelop.Projects.DotNetProject [] referencedProjects;
-			try {
->>>>>>> 1c85c60a
-				referencedProjects = netProj.GetReferencedAssemblyProjects (IdeApp.Workspace?.ActiveConfiguration ?? MonoDevelop.Projects.ConfigurationSelector.Default).ToArray ();
-			} catch (Exception e) {
-				LoggingService.LogError ("Error while getting referenced projects.", e);
-				yield break;
-<<<<<<< HEAD
-			};
-=======
-			};
->>>>>>> 1c85c60a
-			var addedProjects = new HashSet<MonoDevelop.Projects.DotNetProject> ();
-			foreach (var pr in netProj.References.Where (pr => pr.ReferenceType == MonoDevelop.Projects.ReferenceType.Project)) {
-				//But since GetReferencedAssemblyProjects is returing DotNetProject, we lose information about
-				//reference Aliases, hence we have to loop over references
-				var referencedProject = pr.ResolveProject (p.ParentSolution) as MonoDevelop.Projects.DotNetProject;
-				if (referencedProject == null)
-					continue;
-				if (!referencedProjects.Contains (referencedProject))
-					continue;
-				if (!addedProjects.Add (referencedProject))
-					continue;
-				if (TypeSystemService.IsOutputTrackedProject (referencedProject))
-					continue;
-				var splittedAliases = (pr.Aliases ?? "").Split (new [] { ',', ';' }, StringSplitOptions.RemoveEmptyEntries);
-				yield return new ProjectReference (GetOrCreateProjectId (referencedProject), ImmutableArray<string>.Empty.AddRange (splittedAliases));
-			}
-		}
-
-		#region Open documents
-		public override bool CanOpenDocuments {
-			get {
-				return true;
-			}
-		}
-
-		List<MonoDevelopSourceTextContainer> openDocuments = new List<MonoDevelopSourceTextContainer>();
-		internal void InformDocumentOpen (DocumentId documentId, ITextDocument editor)
-		{
-			var document = InternalInformDocumentOpen (documentId, editor);
-			if (document as Document != null) {
-				foreach (var linkedDoc in ((Document)document).GetLinkedDocumentIds ()) {
-					InternalInformDocumentOpen (linkedDoc, editor);
-				}
-			}
-		}
-
-		TextDocument InternalInformDocumentOpen (DocumentId documentId, ITextDocument editor)
-		{
-<<<<<<< HEAD
-			TextDocument document = this.GetDocument (documentId) ?? this.GetAdditionalDocument (documentId);
-=======
-			TextDocument document = this.GetDocument (documentId) ?? this.GetAdditionalDocument (documentId);
->>>>>>> 1c85c60a
-			if (document == null || openDocuments.Any (d => d.Id == documentId)) {
-				return document;
-			}
-			var monoDevelopSourceTextContainer = new MonoDevelopSourceTextContainer (documentId, editor);
-			lock (openDocuments) {
-				openDocuments.Add (monoDevelopSourceTextContainer);
-			}
-<<<<<<< HEAD
-			if (document is Document) {
-				OnDocumentOpened (documentId, monoDevelopSourceTextContainer);
-			} else {
-=======
-			if (document is Document) {
-				OnDocumentOpened (documentId, monoDevelopSourceTextContainer);
-			} else {
->>>>>>> 1c85c60a
-				OnAdditionalDocumentOpened (documentId, monoDevelopSourceTextContainer);
-			}
-			return document;
-		}
-
-		Dictionary<string, SourceText> changedFiles = new Dictionary<string, SourceText> ();
-		ProjectChanges projectChanges;
-
-		public override bool TryApplyChanges (Solution newSolution)
-		{
-			lock (changedFiles)
-				changedFiles.Clear ();
-			return base.TryApplyChanges (newSolution);
-		}
-
-		protected override void ApplyProjectChanges (ProjectChanges projectChanges)
-		{
-			try {
-				internalChanges = true;
-				this.projectChanges = projectChanges;
-				base.ApplyProjectChanges (projectChanges);
-			} finally {
-				internalChanges = false;
-			}
-		}
-
-		protected override void ApplyAdditionalDocumentAdded (DocumentInfo info, SourceText text)
-		{
-			base.ApplyAdditionalDocumentAdded (info, text);
-		}
-
-		protected override void OnDocumentTextChanged (Document document)
-		{
-			base.OnDocumentTextChanged (document);
-		}
-
-		protected override void OnDocumentClosing (DocumentId documentId)
-		{
-			base.OnDocumentClosing (documentId);
-			lock (openDocuments) {
-				var openDoc = openDocuments.FirstOrDefault (d => d.Id == documentId);
-				if (openDoc != null) {
-					openDoc.Dispose ();
-					openDocuments.Remove (openDoc);
-				}
-			}
-		}
-
-//		internal override bool CanChangeActiveContextDocument {
-//			get {
-//				return true;
-//			}
-//		}
-
-		internal void InformDocumentClose (DocumentId analysisDocument, string filePath)
-		{
-			try {
-				var loader = new MonoDevelopTextLoader (filePath);
-				var document = this.GetDocument (analysisDocument);
-				if (document == null) {
-					var ad = this.GetAdditionalDocument (analysisDocument);
-					if (ad != null)
-<<<<<<< HEAD
-						OnAdditionalDocumentClosed (analysisDocument, loader);
-					return;
-				}
-				OnDocumentClosed (analysisDocument, loader);
-=======
-						OnAdditionalDocumentClosed (analysisDocument, loader);
-					return;
-				}
-				OnDocumentClosed (analysisDocument, loader);
->>>>>>> 1c85c60a
-				foreach (var linkedDoc in document.GetLinkedDocumentIds ()) {
-					OnDocumentClosed (linkedDoc, loader); 
-				}
-			} catch (Exception e) {
-				LoggingService.LogError ("Exception while closing document.", e); 
-			}
-		}
-		
-		public override void CloseDocument (DocumentId documentId)
-		{
-		}
-
-
-		protected override async void ApplyDocumentTextChanged (DocumentId id, SourceText text)
-		{
-			var document = GetDocument (id);
-			if (document == null)
-				return;
-			bool isOpen;
-			var filePath = document.FilePath;
-			Projection projection = null;
-			foreach (var entry in ProjectionList) {
-				var p = entry.Projections.FirstOrDefault (proj => proj?.Document?.FileName != null && FilePath.PathComparer.Equals (proj.Document.FileName, filePath));
-				if (p != null) {
-					filePath = entry.File.FilePath;
-					projection = p;
-					break;
-				}
-			}
-			var data = TextFileProvider.Instance.GetTextEditorData (filePath, out isOpen);
-			// Guard against already done changes in linked files.
-			// This shouldn't happen but the roslyn merging seems not to be working correctly in all cases :/
-			if (document.GetLinkedDocumentIds ().Length > 0 && isOpen && !(text.GetType ().FullName == "Microsoft.CodeAnalysis.Text.ChangedText")) {
-				return;
-			}
-			SourceText formerText;
-			lock (changedFiles) {
-				if (changedFiles.TryGetValue (filePath, out formerText)) {
-					if (formerText.Length == text.Length && formerText.ToString () == text.ToString ())
-						return;
-				}
-				changedFiles [filePath] = text;
-			}
-
-			SourceText oldFile;
-			if (!isOpen || !document.TryGetText (out oldFile)) {
-				oldFile = await document.GetTextAsync ();
-			}
-			var changes = text.GetTextChanges (oldFile).OrderByDescending (c => c.Span.Start).ToList ();
-			int delta = 0;
-
-			if (!isOpen) {
-				delta = ApplyChanges (projection, data, changes);
-				var formatter = CodeFormatterService.GetFormatter (data.MimeType);
-				if (formatter.SupportsPartialDocumentFormatting) {
-					var mp = GetMonoProject (CurrentSolution.GetProject (id.ProjectId));
-					string currentText = data.Text;
-
-					foreach (var change in changes) {
-						delta -= change.Span.Length - change.NewText.Length;
-						var startOffset = change.Span.Start - delta;
-
-						if (projection != null) {
-							int originalOffset;
-							if (projection.TryConvertFromProjectionToOriginal (startOffset, out originalOffset))
-								startOffset = originalOffset;
-						}
-
-						string str;
-						if (change.NewText.Length == 0) {
-							str = formatter.FormatText (mp.Policies, currentText, TextSegment.FromBounds (Math.Max (0, startOffset - 1), Math.Min (data.Length, startOffset + 1)));
-						} else {
-							str = formatter.FormatText (mp.Policies, currentText, new TextSegment (startOffset, change.NewText.Length));
-						}
-						data.ReplaceText (startOffset, change.NewText.Length, str);
-					}
-				}
-				data.Save ();
-				if (projection != null) {
-					await UpdateProjectionsDocuments (document, data);
-				} else {
-					OnDocumentTextChanged (id, new MonoDevelopSourceText (data), PreservationMode.PreserveValue);
-				}
-				FileService.NotifyFileChanged (filePath);
-			} else {
-				var formatter = CodeFormatterService.GetFormatter (data.MimeType);
-				var documentContext = IdeApp.Workbench.Documents.FirstOrDefault (d => FilePath.PathComparer.Compare (d.FileName, filePath) == 0);
-				var root = await projectChanges.NewProject.GetDocument (id).GetSyntaxRootAsync ();
-				var annotatedNode = root.DescendantNodesAndSelf ().FirstOrDefault (n => n.HasAnnotation (TypeSystemService.InsertionModeAnnotation));
-				SyntaxToken? renameTokenOpt = root.GetAnnotatedNodesAndTokens (Microsoft.CodeAnalysis.CodeActions.RenameAnnotation.Kind)
-												  .Where (s => s.IsToken)
-												  .Select (s => s.AsToken ())
-												  .Cast<SyntaxToken?> ()
-												  .FirstOrDefault ();
-
-				if (documentContext != null) {
-					var editor = (TextEditor)data;
-					await Runtime.RunInMainThread (async () => {
-						using (var undo = editor.OpenUndoGroup ()) {
-							var oldVersion = editor.Version;
-							delta = ApplyChanges (projection, data, changes);
-							var versionBeforeFormat = editor.Version;
-
-							if (formatter.SupportsOnTheFlyFormatting) {
-								foreach (var change in changes) {
-									delta -= change.Span.Length - change.NewText.Length;
-									var startOffset = change.Span.Start - delta;
-									if (projection != null) {
-										int originalOffset;
-										if (projection.TryConvertFromProjectionToOriginal (startOffset, out originalOffset))
-											startOffset = originalOffset;
-									}
-									if (change.NewText.Length == 0) {
-										formatter.OnTheFlyFormat (editor, documentContext, TextSegment.FromBounds (Math.Max (0, startOffset - 1), Math.Min (data.Length, startOffset + 1)));
-									} else {
-										formatter.OnTheFlyFormat (editor, documentContext, new TextSegment (startOffset, change.NewText.Length));
-									}
-								}
-							}
-							if (annotatedNode != null && GetInsertionPoints != null) {
-								IdeApp.Workbench.Documents.First (d => d.FileName == editor.FileName).Select ();
-								var formattedVersion = editor.Version;
-
-								int startOffset = versionBeforeFormat.MoveOffsetTo (editor.Version, annotatedNode.Span.Start);
-								int endOffset = versionBeforeFormat.MoveOffsetTo (editor.Version, annotatedNode.Span.End);
-
-								// alway whole line start & delimiter
-								var startLine = editor.GetLineByOffset (startOffset);
-								startOffset = startLine.Offset;
-
-								var endLine = editor.GetLineByOffset (endOffset);
-								endOffset = endLine.EndOffsetIncludingDelimiter + 1;
-
-								var insertionCursorSegment = TextSegment.FromBounds (startOffset, endOffset);
-								string textToInsert = editor.GetTextAt (insertionCursorSegment).TrimEnd ();
-								editor.RemoveText (insertionCursorSegment);
-								var insertionPoints = await GetInsertionPoints (editor, editor.CaretOffset);
-								if (insertionPoints.Count == 0) {
-									// Just to get sure if no insertion points -> go back to the formatted version.
-									var textChanges = editor.Version.GetChangesTo (formattedVersion).ToList ();
-									using (var undo2 = editor.OpenUndoGroup ()) {
-										foreach (var v in textChanges) {
-											editor.ReplaceText (v.Offset, v.RemovalLength, v.InsertedText);
-										}
-									}
-									return;
-								}
-								string insertionModeOperation;
-								const int CSharpMethodKind = 8875;
-
-
-								bool isMethod = annotatedNode.RawKind == CSharpMethodKind;
-
-								if (!isMethod) {
-									// atm only for generate field/property : remove all new lines generated & just insert the plain node.
-									// for methods it's not so easy because of "extract code" changes.
-									foreach (var v in editor.Version.GetChangesTo (oldVersion).ToList ()) {
-										editor.ReplaceText (v.Offset, v.RemovalLength, v.InsertedText);
-									}
-								}
-
-								switch (annotatedNode.RawKind) {
-								case 8873: // C# field
-									insertionModeOperation = GettextCatalog.GetString ("Insert Field");
-									break;
-								case CSharpMethodKind:
-									insertionModeOperation = GettextCatalog.GetString ("Insert Method");
-									break;
-								case 8892: // C# property 
-									insertionModeOperation = GettextCatalog.GetString ("Insert Property");
-									break;
-								default:
-									insertionModeOperation = GettextCatalog.GetString ("Insert Code");
-									break;
-								}
-
-								var options = new InsertionModeOptions (
-									insertionModeOperation,
-									insertionPoints,
-									point => {
-										if (!point.Success)
-											return;
-										point.InsertionPoint.Insert (editor, textToInsert);
-									}
-								);
-								options.ModeExitedAction += delegate (InsertionCursorEventArgs args) {
-									if (!args.Success) {
-										var textChanges = editor.Version.GetChangesTo (oldVersion).ToList ();
-										using (var undo2 = editor.OpenUndoGroup ()) {
-											foreach (var v in textChanges) {
-												editor.ReplaceText (v.Offset, v.RemovalLength, v.InsertedText);
-											}
-										}
-									}
-								};
-								for (int i = 0; i < insertionPoints.Count; i++) {
-									if (insertionPoints [i].Location.Line < editor.CaretLine) {
-										options.FirstSelectedInsertionPoint = Math.Min (isMethod ? i + 1 : i, insertionPoints.Count - 1);
-									} else {
-										break;
-									}
-								}
-								options.ModeExitedAction += delegate {
-									if (renameTokenOpt.HasValue)
-										StartRenameSession (editor, documentContext, versionBeforeFormat, renameTokenOpt.Value);
-								};
-								editor.StartInsertionMode (options);
-							}
-						}
-					});
-				}
-
-				if (projection != null) {
-					await UpdateProjectionsDocuments (document, data);
-				} else {
-					OnDocumentTextChanged (id, new MonoDevelopSourceText (data.CreateDocumentSnapshot ()), PreservationMode.PreserveValue);
-				}
-				await Runtime.RunInMainThread (() => {
-						if (IdeApp.Workbench != null)
-						foreach (var w in IdeApp.Workbench.Documents)
-							w.StartReparseThread ();
-				});
-			}
-		}
-		internal static Func<TextEditor, int, Task<List<InsertionPoint>>> GetInsertionPoints;
-		internal static Action<TextEditor, DocumentContext, ITextSourceVersion, SyntaxToken?> StartRenameSession;
-
-		async Task UpdateProjectionsDocuments (Document document, ITextDocument data)
-		{
-			var project = TypeSystemService.GetMonoProject (document.Project);
-			var file = project.Files.GetFile (data.FileName);
-			var node = TypeSystemService.GetTypeSystemParserNode (data.MimeType, file.BuildAction);
-			if (node != null && node.Parser.CanGenerateProjection (data.MimeType, file.BuildAction, project.SupportedLanguages)) {
-				var options = new ParseOptions {
-					FileName = file.FilePath,
-					Project = project,
-					Content = TextFileProvider.Instance.GetReadOnlyTextEditorData (file.FilePath),
-				};
-				var projections = await node.Parser.GenerateProjections (options);
-				UpdateProjectionEntry (file, projections);
-				var projectId = GetProjectId (project);
-				var projectdata = GetProjectData (projectId);
-				foreach (var projected in projections) {
-					OnDocumentTextChanged (projectdata.GetDocumentId (projected.Document.FileName), new MonoDevelopSourceText (projected.Document), PreservationMode.PreserveValue);
-				}
-			}
-		}
-
-		static int ApplyChanges (Projection projection, ITextDocument data, List<TextChange> changes)
-		{
-			int delta = 0;
-			foreach (var change in changes) {
-				var offset = change.Span.Start;
-
-				if (projection != null) {
-					int originalOffset;
-					//If change is outside projection segments don't apply it...
-					if (projection.TryConvertFromProjectionToOriginal (offset, out originalOffset)) {
-						offset = originalOffset;
-						data.ReplaceText (offset, change.Span.Length, change.NewText);
-						delta += change.Span.Length - change.NewText.Length;
-					}
-				} else {
-					data.ReplaceText (offset, change.Span.Length, change.NewText);
-					delta += change.Span.Length - change.NewText.Length;
-				}
-			}
-
-			return delta;
-		}
-
-		protected override void ApplyDocumentAdded (DocumentInfo info, SourceText text)
-		{
-			var id = info.Id;
-			MonoDevelop.Projects.Project mdProject = null;
-
-			if (id.ProjectId != null) {
-				var project = CurrentSolution.GetProject (id.ProjectId);
-				mdProject = GetMonoProject (project);
-				if (mdProject == null)
-					LoggingService.LogWarning ("Couldn't find project for newly generated file {0} (Project {1}).", info.Name, info.Id.ProjectId);
-			}
-			var path = DetermineFilePath (info.Id, info.Name, info.FilePath, info.Folders, mdProject?.FileName.ParentDirectory, true);
-
-			string formattedText;
-			var formatter = CodeFormatterService.GetFormatter (DesktopService.GetMimeTypeForUri (path)); 
-			if (formatter != null && mdProject != null) {
-				formattedText = formatter.FormatText (mdProject.Policies, text.ToString ());
-			} else {
-				formattedText = text.ToString ();
-			}
-
-			var textSource = new StringTextSource (formattedText, text.Encoding ?? System.Text.Encoding.UTF8);
-			try {
-				textSource.WriteTextTo (path);
-			} catch (Exception e) {
-				LoggingService.LogError ("Exception while saving file to " + path, e);
-			}
-
-			if (mdProject != null) {
-				var file = new MonoDevelop.Projects.ProjectFile (path);
-				Application.Invoke (delegate {
-					mdProject.Files.Add (file);
-					IdeApp.ProjectOperations.SaveAsync (mdProject);
-				});
-			}
-		}
-
-		string DetermineFilePath (DocumentId id, string name, string filePath, IReadOnlyList<string> docFolders, string defaultFolder, bool createDirectory = false)
-		{
-			var path = filePath;
-
-			if (string.IsNullOrEmpty (path)) {
-				var monoProject = GetMonoProject (id.ProjectId);
-
-				// If the first namespace name matches the name of the project, then we don't want to
-				// generate a folder for that.  The project is implicitly a folder with that name.
-				IEnumerable<string> folders;
-				if (docFolders.FirstOrDefault () == monoProject.Name) {
-					folders = docFolders.Skip (1);
-				} else {
-					folders = docFolders;
-				}
-
-				if (folders.Any ()) {
-					string baseDirectory = Path.Combine (monoProject.BaseDirectory, Path.Combine (folders.ToArray ()));
-					try {
-						if (createDirectory && !Directory.Exists (baseDirectory))
-							Directory.CreateDirectory (baseDirectory);
-					} catch (Exception e) {
-						LoggingService.LogError ("Error while creating directory for a new file : " + baseDirectory, e);
-					}
-					path = Path.Combine (baseDirectory, name);
-				} else {
-					path = Path.Combine (defaultFolder, name);
-				}
-			}
-			return path;
-		}
-		#endregion
-
-		internal Document GetDocument (DocumentId documentId, CancellationToken cancellationToken = default (CancellationToken))
-		{
-			var project = CurrentSolution.GetProject (documentId.ProjectId);
-			if (project == null)
-				return null;
-			return project.GetDocument (documentId);
-		}
-
-		internal TextDocument GetAdditionalDocument (DocumentId documentId, CancellationToken cancellationToken = default(CancellationToken))
-		{
-			var project = CurrentSolution.GetProject (documentId.ProjectId);
-			if (project == null)
-				return null;
-			return project.GetAdditionalDocument (documentId);
-		}
-
-		internal async void UpdateFileContent (string fileName, string text)
-		{
-			SourceText newText = SourceText.From (text);
-			foreach (var kv in this.projectDataMap) {
-				var projectId = kv.Key;
-				var docId = this.GetDocumentId (projectId, fileName);
-				if (docId != null) {
-					try { 
-						base.OnDocumentTextChanged (docId, newText, PreservationMode.PreserveIdentity);
-					} catch (Exception e) {
-						LoggingService.LogWarning ("Roslyn error on text change", e);
-					}
-				}
-				var monoProject = GetMonoProject (projectId);
-				if (monoProject != null) {
-					var pf = monoProject.GetProjectFile (fileName);
-					if (pf != null) {
-						var mimeType = DesktopService.GetMimeTypeForUri (fileName);
-						if (TypeSystemService.CanParseProjections (monoProject, mimeType, fileName))
-							await TypeSystemService.ParseProjection (new ParseOptions { Project = monoProject, FileName = fileName, Content = new StringTextSource(text), BuildAction = pf.BuildAction }, mimeType).ConfigureAwait (false);
-					}
-				}
-			}
-		}
-
-		internal void RemoveProject (MonoDevelop.Projects.Project project)
-		{
-			var id = GetProjectId (project); 
-			if (id != null) {
-				foreach (var docId in GetOpenDocumentIds (id).ToList ()) {
-					ClearOpenDocument (docId);
-				}
-				ProjectId val;
-				projectIdMap.TryRemove (project, out val);
-				ProjectData val2;
-				projectDataMap.TryRemove (id, out val2);
-				MetadataReferenceCache.RemoveReferences (id);
-
-				UnloadMonoProject (project);
-			}
-		}
-
-		#region Project modification handlers
-
-		void OnFileAdded (object sender, MonoDevelop.Projects.ProjectFileEventArgs args)
-		{
-<<<<<<< HEAD
-			try {
-				if (internalChanges)
-					return;
-				var project = (MonoDevelop.Projects.Project)sender;
-				foreach (MonoDevelop.Projects.ProjectFileEventInfo fargs in args) {
-					var projectFile = fargs.ProjectFile;
-					if (projectFile.Subtype == MonoDevelop.Projects.Subtype.Directory)
-						continue;
-					var projectData = GetProjectData (GetProjectId (project));
-					SourceCodeKind sck;
-					if (TypeSystemParserNode.IsCompileableFile (projectFile, out sck)) {
-						if (projectData.GetDocumentId (projectFile.FilePath) != null) // may already been added by a rename event.
-							return;
-						var newDocument = CreateDocumentInfo (solutionData, project.Name, projectData, projectFile, sck);
-						OnDocumentAdded (newDocument);
-					} else {
-						foreach (var projectedDocument in GenerateProjections (projectFile, projectData, project)) {
-							OnDocumentAdded (projectedDocument);
-						}
-=======
-			if (internalChanges)
-				return;
-			var project = (MonoDevelop.Projects.Project)sender;
-			foreach (MonoDevelop.Projects.ProjectFileEventInfo fargs in args) {
-				var projectFile = fargs.ProjectFile;
-				if (projectFile.Subtype == MonoDevelop.Projects.Subtype.Directory)
-					continue;
-				var projectData = GetProjectData (GetProjectId (project));
-				SourceCodeKind sck;
-				if (TypeSystemParserNode.IsCompileableFile (projectFile, out sck) || CanGenerateAnalysisContextForNonCompileable (project, projectFile)) {
-					if (projectData.GetDocumentId (projectFile.FilePath) != null) // may already been added by a rename event.
-						return;
-					var newDocument = CreateDocumentInfo (solutionData, project.Name, projectData, projectFile, sck);
-					OnDocumentAdded (newDocument);
-				} else {
-					foreach (var projectedDocument in GenerateProjections (projectFile, projectData, project)) {
-						OnDocumentAdded (projectedDocument);
->>>>>>> 1c85c60a
-					}
-
-				}
-			} catch (Exception ex) {
-				LoggingService.LogInternalError (ex);
-			}
-		}
-
-		void OnFileRemoved (object sender, MonoDevelop.Projects.ProjectFileEventArgs args)
-		{
-<<<<<<< HEAD
-			try {
-				if (internalChanges)
-					return;
-				var project = (MonoDevelop.Projects.Project)sender;
-				foreach (MonoDevelop.Projects.ProjectFileEventInfo fargs in args) {
-					var projectId = GetProjectId (project);
-					var data = GetProjectData (projectId);
-					var id = data.GetDocumentId (fargs.ProjectFile.FilePath);
-					if (id != null) {
-						ClearDocumentData (id);
-						OnDocumentRemoved (id);
-						data.RemoveDocument (fargs.ProjectFile.FilePath);
-					} else {
-						foreach (var entry in ProjectionList) {
-							if (entry.File == fargs.ProjectFile) {
-								foreach (var projectedDocument in entry.Projections) {
-									id = data.GetDocumentId (projectedDocument.Document.FileName);
-									if (id != null) {
-										ClearDocumentData (id);
-										try {
-											OnDocumentRemoved (id);
-										} catch {
-											// already removed as document
-										}
-										data.RemoveDocument (projectedDocument.Document.FileName);
-									}
-=======
-			if (internalChanges)
-				return;
-			var project = (MonoDevelop.Projects.Project)sender;
-			foreach (MonoDevelop.Projects.ProjectFileEventInfo fargs in args) {
-				var projectId = GetProjectId (project);
-				var data = GetProjectData (projectId);
-				var id = data.GetDocumentId (fargs.ProjectFile.FilePath);
-				if (id != null) {
-					ClearDocumentData (id);
-					OnDocumentRemoved (id);
-					data.RemoveDocument (fargs.ProjectFile.FilePath);
-				} else {
-					foreach (var entry in ProjectionList) {
-						if (entry.File == fargs.ProjectFile) {
-							foreach (var projectedDocument in entry.Projections) {
-								id = data.GetDocumentId (projectedDocument.Document.FileName);
-								if (id != null) {
-									ClearDocumentData (id);
-									try {
-										OnDocumentRemoved (id);
-									} catch {
-										// already removed as document
-									}
-									data.RemoveDocument (projectedDocument.Document.FileName);
->>>>>>> 1c85c60a
-								}
-								break;
-							}
-						}
-					}
-				}
-			} catch (Exception ex) {
-				LoggingService.LogInternalError (ex);
-			}
-		}
-
-		void OnFileRenamed (object sender, MonoDevelop.Projects.ProjectFileRenamedEventArgs args)
-		{
-<<<<<<< HEAD
-			try {
-				if (internalChanges)
-					return;
-				var project = (MonoDevelop.Projects.Project)sender;
-				foreach (MonoDevelop.Projects.ProjectFileRenamedEventInfo fargs in args) {
-					var projectFile = fargs.ProjectFile;
-					if (projectFile.Subtype == MonoDevelop.Projects.Subtype.Directory)
-						continue;
-					var projectId = GetProjectId (project);
-					var data = GetProjectData (projectId);
-					SourceCodeKind sck;
-					if (TypeSystemParserNode.IsCompileableFile (projectFile, out sck)) {
-						var id = data.GetDocumentId (fargs.OldName);
-						if (id != null) {
-							if (this.IsDocumentOpen (id)) {
-								this.InformDocumentClose (id, fargs.OldName);
-							}
-							OnDocumentRemoved (id);
-							data.RemoveDocument (fargs.OldName);
-=======
-			if (internalChanges)
-				return;
-			var project = (MonoDevelop.Projects.Project)sender;
-			foreach (MonoDevelop.Projects.ProjectFileRenamedEventInfo fargs in args) {
-				var projectFile = fargs.ProjectFile;
-				if (projectFile.Subtype == MonoDevelop.Projects.Subtype.Directory)
-					continue;
-				var projectId = GetProjectId (project);
-				var data = GetProjectData (projectId);
-				SourceCodeKind sck;
-				if (TypeSystemParserNode.IsCompileableFile (projectFile, out sck) || CanGenerateAnalysisContextForNonCompileable (project, projectFile)) {
-					var id = data.GetDocumentId (fargs.OldName);
-					if (id != null) {
-						if (this.IsDocumentOpen (id)) {
-							this.InformDocumentClose (id, fargs.OldName);
->>>>>>> 1c85c60a
-						}
-						var newDocument = CreateDocumentInfo (solutionData, project.Name, GetProjectData (projectId), projectFile, sck);
-						OnDocumentAdded (newDocument);
-					} else {
-						foreach (var entry in ProjectionList) {
-							if (entry.File == projectFile) {
-								foreach (var projectedDocument in entry.Projections) {
-									var id = data.GetDocumentId (projectedDocument.Document.FileName);
-									if (id != null) {
-										if (this.IsDocumentOpen (id)) {
-											this.InformDocumentClose (id, projectedDocument.Document.FileName);
-										}
-										OnDocumentRemoved (id);
-										data.RemoveDocument (projectedDocument.Document.FileName);
-									}
-								}
-								break;
-							}
-						}
-
-						foreach (var projectedDocument in GenerateProjections (fargs.ProjectFile, data, project)) {
-							OnDocumentAdded (projectedDocument);
-						}
-					}
-				}
-			} catch (Exception ex) {
-				LoggingService.LogInternalError (ex);
-			}
-		}
-
-		List<MonoDevelop.Projects.DotNetProject> modifiedProjects = new List<MonoDevelop.Projects.DotNetProject> ();
-
-		async void OnProjectModified (object sender, MonoDevelop.Projects.SolutionItemModifiedEventArgs args)
-		{
-			try {
-				if (internalChanges)
-					return;
-				if (!args.Any (x => x.Hint == "TargetFramework" || x.Hint == "References"))
-					return;
-				var project = sender as MonoDevelop.Projects.DotNetProject;
-				if (project == null)
-					return;
-				var projectId = GetProjectId (project);
-				if (CurrentSolution.ContainsProject (projectId)) {
-					OnProjectReloaded (await LoadProject (project, default(CancellationToken)).ConfigureAwait (false));
-					ProjectReloaded?.Invoke (this, new RoslynProjectEventArgs (projectId));
-				} else {
-					modifiedProjects.Add (project);
-				}
-			} catch (Exception ex) {
-				LoggingService.LogInternalError (ex);
-			}
-		}
-
-		#endregion
-
-
-		public event EventHandler<RoslynProjectEventArgs> ProjectReloaded;
-
-
-		/// <summary>
-		/// Tries the get original file from projection. If the fileName / offset is inside a projection this method tries to convert it 
-		/// back to the original physical file.
-		/// </summary>
-		internal bool TryGetOriginalFileFromProjection (string fileName, int offset, out string originalName, out int originalOffset)
-		{
-			foreach (var projectionEntry in ProjectionList) {
-				var projection = projectionEntry.Projections.FirstOrDefault (p => FilePath.PathComparer.Equals (p.Document.FileName, fileName));
-				if (projection != null) {
-					if (projection.TryConvertFromProjectionToOriginal (offset, out originalOffset)) {
-						originalName = projectionEntry.File.FilePath;
-						return true;
-					}
-				}
-			}
-
-			originalName = fileName;
-			originalOffset = offset;
-			return false;
-		}
-
-	}
-
-	//	static class MonoDevelopWorkspaceFeatures
-	//	{
-	//		static FeaturePack pack;
-	//
-	//		public static FeaturePack Features {
-	//			get {
-	//				if (pack == null)
-	//					Interlocked.CompareExchange (ref pack, ComputePack (), null);
-	//				return pack;
-	//			}
-	//		}
-	//
-	//		static FeaturePack ComputePack ()
-	//		{
-	//			var assemblies = new List<Assembly> ();
-	//			var workspaceCoreAssembly = typeof(Workspace).Assembly;
-	//			assemblies.Add (workspaceCoreAssembly);
-	//
-	//			LoadAssembly (assemblies, "Microsoft.CodeAnalysis.CSharp.Workspaces");
-	//			//LoadAssembly (assemblies, "Microsoft.CodeAnalysis.VisualBasic.Workspaces");
-	//
-	//			var catalogs = assemblies.Select (a => new System.ComponentModel.Composition.Hosting.AssemblyCatalog (a));
-	//
-	//			return new MefExportPack (catalogs);
-	//		}
-	//
-	//		static void LoadAssembly (List<Assembly> assemblies, string assemblyName)
-	//		{
-	//			try {
-	//				var loadedAssembly = Assembly.Load (assemblyName);
-	//				assemblies.Add (loadedAssembly);
-	//			} catch (Exception e) {
-	//				LoggingService.LogWarning ("Couldn't load assembly:" + assemblyName, e);
-	//			}
-	//		}
-	//	}
-
-	public class RoslynProjectEventArgs : EventArgs
-	{
-		public ProjectId ProjectId { get; private set; }
-
-		public RoslynProjectEventArgs (ProjectId projectId)
-		{
-			ProjectId = projectId;
-		}
-	}
-
-}
+//
+// MonoDevelopWorkspace.cs
+//
+// Author:
+//       Mike Krüger <mkrueger@xamarin.com>
+//
+// Copyright (c) 2014 Xamarin Inc. (http://xamarin.com)
+//
+// Permission is hereby granted, free of charge, to any person obtaining a copy
+// of this software and associated documentation files (the "Software"), to deal
+// in the Software without restriction, including without limitation the rights
+// to use, copy, modify, merge, publish, distribute, sublicense, and/or sell
+// copies of the Software, and to permit persons to whom the Software is
+// furnished to do so, subject to the following conditions:
+//
+// The above copyright notice and this permission notice shall be included in
+// all copies or substantial portions of the Software.
+//
+// THE SOFTWARE IS PROVIDED "AS IS", WITHOUT WARRANTY OF ANY KIND, EXPRESS OR
+// IMPLIED, INCLUDING BUT NOT LIMITED TO THE WARRANTIES OF MERCHANTABILITY,
+// FITNESS FOR A PARTICULAR PURPOSE AND NONINFRINGEMENT. IN NO EVENT SHALL THE
+// AUTHORS OR COPYRIGHT HOLDERS BE LIABLE FOR ANY CLAIM, DAMAGES OR OTHER
+// LIABILITY, WHETHER IN AN ACTION OF CONTRACT, TORT OR OTHERWISE, ARISING FROM,
+// OUT OF OR IN CONNECTION WITH THE SOFTWARE OR THE USE OR OTHER DEALINGS IN
+// THE SOFTWARE.
+
+using System;
+using Microsoft.CodeAnalysis;
+using System.Linq;
+using System.IO;
+using MonoDevelop.Core;
+using System.Collections.Generic;
+using System.Threading;
+using Microsoft.CodeAnalysis.Text;
+using System.Threading.Tasks;
+using MonoDevelop.Ide.Editor;
+using Microsoft.CodeAnalysis.Host;
+using MonoDevelop.Core.Text;
+using System.Collections.Concurrent;
+using MonoDevelop.Ide.CodeFormatting;
+using Gtk;
+using MonoDevelop.Ide.Editor.Projection;
+using System.Reflection;
+using Microsoft.CodeAnalysis.Host.Mef;
+using System.Text;
+using System.Collections.Immutable;
+using System.ComponentModel;
+using Mono.Addins;
+using MonoDevelop.Core.AddIns;
+
+namespace MonoDevelop.Ide.TypeSystem
+{
+
+	public class MonoDevelopWorkspace : Workspace
+	{
+		readonly static HostServices services;
+		internal readonly WorkspaceId Id;
+
+		CancellationTokenSource src = new CancellationTokenSource ();
+		MonoDevelop.Projects.Solution currentMonoDevelopSolution;
+		object addLock = new object();
+		bool added;
+		bool internalChanges;
+
+		public MonoDevelop.Projects.Solution MonoDevelopSolution {
+			get {
+				return currentMonoDevelopSolution;
+			}
+		}
+
+		static string[] mefHostServices = new [] {
+			"Microsoft.CodeAnalysis.Workspaces",
+			"Microsoft.CodeAnalysis.CSharp.Workspaces",
+			"Microsoft.CodeAnalysis.VisualBasic.Workspaces"
+		};
+
+		internal static HostServices HostServices {
+			get {
+				return services;
+			}
+		}
+
+		static MonoDevelopWorkspace ()
+		{
+			List<Assembly> assemblies = new List<Assembly> ();
+			foreach (var asmName in mefHostServices) {
+				try {
+					var asm = Assembly.Load (asmName);
+					if (asm == null)
+						continue;
+					assemblies.Add (asm);
+				} catch (Exception) {
+					LoggingService.LogError ("Error - can't load host service assembly: " + asmName);
+				}
+			}
+			assemblies.Add (typeof(MonoDevelopWorkspace).Assembly);
+			foreach (var node in AddinManager.GetExtensionNodes ("/MonoDevelop/Ide/TypeService/MefHostServices")) {
+				var assemblyNode = node as AssemblyExtensionNode;
+				if (assemblyNode == null)
+					continue;
+				try {
+					var assembly = Assembly.LoadFrom (assemblyNode.FileName);
+					assemblies.Add (assembly);
+				} catch (Exception e) {
+					LoggingService.LogError ("Workspace can't load assembly " + assemblyNode.FileName + " to host mef services.", e);
+					continue;
+				}
+			}
+			services = Microsoft.CodeAnalysis.Host.Mef.MefHostServices.Create (assemblies);
+		}
+
+		/// <summary>
+		/// This bypasses the type system service. Use with care.
+		/// </summary>
+		[EditorBrowsable(EditorBrowsableState.Never)]
+		internal void OpenSolutionInfo (SolutionInfo sInfo)
+		{
+			OnSolutionAdded (sInfo);
+		}
+
+		internal MonoDevelopWorkspace () : base (services, ServiceLayer.Desktop)
+		{
+			this.Id = WorkspaceId.Next ();
+			if (IdeApp.Workspace != null) {
+				IdeApp.Workspace.ActiveConfigurationChanged += HandleActiveConfigurationChanged;
+			}
+		}
+
+		protected override void Dispose (bool finalize)
+		{
+			base.Dispose (finalize);
+			CancelLoad ();
+			if (IdeApp.Workspace != null) {
+				IdeApp.Workspace.ActiveConfigurationChanged -= HandleActiveConfigurationChanged;
+			}
+			if (currentMonoDevelopSolution != null) {
+				foreach (var prj in currentMonoDevelopSolution.GetAllProjects ()) {
+					UnloadMonoProject (prj);
+				}
+				currentMonoDevelopSolution = null;
+			}
+		}
+
+		internal void InformDocumentTextChange (DocumentId id, SourceText text)
+		{
+			base.ApplyDocumentTextChanged (id, text);
+		}
+
+		void CancelLoad ()
+		{
+			src.Cancel ();
+			src = new CancellationTokenSource ();
+		}
+
+		static StatusBarIcon statusIcon = null;
+		static int workspacesLoading = 0;
+
+		internal static event EventHandler LoadingFinished;
+
+		static void OnLoadingFinished (EventArgs e)
+		{
+			var handler = LoadingFinished;
+			if (handler != null)
+				handler (null, e);
+		}
+
+		internal void HideStatusIcon ()
+		{
+			Gtk.Application.Invoke (delegate {
+				workspacesLoading--;
+				if (workspacesLoading == 0 && statusIcon != null) {
+					statusIcon.Dispose ();
+					statusIcon = null;
+					OnLoadingFinished (EventArgs.Empty);
+					WorkspaceLoaded?.Invoke (this, EventArgs.Empty);
+				}
+			});
+		}
+
+		public event EventHandler WorkspaceLoaded;
+
+		internal void ShowStatusIcon ()
+		{
+			Gtk.Application.Invoke (delegate {
+				workspacesLoading++;
+				if (statusIcon != null)
+					return;
+				statusIcon = IdeApp.Workbench?.StatusBar.ShowStatusIcon (ImageService.GetIcon ("md-parser"));
+				if (statusIcon != null)
+					statusIcon.ToolTip = GettextCatalog.GetString ("Gathering class information");
+			});
+		}
+
+		async void HandleActiveConfigurationChanged (object sender, EventArgs e)
+		{
+			if (currentMonoDevelopSolution == null)
+				return;
+			ShowStatusIcon ();
+			CancelLoad ();
+			var token = src.Token;
+
+			try {
+				var si = await CreateSolutionInfo (currentMonoDevelopSolution, token).ConfigureAwait (false);
+				if (si != null)
+					OnSolutionReloaded (si);
+			} catch (OperationCanceledException) {
+			} catch (AggregateException ae) {
+				ae.Flatten ().Handle (x => x is OperationCanceledException);
+			} catch (Exception ex) {
+				LoggingService.LogError ("Error while reloading solution.", ex);
+			} finally {
+				HideStatusIcon ();
+			}
+		}
+
+		SolutionData solutionData;
+		Task<SolutionInfo> CreateSolutionInfo (MonoDevelop.Projects.Solution solution, CancellationToken token)
+		{
+			return Task.Run (async delegate {
+				var projects = new ConcurrentBag<ProjectInfo> ();
+				var mdProjects = solution.GetAllProjects ();
+				projectionList.Clear ();
+				solutionData = new SolutionData ();
+				List<Task> allTasks = new List<Task> ();
+				foreach (var proj in mdProjects) {
+					if (token.IsCancellationRequested)
+						return null;
+					var netProj = proj as MonoDevelop.Projects.DotNetProject;
+					if (netProj != null && !netProj.SupportsRoslyn)
+						continue;
+					var tp = LoadProject (proj, token).ContinueWith (t => {
+						if (!t.IsCanceled)
+							projects.Add (t.Result);
+					});
+					allTasks.Add (tp);
+				}
+				await Task.WhenAll (allTasks.ToArray ());
+				if (token.IsCancellationRequested)
+					return null;
+				var modifiedWhileLoading = modifiedProjects = new List<MonoDevelop.Projects.DotNetProject> ();
+				var solutionInfo = SolutionInfo.Create (GetSolutionId (solution), VersionStamp.Create (), solution.FileName, projects);
+				foreach (var project in modifiedWhileLoading) {
+					if (solution.ContainsItem (project)) {
+						return await CreateSolutionInfo (solution, token).ConfigureAwait (false);
+					}
+				}
+
+				lock (addLock) {
+					if (!added) {
+						added = true;
+						OnSolutionAdded (solutionInfo);
+					}
+				}
+				return solutionInfo;
+			});
+		}
+
+		internal Task<SolutionInfo> TryLoadSolution (MonoDevelop.Projects.Solution solution, CancellationToken cancellationToken = default(CancellationToken))
+		{
+			this.currentMonoDevelopSolution = solution;
+			return CreateSolutionInfo (solution, cancellationToken);
+		}
+
+		internal void UnloadSolution ()
+		{
+			OnSolutionRemoved (); 
+		}
+
+		Dictionary<MonoDevelop.Projects.Solution, SolutionId> solutionIdMap = new Dictionary<MonoDevelop.Projects.Solution, SolutionId> ();
+
+		internal SolutionId GetSolutionId (MonoDevelop.Projects.Solution solution)
+		{
+			if (solution == null)
+				throw new ArgumentNullException ("solution");
+			lock (solutionIdMap) {
+				SolutionId result;
+				if (!solutionIdMap.TryGetValue (solution, out result)) {
+					result = SolutionId.CreateNewId (solution.Name);
+					solutionIdMap [solution] = result;
+				}
+				return result;
+			}
+		}
+
+		ConcurrentDictionary<MonoDevelop.Projects.Project, ProjectId> projectIdMap = new ConcurrentDictionary<MonoDevelop.Projects.Project, ProjectId> ();
+		ConcurrentDictionary<ProjectId, ProjectData> projectDataMap = new ConcurrentDictionary<ProjectId, ProjectData> ();
+
+		internal MonoDevelop.Projects.Project GetMonoProject (Project project)
+		{
+			return GetMonoProject (project.Id);
+		}
+
+		internal MonoDevelop.Projects.Project GetMonoProject (ProjectId projectId)
+		{
+			foreach (var kv in projectIdMap) {
+				if (kv.Value == projectId)
+					return kv.Key;
+			}
+			return null;
+		}
+
+		internal bool Contains (ProjectId projectId) 
+		{
+			return projectDataMap.ContainsKey (projectId);
+		}
+
+		internal ProjectId GetProjectId (MonoDevelop.Projects.Project p)
+		{
+			lock (projectIdMap) {
+				ProjectId result;
+				if (projectIdMap.TryGetValue (p, out result))
+					return result;
+				return null;
+			}
+		}
+
+		internal ProjectId GetOrCreateProjectId (MonoDevelop.Projects.Project p)
+		{
+			lock (projectIdMap) {
+				ProjectId result;
+				if (!projectIdMap.TryGetValue (p, out result)) {
+					result = ProjectId.CreateNewId (p.Name);
+					projectIdMap [p] = result;
+				}
+				return result;
+			}
+		}
+
+		ProjectData GetProjectData (ProjectId id)
+		{
+			lock (projectIdMap) {
+				ProjectData result;
+
+				if (projectDataMap.TryGetValue (id, out result)) {
+					return result;
+				}
+				return null;
+			}
+		}
+
+		ProjectData GetOrCreateProjectData (ProjectId id)
+		{
+			lock (projectIdMap) {
+				ProjectData result;
+				if (!projectDataMap.TryGetValue (id, out result)) {
+					result = new ProjectData (id);
+					projectDataMap [id] = result;
+				}
+				return result;
+			}
+		}
+
+		class ProjectData
+		{
+			readonly ProjectId projectId;
+			readonly Dictionary<string, DocumentId> documentIdMap;
+
+			public ProjectInfo Info {
+				get;
+				set;
+			}
+
+			public ProjectData (ProjectId projectId)
+			{
+				this.projectId = projectId;
+				documentIdMap = new Dictionary<string, DocumentId> (FilePath.PathComparer);
+			}
+
+			internal DocumentId GetOrCreateDocumentId (string name)
+			{
+				lock (documentIdMap) {
+					DocumentId result;
+					if (!documentIdMap.TryGetValue (name, out result)) {
+						result = DocumentId.CreateNewId (projectId, name);
+						documentIdMap [name] = result;
+					}
+					return result;
+				}
+			}
+			
+			public DocumentId GetDocumentId (string name)
+			{
+				DocumentId result;
+				if (!documentIdMap.TryGetValue (name, out result)) {
+					return null;
+				}
+				return result;
+			}
+
+			internal void RemoveDocument (string name)
+			{
+				documentIdMap.Remove (name);
+			}
+		}
+
+		internal DocumentId GetDocumentId (ProjectId projectId, string name)
+		{
+			var data = GetProjectData (projectId);
+			if (data == null)
+				return null;
+			return data.GetDocumentId (name);
+		}
+
+		public override bool CanApplyChange (ApplyChangesKind feature)
+		{
+			return true;
+		}
+
+		void UnloadMonoProject (MonoDevelop.Projects.Project project)
+		{
+			if (project == null)
+				throw new ArgumentNullException (nameof (project));
+			project.FileAddedToProject -= OnFileAdded;
+			project.FileRemovedFromProject -= OnFileRemoved;
+			project.FileRenamedInProject -= OnFileRenamed;
+			project.Modified -= OnProjectModified;
+		}
+
+		async Task<ProjectInfo> LoadProject (MonoDevelop.Projects.Project p, CancellationToken token)
+		{
+			if (!projectIdMap.ContainsKey (p)) {
+				p.FileAddedToProject += OnFileAdded;
+				p.FileRemovedFromProject += OnFileRemoved;
+				p.FileRenamedInProject += OnFileRenamed;
+				p.Modified += OnProjectModified;
+			}
+
+			var projectId = GetOrCreateProjectId (p);
+			var projectData = GetOrCreateProjectData (projectId);
+			var references = await CreateMetadataReferences (p, projectId, token).ConfigureAwait (false);
+			if (token.IsCancellationRequested)
+				return null;
+			var config = IdeApp.Workspace != null ? p.GetConfiguration (IdeApp.Workspace.ActiveConfiguration) as MonoDevelop.Projects.DotNetProjectConfiguration : null;
+			MonoDevelop.Projects.DotNetCompilerParameters cp = null;
+			if (config != null)
+				cp = config.CompilationParameters;
+			FilePath fileName = IdeApp.Workspace != null ? p.GetOutputFileName (IdeApp.Workspace.ActiveConfiguration) : (FilePath)"";
+			if (fileName.IsNullOrEmpty)
+				fileName = new FilePath (p.Name + ".dll");
+
+			var sourceFiles = await p.GetSourceFilesAsync (config != null ? config.Selector : null).ConfigureAwait (false);
+			var documents = CreateDocuments (projectData, p, token, sourceFiles);
+			if (documents == null)
+				return null;
+			var info = ProjectInfo.Create (
+				projectId,
+				VersionStamp.Create (),
+				p.Name,
+				fileName.FileNameWithoutExtension,
+				LanguageNames.CSharp,
+				p.FileName,
+				fileName,
+				cp != null ? cp.CreateCompilationOptions () : null,
+				cp != null ? cp.CreateParseOptions (config) : null,
+				documents.Item1,
+				CreateProjectReferences (p, token),
+				references,
+				additionalDocuments: documents.Item2
+			);
+			projectData.Info = info;
+			return info;
+		}
+
+		internal void UpdateProjectionEntry (MonoDevelop.Projects.ProjectFile projectFile, IReadOnlyList<Projection> projections)
+		{
+			if (projectFile == null)
+				throw new ArgumentNullException (nameof (projectFile));
+			if (projections == null)
+				throw new ArgumentNullException (nameof (projections));
+			foreach (var entry in projectionList) {
+				if (entry?.File?.FilePath == projectFile.FilePath) {
+					projectionList.Remove (entry);
+					break;
+				}
+			}
+			projectionList.Add (new ProjectionEntry { File = projectFile, Projections = projections});
+
+		}
+
+		internal class SolutionData
+		{
+			public ConcurrentDictionary<string, TextLoader> Files = new ConcurrentDictionary<string, TextLoader> (); 
+		}
+
+		internal static Func<SolutionData, string, TextLoader> CreateTextLoader = (data, fileName) => data.Files.GetOrAdd (fileName, a => new MonoDevelopTextLoader (a));
+
+		static DocumentInfo CreateDocumentInfo (SolutionData data, string projectName, ProjectData id, MonoDevelop.Projects.ProjectFile f, SourceCodeKind sourceCodeKind)
+		{
+			var filePath = f.FilePath;
+			return DocumentInfo.Create (
+				id.GetOrCreateDocumentId (filePath),
+				filePath,
+				new [] { projectName }.Concat (f.ProjectVirtualPath.ParentDirectory.ToString ().Split (Path.DirectorySeparatorChar, Path.AltDirectorySeparatorChar)),
+				sourceCodeKind,
+				CreateTextLoader (data, f.Name),
+				f.Name,
+				false
+			);
+		}
+		List<ProjectionEntry> projectionList = new List<ProjectionEntry>();
+
+		internal IReadOnlyList<ProjectionEntry> ProjectionList {
+			get {
+				return projectionList;
+			}
+		}
+
+		internal class ProjectionEntry
+		{
+			public MonoDevelop.Projects.ProjectFile File;
+			public IReadOnlyList<Projection> Projections;
+		}
+
+		static bool CanGenerateAnalysisContextForNonCompileable (MonoDevelop.Projects.Project p, MonoDevelop.Projects.ProjectFile f)
+		{
+			var mimeType = DesktopService.GetMimeTypeForUri (f.FilePath);
+			var node = TypeSystemService.GetTypeSystemParserNode (mimeType, f.BuildAction);
+			if (node?.Parser == null)
+				return false;
+			return node.Parser.CanGenerateAnalysisDocument (mimeType, f.BuildAction, p.SupportedLanguages);
+		}
+
+		Tuple<List<DocumentInfo>, List<DocumentInfo>> CreateDocuments (ProjectData projectData, MonoDevelop.Projects.Project p, CancellationToken token, MonoDevelop.Projects.ProjectFile [] sourceFiles)
+		{
+			var documents = new List<DocumentInfo> ();
+			var additionalDocuments = new List<DocumentInfo> ();
+			var duplicates = new HashSet<DocumentId> ();
+			// use given source files instead of project.Files because there may be additional files added by msbuild targets
+			foreach (var f in sourceFiles) {
+				if (token.IsCancellationRequested)
+					return null;
+				if (f.Subtype == MonoDevelop.Projects.Subtype.Directory)
+					continue;
+				SourceCodeKind sck;
+				if (TypeSystemParserNode.IsCompileableFile (f, out sck) || CanGenerateAnalysisContextForNonCompileable (p, f)) {
+					if (!duplicates.Add (projectData.GetOrCreateDocumentId (f.Name)))
+						continue;
+					documents.Add (CreateDocumentInfo (solutionData, p.Name, projectData, f, sck));
+				} else {
+
+					if (duplicates.Add (projectData.GetOrCreateDocumentId (f.Name))) {
+						additionalDocuments.Add (CreateDocumentInfo (solutionData, p.Name, projectData, f, sck));
+					}
+					foreach (var projectedDocument in GenerateProjections (f, projectData, p)) {
+						if (!duplicates.Add (projectData.GetOrCreateDocumentId (projectedDocument.FilePath)))
+							continue;
+						documents.Add (projectedDocument);
+					}
+				}
+			}
+			return Tuple.Create (documents, additionalDocuments);
+		}
+
+		IEnumerable<DocumentInfo> GenerateProjections (MonoDevelop.Projects.ProjectFile f, ProjectData projectData, MonoDevelop.Projects.Project p, HashSet<DocumentId> duplicates = null)
+		{
+			var mimeType = DesktopService.GetMimeTypeForUri (f.FilePath);
+			var node = TypeSystemService.GetTypeSystemParserNode (mimeType, f.BuildAction);
+			if (node == null || !node.Parser.CanGenerateProjection (mimeType, f.BuildAction, p.SupportedLanguages))
+				yield break;
+			var options = new ParseOptions {
+				FileName = f.FilePath,
+				Project = p,
+				Content = TextFileProvider.Instance.GetReadOnlyTextEditorData (f.FilePath),
+			};
+			var projections = node.Parser.GenerateProjections (options);
+			var entry = new ProjectionEntry ();
+			entry.File = f;
+			var list = new List<Projection> ();
+			entry.Projections = list;
+			foreach (var projection in projections.Result) {
+				list.Add (projection);
+				if (duplicates != null && !duplicates.Add (projectData.GetOrCreateDocumentId (projection.Document.FileName)))
+					continue;
+				var plainName = projection.Document.FileName.FileName;
+				yield return DocumentInfo.Create (
+					projectData.GetOrCreateDocumentId (projection.Document.FileName),
+					plainName,
+					new [] { p.Name }.Concat (f.ProjectVirtualPath.ParentDirectory.ToString ().Split (Path.DirectorySeparatorChar, Path.AltDirectorySeparatorChar)),
+					SourceCodeKind.Regular,
+					TextLoader.From (TextAndVersion.Create (new MonoDevelopSourceText (projection.Document), VersionStamp.Create (), projection.Document.FileName)),
+					projection.Document.FileName,
+					false
+				);
+			}
+			projectionList.Add (entry);
+		}
+
+		internal static readonly string [] DefaultAssemblies = {
+			typeof(string).Assembly.Location,                                // mscorlib
+			typeof(System.Text.RegularExpressions.Regex).Assembly.Location,  // System
+			typeof(System.Linq.Enumerable).Assembly.Location,                // System.Core
+			typeof(System.Data.VersionNotFoundException).Assembly.Location,  // System.Data
+			typeof(System.Xml.XmlDocument).Assembly.Location,                // System.Xml
+		};
+
+
+		static async Task<List<MetadataReference>> CreateMetadataReferences (MonoDevelop.Projects.Project proj, ProjectId projectId, CancellationToken token)
+		{
+			List<MetadataReference> result = new List<MetadataReference> ();
+
+			var netProject = proj as MonoDevelop.Projects.DotNetProject;
+			if (netProject == null) {
+				// create some default references for unsupported project types.
+				foreach (var asm in DefaultAssemblies) {
+					var metadataReference = MetadataReferenceCache.LoadReference (projectId, asm);
+					result.Add (metadataReference);
+				}
+				return result;
+			}
+			var configurationSelector = IdeApp.Workspace?.ActiveConfiguration ?? MonoDevelop.Projects.ConfigurationSelector.Default;
+			var hashSet = new HashSet<string> (FilePath.PathComparer);
+
+			try {
+				foreach (var file in await netProject.GetReferencedAssemblies (configurationSelector, false).ConfigureAwait (false)) {
+					if (token.IsCancellationRequested)
+						return result;
+					string fileName;
+					if (!Path.IsPathRooted (file.FilePath)) {
+						fileName = Path.Combine (Path.GetDirectoryName (netProject.FileName), file.FilePath);
+					} else {
+						fileName = file.FilePath.FullPath;
+					}
+					if (!hashSet.Add (fileName))
+						continue;
+					var metadataReference = MetadataReferenceCache.LoadReference (projectId, fileName);
+					if (metadataReference == null)
+						continue;
+					metadataReference = metadataReference.WithAliases (file.EnumerateAliases ());
+					result.Add (metadataReference);
+				}
+			} catch (Exception e) {
+				LoggingService.LogError ("Error while getting referenced assemblies", e);
+			}
+
+			try {
+				foreach (var pr in netProject.GetReferencedItems (configurationSelector)) {
+					if (token.IsCancellationRequested)
+						return result;
+					var referencedProject = pr as MonoDevelop.Projects.DotNetProject;
+					if (referencedProject == null)
+						continue;
+					if (TypeSystemService.IsOutputTrackedProject (referencedProject)) {
+						var fileName = referencedProject.GetOutputFileName (configurationSelector);
+						if (!hashSet.Add (fileName))
+							continue;
+						var metadataReference = MetadataReferenceCache.LoadReference (projectId, fileName);
+						if (metadataReference != null)
+							result.Add (metadataReference);
+					}
+				}
+			} catch (Exception e) {
+				LoggingService.LogError ("Error while getting referenced projects", e);
+			}
+			return result;
+		}
+
+		IEnumerable<ProjectReference> CreateProjectReferences (MonoDevelop.Projects.Project p, CancellationToken token)
+		{
+			var netProj = p as MonoDevelop.Projects.DotNetProject;
+			if (netProj == null)
+				yield break;
+
+			//GetReferencedAssemblyProjects returns filtered projects, like:
+			//MSBuild Condtion='something'
+			//pref.ReferenceOutputAssembly
+			//and for iOS/Android extensions
+			MonoDevelop.Projects.DotNetProject [] referencedProjects;
+			try {
+				referencedProjects = netProj.GetReferencedAssemblyProjects (IdeApp.Workspace?.ActiveConfiguration ?? MonoDevelop.Projects.ConfigurationSelector.Default).ToArray ();
+			} catch (Exception e) {
+				LoggingService.LogError ("Error while getting referenced projects.", e);
+				yield break;
+			};
+			var addedProjects = new HashSet<MonoDevelop.Projects.DotNetProject> ();
+			foreach (var pr in netProj.References.Where (pr => pr.ReferenceType == MonoDevelop.Projects.ReferenceType.Project)) {
+				//But since GetReferencedAssemblyProjects is returing DotNetProject, we lose information about
+				//reference Aliases, hence we have to loop over references
+				var referencedProject = pr.ResolveProject (p.ParentSolution) as MonoDevelop.Projects.DotNetProject;
+				if (referencedProject == null)
+					continue;
+				if (!referencedProjects.Contains (referencedProject))
+					continue;
+				if (!addedProjects.Add (referencedProject))
+					continue;
+				if (TypeSystemService.IsOutputTrackedProject (referencedProject))
+					continue;
+				var splittedAliases = (pr.Aliases ?? "").Split (new [] { ',', ';' }, StringSplitOptions.RemoveEmptyEntries);
+				yield return new ProjectReference (GetOrCreateProjectId (referencedProject), ImmutableArray<string>.Empty.AddRange (splittedAliases));
+			}
+		}
+
+		#region Open documents
+		public override bool CanOpenDocuments {
+			get {
+				return true;
+			}
+		}
+
+		List<MonoDevelopSourceTextContainer> openDocuments = new List<MonoDevelopSourceTextContainer>();
+		internal void InformDocumentOpen (DocumentId documentId, ITextDocument editor)
+		{
+			var document = InternalInformDocumentOpen (documentId, editor);
+			if (document as Document != null) {
+				foreach (var linkedDoc in ((Document)document).GetLinkedDocumentIds ()) {
+					InternalInformDocumentOpen (linkedDoc, editor);
+				}
+			}
+		}
+
+		TextDocument InternalInformDocumentOpen (DocumentId documentId, ITextDocument editor)
+		{
+			TextDocument document = this.GetDocument (documentId) ?? this.GetAdditionalDocument (documentId);
+			if (document == null || openDocuments.Any (d => d.Id == documentId)) {
+				return document;
+			}
+			var monoDevelopSourceTextContainer = new MonoDevelopSourceTextContainer (documentId, editor);
+			lock (openDocuments) {
+				openDocuments.Add (monoDevelopSourceTextContainer);
+			}
+			if (document is Document) {
+				OnDocumentOpened (documentId, monoDevelopSourceTextContainer);
+			} else {
+				OnAdditionalDocumentOpened (documentId, monoDevelopSourceTextContainer);
+			}
+			return document;
+		}
+
+		Dictionary<string, SourceText> changedFiles = new Dictionary<string, SourceText> ();
+		ProjectChanges projectChanges;
+
+		public override bool TryApplyChanges (Solution newSolution)
+		{
+			lock (changedFiles)
+				changedFiles.Clear ();
+			return base.TryApplyChanges (newSolution);
+		}
+
+		protected override void ApplyProjectChanges (ProjectChanges projectChanges)
+		{
+			try {
+				internalChanges = true;
+				this.projectChanges = projectChanges;
+				base.ApplyProjectChanges (projectChanges);
+			} finally {
+				internalChanges = false;
+			}
+		}
+
+		protected override void ApplyAdditionalDocumentAdded (DocumentInfo info, SourceText text)
+		{
+			base.ApplyAdditionalDocumentAdded (info, text);
+		}
+
+		protected override void OnDocumentTextChanged (Document document)
+		{
+			base.OnDocumentTextChanged (document);
+		}
+
+		protected override void OnDocumentClosing (DocumentId documentId)
+		{
+			base.OnDocumentClosing (documentId);
+			lock (openDocuments) {
+				var openDoc = openDocuments.FirstOrDefault (d => d.Id == documentId);
+				if (openDoc != null) {
+					openDoc.Dispose ();
+					openDocuments.Remove (openDoc);
+				}
+			}
+		}
+
+//		internal override bool CanChangeActiveContextDocument {
+//			get {
+//				return true;
+//			}
+//		}
+
+		internal void InformDocumentClose (DocumentId analysisDocument, string filePath)
+		{
+			try {
+				var loader = new MonoDevelopTextLoader (filePath);
+				var document = this.GetDocument (analysisDocument);
+				if (document == null) {
+					var ad = this.GetAdditionalDocument (analysisDocument);
+					if (ad != null)
+						OnAdditionalDocumentClosed (analysisDocument, loader);
+					return;
+				}
+				OnDocumentClosed (analysisDocument, loader);
+				foreach (var linkedDoc in document.GetLinkedDocumentIds ()) {
+					OnDocumentClosed (linkedDoc, loader); 
+				}
+			} catch (Exception e) {
+				LoggingService.LogError ("Exception while closing document.", e); 
+			}
+		}
+		
+		public override void CloseDocument (DocumentId documentId)
+		{
+		}
+
+
+		protected override async void ApplyDocumentTextChanged (DocumentId id, SourceText text)
+		{
+			var document = GetDocument (id);
+			if (document == null)
+				return;
+			bool isOpen;
+			var filePath = document.FilePath;
+			Projection projection = null;
+			foreach (var entry in ProjectionList) {
+				var p = entry.Projections.FirstOrDefault (proj => proj?.Document?.FileName != null && FilePath.PathComparer.Equals (proj.Document.FileName, filePath));
+				if (p != null) {
+					filePath = entry.File.FilePath;
+					projection = p;
+					break;
+				}
+			}
+			var data = TextFileProvider.Instance.GetTextEditorData (filePath, out isOpen);
+			// Guard against already done changes in linked files.
+			// This shouldn't happen but the roslyn merging seems not to be working correctly in all cases :/
+			if (document.GetLinkedDocumentIds ().Length > 0 && isOpen && !(text.GetType ().FullName == "Microsoft.CodeAnalysis.Text.ChangedText")) {
+				return;
+			}
+			SourceText formerText;
+			lock (changedFiles) {
+				if (changedFiles.TryGetValue (filePath, out formerText)) {
+					if (formerText.Length == text.Length && formerText.ToString () == text.ToString ())
+						return;
+				}
+				changedFiles [filePath] = text;
+			}
+
+			SourceText oldFile;
+			if (!isOpen || !document.TryGetText (out oldFile)) {
+				oldFile = await document.GetTextAsync ();
+			}
+			var changes = text.GetTextChanges (oldFile).OrderByDescending (c => c.Span.Start).ToList ();
+			int delta = 0;
+
+			if (!isOpen) {
+				delta = ApplyChanges (projection, data, changes);
+				var formatter = CodeFormatterService.GetFormatter (data.MimeType);
+				if (formatter.SupportsPartialDocumentFormatting) {
+					var mp = GetMonoProject (CurrentSolution.GetProject (id.ProjectId));
+					string currentText = data.Text;
+
+					foreach (var change in changes) {
+						delta -= change.Span.Length - change.NewText.Length;
+						var startOffset = change.Span.Start - delta;
+
+						if (projection != null) {
+							int originalOffset;
+							if (projection.TryConvertFromProjectionToOriginal (startOffset, out originalOffset))
+								startOffset = originalOffset;
+						}
+
+						string str;
+						if (change.NewText.Length == 0) {
+							str = formatter.FormatText (mp.Policies, currentText, TextSegment.FromBounds (Math.Max (0, startOffset - 1), Math.Min (data.Length, startOffset + 1)));
+						} else {
+							str = formatter.FormatText (mp.Policies, currentText, new TextSegment (startOffset, change.NewText.Length));
+						}
+						data.ReplaceText (startOffset, change.NewText.Length, str);
+					}
+				}
+				data.Save ();
+				if (projection != null) {
+					await UpdateProjectionsDocuments (document, data);
+				} else {
+					OnDocumentTextChanged (id, new MonoDevelopSourceText (data), PreservationMode.PreserveValue);
+				}
+				FileService.NotifyFileChanged (filePath);
+			} else {
+				var formatter = CodeFormatterService.GetFormatter (data.MimeType);
+				var documentContext = IdeApp.Workbench.Documents.FirstOrDefault (d => FilePath.PathComparer.Compare (d.FileName, filePath) == 0);
+				var root = await projectChanges.NewProject.GetDocument (id).GetSyntaxRootAsync ();
+				var annotatedNode = root.DescendantNodesAndSelf ().FirstOrDefault (n => n.HasAnnotation (TypeSystemService.InsertionModeAnnotation));
+				SyntaxToken? renameTokenOpt = root.GetAnnotatedNodesAndTokens (Microsoft.CodeAnalysis.CodeActions.RenameAnnotation.Kind)
+												  .Where (s => s.IsToken)
+												  .Select (s => s.AsToken ())
+												  .Cast<SyntaxToken?> ()
+												  .FirstOrDefault ();
+
+				if (documentContext != null) {
+					var editor = (TextEditor)data;
+					await Runtime.RunInMainThread (async () => {
+						using (var undo = editor.OpenUndoGroup ()) {
+							var oldVersion = editor.Version;
+							delta = ApplyChanges (projection, data, changes);
+							var versionBeforeFormat = editor.Version;
+
+							if (formatter.SupportsOnTheFlyFormatting) {
+								foreach (var change in changes) {
+									delta -= change.Span.Length - change.NewText.Length;
+									var startOffset = change.Span.Start - delta;
+									if (projection != null) {
+										int originalOffset;
+										if (projection.TryConvertFromProjectionToOriginal (startOffset, out originalOffset))
+											startOffset = originalOffset;
+									}
+									if (change.NewText.Length == 0) {
+										formatter.OnTheFlyFormat (editor, documentContext, TextSegment.FromBounds (Math.Max (0, startOffset - 1), Math.Min (data.Length, startOffset + 1)));
+									} else {
+										formatter.OnTheFlyFormat (editor, documentContext, new TextSegment (startOffset, change.NewText.Length));
+									}
+								}
+							}
+							if (annotatedNode != null && GetInsertionPoints != null) {
+								IdeApp.Workbench.Documents.First (d => d.FileName == editor.FileName).Select ();
+								var formattedVersion = editor.Version;
+
+								int startOffset = versionBeforeFormat.MoveOffsetTo (editor.Version, annotatedNode.Span.Start);
+								int endOffset = versionBeforeFormat.MoveOffsetTo (editor.Version, annotatedNode.Span.End);
+
+								// alway whole line start & delimiter
+								var startLine = editor.GetLineByOffset (startOffset);
+								startOffset = startLine.Offset;
+
+								var endLine = editor.GetLineByOffset (endOffset);
+								endOffset = endLine.EndOffsetIncludingDelimiter + 1;
+
+								var insertionCursorSegment = TextSegment.FromBounds (startOffset, endOffset);
+								string textToInsert = editor.GetTextAt (insertionCursorSegment).TrimEnd ();
+								editor.RemoveText (insertionCursorSegment);
+								var insertionPoints = await GetInsertionPoints (editor, editor.CaretOffset);
+								if (insertionPoints.Count == 0) {
+									// Just to get sure if no insertion points -> go back to the formatted version.
+									var textChanges = editor.Version.GetChangesTo (formattedVersion).ToList ();
+									using (var undo2 = editor.OpenUndoGroup ()) {
+										foreach (var v in textChanges) {
+											editor.ReplaceText (v.Offset, v.RemovalLength, v.InsertedText);
+										}
+									}
+									return;
+								}
+								string insertionModeOperation;
+								const int CSharpMethodKind = 8875;
+
+
+								bool isMethod = annotatedNode.RawKind == CSharpMethodKind;
+
+								if (!isMethod) {
+									// atm only for generate field/property : remove all new lines generated & just insert the plain node.
+									// for methods it's not so easy because of "extract code" changes.
+									foreach (var v in editor.Version.GetChangesTo (oldVersion).ToList ()) {
+										editor.ReplaceText (v.Offset, v.RemovalLength, v.InsertedText);
+									}
+								}
+
+								switch (annotatedNode.RawKind) {
+								case 8873: // C# field
+									insertionModeOperation = GettextCatalog.GetString ("Insert Field");
+									break;
+								case CSharpMethodKind:
+									insertionModeOperation = GettextCatalog.GetString ("Insert Method");
+									break;
+								case 8892: // C# property 
+									insertionModeOperation = GettextCatalog.GetString ("Insert Property");
+									break;
+								default:
+									insertionModeOperation = GettextCatalog.GetString ("Insert Code");
+									break;
+								}
+
+								var options = new InsertionModeOptions (
+									insertionModeOperation,
+									insertionPoints,
+									point => {
+										if (!point.Success)
+											return;
+										point.InsertionPoint.Insert (editor, textToInsert);
+									}
+								);
+								options.ModeExitedAction += delegate (InsertionCursorEventArgs args) {
+									if (!args.Success) {
+										var textChanges = editor.Version.GetChangesTo (oldVersion).ToList ();
+										using (var undo2 = editor.OpenUndoGroup ()) {
+											foreach (var v in textChanges) {
+												editor.ReplaceText (v.Offset, v.RemovalLength, v.InsertedText);
+											}
+										}
+									}
+								};
+								for (int i = 0; i < insertionPoints.Count; i++) {
+									if (insertionPoints [i].Location.Line < editor.CaretLine) {
+										options.FirstSelectedInsertionPoint = Math.Min (isMethod ? i + 1 : i, insertionPoints.Count - 1);
+									} else {
+										break;
+									}
+								}
+								options.ModeExitedAction += delegate {
+									if (renameTokenOpt.HasValue)
+										StartRenameSession (editor, documentContext, versionBeforeFormat, renameTokenOpt.Value);
+								};
+								editor.StartInsertionMode (options);
+							}
+						}
+					});
+				}
+
+				if (projection != null) {
+					await UpdateProjectionsDocuments (document, data);
+				} else {
+					OnDocumentTextChanged (id, new MonoDevelopSourceText (data.CreateDocumentSnapshot ()), PreservationMode.PreserveValue);
+				}
+				await Runtime.RunInMainThread (() => {
+						if (IdeApp.Workbench != null)
+						foreach (var w in IdeApp.Workbench.Documents)
+							w.StartReparseThread ();
+				});
+			}
+		}
+		internal static Func<TextEditor, int, Task<List<InsertionPoint>>> GetInsertionPoints;
+		internal static Action<TextEditor, DocumentContext, ITextSourceVersion, SyntaxToken?> StartRenameSession;
+
+		async Task UpdateProjectionsDocuments (Document document, ITextDocument data)
+		{
+			var project = TypeSystemService.GetMonoProject (document.Project);
+			var file = project.Files.GetFile (data.FileName);
+			var node = TypeSystemService.GetTypeSystemParserNode (data.MimeType, file.BuildAction);
+			if (node != null && node.Parser.CanGenerateProjection (data.MimeType, file.BuildAction, project.SupportedLanguages)) {
+				var options = new ParseOptions {
+					FileName = file.FilePath,
+					Project = project,
+					Content = TextFileProvider.Instance.GetReadOnlyTextEditorData (file.FilePath),
+				};
+				var projections = await node.Parser.GenerateProjections (options);
+				UpdateProjectionEntry (file, projections);
+				var projectId = GetProjectId (project);
+				var projectdata = GetProjectData (projectId);
+				foreach (var projected in projections) {
+					OnDocumentTextChanged (projectdata.GetDocumentId (projected.Document.FileName), new MonoDevelopSourceText (projected.Document), PreservationMode.PreserveValue);
+				}
+			}
+		}
+
+		static int ApplyChanges (Projection projection, ITextDocument data, List<TextChange> changes)
+		{
+			int delta = 0;
+			foreach (var change in changes) {
+				var offset = change.Span.Start;
+
+				if (projection != null) {
+					int originalOffset;
+					//If change is outside projection segments don't apply it...
+					if (projection.TryConvertFromProjectionToOriginal (offset, out originalOffset)) {
+						offset = originalOffset;
+						data.ReplaceText (offset, change.Span.Length, change.NewText);
+						delta += change.Span.Length - change.NewText.Length;
+					}
+				} else {
+					data.ReplaceText (offset, change.Span.Length, change.NewText);
+					delta += change.Span.Length - change.NewText.Length;
+				}
+			}
+
+			return delta;
+		}
+
+		protected override void ApplyDocumentAdded (DocumentInfo info, SourceText text)
+		{
+			var id = info.Id;
+			MonoDevelop.Projects.Project mdProject = null;
+
+			if (id.ProjectId != null) {
+				var project = CurrentSolution.GetProject (id.ProjectId);
+				mdProject = GetMonoProject (project);
+				if (mdProject == null)
+					LoggingService.LogWarning ("Couldn't find project for newly generated file {0} (Project {1}).", info.Name, info.Id.ProjectId);
+			}
+			var path = DetermineFilePath (info.Id, info.Name, info.FilePath, info.Folders, mdProject?.FileName.ParentDirectory, true);
+
+			string formattedText;
+			var formatter = CodeFormatterService.GetFormatter (DesktopService.GetMimeTypeForUri (path)); 
+			if (formatter != null && mdProject != null) {
+				formattedText = formatter.FormatText (mdProject.Policies, text.ToString ());
+			} else {
+				formattedText = text.ToString ();
+			}
+
+			var textSource = new StringTextSource (formattedText, text.Encoding ?? System.Text.Encoding.UTF8);
+			try {
+				textSource.WriteTextTo (path);
+			} catch (Exception e) {
+				LoggingService.LogError ("Exception while saving file to " + path, e);
+			}
+
+			if (mdProject != null) {
+				var file = new MonoDevelop.Projects.ProjectFile (path);
+				Application.Invoke (delegate {
+					mdProject.Files.Add (file);
+					IdeApp.ProjectOperations.SaveAsync (mdProject);
+				});
+			}
+		}
+
+		string DetermineFilePath (DocumentId id, string name, string filePath, IReadOnlyList<string> docFolders, string defaultFolder, bool createDirectory = false)
+		{
+			var path = filePath;
+
+			if (string.IsNullOrEmpty (path)) {
+				var monoProject = GetMonoProject (id.ProjectId);
+
+				// If the first namespace name matches the name of the project, then we don't want to
+				// generate a folder for that.  The project is implicitly a folder with that name.
+				IEnumerable<string> folders;
+				if (docFolders.FirstOrDefault () == monoProject.Name) {
+					folders = docFolders.Skip (1);
+				} else {
+					folders = docFolders;
+				}
+
+				if (folders.Any ()) {
+					string baseDirectory = Path.Combine (monoProject.BaseDirectory, Path.Combine (folders.ToArray ()));
+					try {
+						if (createDirectory && !Directory.Exists (baseDirectory))
+							Directory.CreateDirectory (baseDirectory);
+					} catch (Exception e) {
+						LoggingService.LogError ("Error while creating directory for a new file : " + baseDirectory, e);
+					}
+					path = Path.Combine (baseDirectory, name);
+				} else {
+					path = Path.Combine (defaultFolder, name);
+				}
+			}
+			return path;
+		}
+		#endregion
+
+		internal Document GetDocument (DocumentId documentId, CancellationToken cancellationToken = default (CancellationToken))
+		{
+			var project = CurrentSolution.GetProject (documentId.ProjectId);
+			if (project == null)
+				return null;
+			return project.GetDocument (documentId);
+		}
+
+		internal TextDocument GetAdditionalDocument (DocumentId documentId, CancellationToken cancellationToken = default(CancellationToken))
+		{
+			var project = CurrentSolution.GetProject (documentId.ProjectId);
+			if (project == null)
+				return null;
+			return project.GetAdditionalDocument (documentId);
+		}
+
+		internal async void UpdateFileContent (string fileName, string text)
+		{
+			SourceText newText = SourceText.From (text);
+			foreach (var kv in this.projectDataMap) {
+				var projectId = kv.Key;
+				var docId = this.GetDocumentId (projectId, fileName);
+				if (docId != null) {
+					try { 
+						base.OnDocumentTextChanged (docId, newText, PreservationMode.PreserveIdentity);
+					} catch (Exception e) {
+						LoggingService.LogWarning ("Roslyn error on text change", e);
+					}
+				}
+				var monoProject = GetMonoProject (projectId);
+				if (monoProject != null) {
+					var pf = monoProject.GetProjectFile (fileName);
+					if (pf != null) {
+						var mimeType = DesktopService.GetMimeTypeForUri (fileName);
+						if (TypeSystemService.CanParseProjections (monoProject, mimeType, fileName))
+							await TypeSystemService.ParseProjection (new ParseOptions { Project = monoProject, FileName = fileName, Content = new StringTextSource(text), BuildAction = pf.BuildAction }, mimeType).ConfigureAwait (false);
+					}
+				}
+			}
+		}
+
+		internal void RemoveProject (MonoDevelop.Projects.Project project)
+		{
+			var id = GetProjectId (project); 
+			if (id != null) {
+				foreach (var docId in GetOpenDocumentIds (id).ToList ()) {
+					ClearOpenDocument (docId);
+				}
+				ProjectId val;
+				projectIdMap.TryRemove (project, out val);
+				ProjectData val2;
+				projectDataMap.TryRemove (id, out val2);
+				MetadataReferenceCache.RemoveReferences (id);
+
+				UnloadMonoProject (project);
+			}
+		}
+
+		#region Project modification handlers
+
+		void OnFileAdded (object sender, MonoDevelop.Projects.ProjectFileEventArgs args)
+		{
+			try {
+				if (internalChanges)
+					return;
+				var project = (MonoDevelop.Projects.Project)sender;
+				foreach (MonoDevelop.Projects.ProjectFileEventInfo fargs in args) {
+					var projectFile = fargs.ProjectFile;
+					if (projectFile.Subtype == MonoDevelop.Projects.Subtype.Directory)
+						continue;
+					var projectData = GetProjectData (GetProjectId (project));
+					SourceCodeKind sck;
+					if (TypeSystemParserNode.IsCompileableFile (projectFile, out sck) || CanGenerateAnalysisContextForNonCompileable (project, projectFile)) {
+						if (projectData.GetDocumentId (projectFile.FilePath) != null) // may already been added by a rename event.
+							return;
+						var newDocument = CreateDocumentInfo (solutionData, project.Name, projectData, projectFile, sck);
+						OnDocumentAdded (newDocument);
+					} else {
+						foreach (var projectedDocument in GenerateProjections (projectFile, projectData, project)) {
+							OnDocumentAdded (projectedDocument);
+						}
+					}
+
+				}
+			} catch (Exception ex) {
+				LoggingService.LogInternalError (ex);
+			}
+		}
+
+		void OnFileRemoved (object sender, MonoDevelop.Projects.ProjectFileEventArgs args)
+		{
+			try {
+				if (internalChanges)
+					return;
+				var project = (MonoDevelop.Projects.Project)sender;
+				foreach (MonoDevelop.Projects.ProjectFileEventInfo fargs in args) {
+					var projectId = GetProjectId (project);
+					var data = GetProjectData (projectId);
+					var id = data.GetDocumentId (fargs.ProjectFile.FilePath);
+					if (id != null) {
+						ClearDocumentData (id);
+						OnDocumentRemoved (id);
+						data.RemoveDocument (fargs.ProjectFile.FilePath);
+					} else {
+						foreach (var entry in ProjectionList) {
+							if (entry.File == fargs.ProjectFile) {
+								foreach (var projectedDocument in entry.Projections) {
+									id = data.GetDocumentId (projectedDocument.Document.FileName);
+									if (id != null) {
+										ClearDocumentData (id);
+										try {
+											OnDocumentRemoved (id);
+										} catch {
+											// already removed as document
+										}
+										data.RemoveDocument (projectedDocument.Document.FileName);
+									}
+									break;
+								}
+							}
+						}
+					}
+				}
+			} catch (Exception ex) {
+				LoggingService.LogInternalError (ex);
+			}
+		}
+
+		void OnFileRenamed (object sender, MonoDevelop.Projects.ProjectFileRenamedEventArgs args)
+		{
+			try {
+				if (internalChanges)
+					return;
+				var project = (MonoDevelop.Projects.Project)sender;
+				foreach (MonoDevelop.Projects.ProjectFileRenamedEventInfo fargs in args) {
+					var projectFile = fargs.ProjectFile;
+					if (projectFile.Subtype == MonoDevelop.Projects.Subtype.Directory)
+						continue;
+					var projectId = GetProjectId (project);
+					var data = GetProjectData (projectId);
+					SourceCodeKind sck;
+					if (TypeSystemParserNode.IsCompileableFile (projectFile, out sck) || CanGenerateAnalysisContextForNonCompileable (project, projectFile)) {
+						var id = data.GetDocumentId (fargs.OldName);
+						if (id != null) {
+							if (this.IsDocumentOpen (id)) {
+								this.InformDocumentClose (id, fargs.OldName);
+							}
+							OnDocumentRemoved (id);
+							data.RemoveDocument (fargs.OldName);
+						}
+						var newDocument = CreateDocumentInfo (solutionData, project.Name, GetProjectData (projectId), projectFile, sck);
+						OnDocumentAdded (newDocument);
+					} else {
+						foreach (var entry in ProjectionList) {
+							if (entry.File == projectFile) {
+								foreach (var projectedDocument in entry.Projections) {
+									var id = data.GetDocumentId (projectedDocument.Document.FileName);
+									if (id != null) {
+										if (this.IsDocumentOpen (id)) {
+											this.InformDocumentClose (id, projectedDocument.Document.FileName);
+										}
+										OnDocumentRemoved (id);
+										data.RemoveDocument (projectedDocument.Document.FileName);
+									}
+								}
+								break;
+							}
+						}
+
+						foreach (var projectedDocument in GenerateProjections (fargs.ProjectFile, data, project)) {
+							OnDocumentAdded (projectedDocument);
+						}
+					}
+				}
+			} catch (Exception ex) {
+				LoggingService.LogInternalError (ex);
+			}
+		}
+
+		List<MonoDevelop.Projects.DotNetProject> modifiedProjects = new List<MonoDevelop.Projects.DotNetProject> ();
+
+		async void OnProjectModified (object sender, MonoDevelop.Projects.SolutionItemModifiedEventArgs args)
+		{
+			try {
+				if (internalChanges)
+					return;
+				if (!args.Any (x => x.Hint == "TargetFramework" || x.Hint == "References"))
+					return;
+				var project = sender as MonoDevelop.Projects.DotNetProject;
+				if (project == null)
+					return;
+				var projectId = GetProjectId (project);
+				if (CurrentSolution.ContainsProject (projectId)) {
+					OnProjectReloaded (await LoadProject (project, default(CancellationToken)).ConfigureAwait (false));
+					ProjectReloaded?.Invoke (this, new RoslynProjectEventArgs (projectId));
+				} else {
+					modifiedProjects.Add (project);
+				}
+			} catch (Exception ex) {
+				LoggingService.LogInternalError (ex);
+			}
+		}
+
+		#endregion
+
+
+		public event EventHandler<RoslynProjectEventArgs> ProjectReloaded;
+
+
+		/// <summary>
+		/// Tries the get original file from projection. If the fileName / offset is inside a projection this method tries to convert it 
+		/// back to the original physical file.
+		/// </summary>
+		internal bool TryGetOriginalFileFromProjection (string fileName, int offset, out string originalName, out int originalOffset)
+		{
+			foreach (var projectionEntry in ProjectionList) {
+				var projection = projectionEntry.Projections.FirstOrDefault (p => FilePath.PathComparer.Equals (p.Document.FileName, fileName));
+				if (projection != null) {
+					if (projection.TryConvertFromProjectionToOriginal (offset, out originalOffset)) {
+						originalName = projectionEntry.File.FilePath;
+						return true;
+					}
+				}
+			}
+
+			originalName = fileName;
+			originalOffset = offset;
+			return false;
+		}
+
+	}
+
+	//	static class MonoDevelopWorkspaceFeatures
+	//	{
+	//		static FeaturePack pack;
+	//
+	//		public static FeaturePack Features {
+	//			get {
+	//				if (pack == null)
+	//					Interlocked.CompareExchange (ref pack, ComputePack (), null);
+	//				return pack;
+	//			}
+	//		}
+	//
+	//		static FeaturePack ComputePack ()
+	//		{
+	//			var assemblies = new List<Assembly> ();
+	//			var workspaceCoreAssembly = typeof(Workspace).Assembly;
+	//			assemblies.Add (workspaceCoreAssembly);
+	//
+	//			LoadAssembly (assemblies, "Microsoft.CodeAnalysis.CSharp.Workspaces");
+	//			//LoadAssembly (assemblies, "Microsoft.CodeAnalysis.VisualBasic.Workspaces");
+	//
+	//			var catalogs = assemblies.Select (a => new System.ComponentModel.Composition.Hosting.AssemblyCatalog (a));
+	//
+	//			return new MefExportPack (catalogs);
+	//		}
+	//
+	//		static void LoadAssembly (List<Assembly> assemblies, string assemblyName)
+	//		{
+	//			try {
+	//				var loadedAssembly = Assembly.Load (assemblyName);
+	//				assemblies.Add (loadedAssembly);
+	//			} catch (Exception e) {
+	//				LoggingService.LogWarning ("Couldn't load assembly:" + assemblyName, e);
+	//			}
+	//		}
+	//	}
+
+	public class RoslynProjectEventArgs : EventArgs
+	{
+		public ProjectId ProjectId { get; private set; }
+
+		public RoslynProjectEventArgs (ProjectId projectId)
+		{
+			ProjectId = projectId;
+		}
+	}
+
+}