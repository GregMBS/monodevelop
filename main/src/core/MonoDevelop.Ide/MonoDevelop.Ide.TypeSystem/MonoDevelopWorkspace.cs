//
// MonoDevelopWorkspace.cs
//
// Author:
//       Mike Krüger <mkrueger@xamarin.com>
//
// Copyright (c) 2014 Xamarin Inc. (http://xamarin.com)
//
// Permission is hereby granted, free of charge, to any person obtaining a copy
// of this software and associated documentation files (the "Software"), to deal
// in the Software without restriction, including without limitation the rights
// to use, copy, modify, merge, publish, distribute, sublicense, and/or sell
// copies of the Software, and to permit persons to whom the Software is
// furnished to do so, subject to the following conditions:
//
// The above copyright notice and this permission notice shall be included in
// all copies or substantial portions of the Software.
//
// THE SOFTWARE IS PROVIDED "AS IS", WITHOUT WARRANTY OF ANY KIND, EXPRESS OR
// IMPLIED, INCLUDING BUT NOT LIMITED TO THE WARRANTIES OF MERCHANTABILITY,
// FITNESS FOR A PARTICULAR PURPOSE AND NONINFRINGEMENT. IN NO EVENT SHALL THE
// AUTHORS OR COPYRIGHT HOLDERS BE LIABLE FOR ANY CLAIM, DAMAGES OR OTHER
// LIABILITY, WHETHER IN AN ACTION OF CONTRACT, TORT OR OTHERWISE, ARISING FROM,
// OUT OF OR IN CONNECTION WITH THE SOFTWARE OR THE USE OR OTHER DEALINGS IN
// THE SOFTWARE.

using System;
using Microsoft.CodeAnalysis;
using System.Linq;
using System.IO;
using MonoDevelop.Core;
using System.Collections.Generic;
using System.Threading;
using Microsoft.CodeAnalysis.Text;
using System.Threading.Tasks;
using MonoDevelop.Ide.Editor;
using Microsoft.CodeAnalysis.Host;
using MonoDevelop.Core.Text;
using System.Collections.Concurrent;
using MonoDevelop.Ide.CodeFormatting;
using Gtk;
using MonoDevelop.Ide.Editor.Projection;
using System.Reflection;
using Microsoft.CodeAnalysis.Host.Mef;
using System.Text;
using System.Collections.Immutable;
using System.ComponentModel;
using Mono.Addins;
using MonoDevelop.Core.AddIns;
using Microsoft.CodeAnalysis.Extensions;
using Microsoft.CodeAnalysis.Internal.Log;
using Microsoft.CodeAnalysis.Shared.Options;
using Microsoft.CodeAnalysis.Shared.Utilities;
using Microsoft.CodeAnalysis.SolutionCrawler;
using MonoDevelop.Ide.Composition;
using MonoDevelop.Ide.RoslynServices;

namespace MonoDevelop.Ide.TypeSystem
{
	public partial class MonoDevelopWorkspace : Workspace
	{
		public const string ServiceLayer = nameof(MonoDevelopWorkspace);

		// Background compiler is used to trigger compilations in the background for the solution and hold onto them
		// so in case nothing references the solution in current stacks, they're not collected.
		// We previously used to experience pathological GC times on large solutions, and this was caused
		// by the compilations being freed out of memory due to only being weakly referenced, and recomputing them on
		// a case by case basis.
		BackgroundCompiler backgroundCompiler;
		internal readonly WorkspaceId Id;

		CancellationTokenSource src = new CancellationTokenSource ();
		bool disposed;
		readonly object updatingProjectDataLock = new object ();
		Lazy<MonoDevelopMetadataReferenceManager> manager;
		Lazy<MetadataReferenceHandler> metadataHandler;
		ProjectionData Projections { get; }
		OpenDocumentsData OpenDocuments { get; }
		ProjectDataMap ProjectMap { get; }
		ProjectSystemHandler ProjectHandler { get; }

		public MonoDevelop.Projects.Solution MonoDevelopSolution { get; }

		internal MonoDevelopMetadataReferenceManager MetadataReferenceManager => manager.Value;
		internal static HostServices HostServices => CompositionManager.Instance.HostServices;

		static MonoDevelopWorkspace ()
		{
			Tasks.CommentTasksProvider.Initialize ();
		}

		/// <summary>
		/// This bypasses the type system service. Use with care.
		/// </summary>
		[EditorBrowsable(EditorBrowsableState.Never)]
		internal void OpenSolutionInfo (SolutionInfo sInfo)
		{
			OnSolutionAdded (sInfo);
		}

		internal MonoDevelopWorkspace (MonoDevelop.Projects.Solution solution) : base (HostServices, WorkspaceKind.Host)
		{
			this.MonoDevelopSolution = solution;
			this.Id = WorkspaceId.Next ();

			Projections = new ProjectionData ();
			OpenDocuments = new OpenDocumentsData ();
			ProjectMap = new ProjectDataMap (this);
			ProjectHandler = new ProjectSystemHandler (this, ProjectMap, Projections);
			manager = new Lazy<MonoDevelopMetadataReferenceManager> (() => Services.GetService<MonoDevelopMetadataReferenceManager> ());
			metadataHandler = new Lazy<MetadataReferenceHandler> (() => new MetadataReferenceHandler (MetadataReferenceManager, ProjectMap));

			if (IdeApp.Workspace != null && solution != null) {
				IdeApp.Workspace.ActiveConfigurationChanged += HandleActiveConfigurationChanged;
			}
			backgroundCompiler = new BackgroundCompiler (this);

			var cacheService = Services.GetService<IWorkspaceCacheService> ();
			if (cacheService != null)
				cacheService.CacheFlushRequested += OnCacheFlushRequested;

			// Trigger running compiler syntax and semantic errors via the diagnostic analyzer engine
			IdeApp.Preferences.Roslyn.FullSolutionAnalysisRuntimeEnabled = true;
			Options = Options.WithChangedOption (Microsoft.CodeAnalysis.Diagnostics.InternalRuntimeDiagnosticOptions.Syntax, true)
				.WithChangedOption (Microsoft.CodeAnalysis.Diagnostics.InternalRuntimeDiagnosticOptions.Semantic, true)
            // Turn on FSA on a new workspace addition
				.WithChangedOption (RuntimeOptions.FullSolutionAnalysis, true)
				.WithChangedOption (RuntimeOptions.FullSolutionAnalysisInfoBarShown, false)

			// Always use persistent storage regardless of solution size, at least until a consensus is reached
			// https://github.com/mono/monodevelop/issues/4149 https://github.com/dotnet/roslyn/issues/25453
			    .WithChangedOption (Microsoft.CodeAnalysis.Storage.StorageOptions.SolutionSizeThreshold, MonoDevelop.Core.Platform.IsLinux ? int.MaxValue : 0);

			if (IdeApp.Preferences.EnableSourceAnalysis) {
				var solutionCrawler = Services.GetService<ISolutionCrawlerRegistrationService> ();
				solutionCrawler.Register (this);
			}

			IdeApp.Preferences.EnableSourceAnalysis.Changed += OnEnableSourceAnalysisChanged;

			// TODO: Unhack C# here when monodevelop workspace supports more than C#
			IdeApp.Preferences.Roslyn.FullSolutionAnalysisRuntimeEnabledChanged += OnEnableFullSourceAnalysisChanged;

			foreach (var factory in AddinManager.GetExtensionObjects<Microsoft.CodeAnalysis.Options.IDocumentOptionsProviderFactory>("/MonoDevelop/Ide/TypeService/OptionProviders"))
				Services.GetRequiredService<Microsoft.CodeAnalysis.Options.IOptionService> ().RegisterDocumentOptionsProvider (factory.Create (this));

			if (solution != null)
				DesktopService.MemoryMonitor.StatusChanged += OnMemoryStatusChanged;
		}

		bool lowMemoryLogged;
		void OnMemoryStatusChanged (object sender, PlatformMemoryStatusEventArgs args)
		{
			// Disable full solution analysis when the OS triggers a warning about memory pressure.
			if (args.MemoryStatus == PlatformMemoryStatus.Normal)
				return;

			// record that we had hit critical memory barrier
			if (!lowMemoryLogged) {
				lowMemoryLogged = true;
				Logger.Log (FunctionId.VirtualMemory_MemoryLow, KeyValueLogMessage.Create (m => {
					// which message we are logging and memory left in bytes when this is called.
					m ["MSG"] = args.MemoryStatus;
					//m ["MemoryLeft"] = (long)wParam;
				}));
			}

			var cacheService = Services.GetService<IWorkspaceCacheService> () as MonoDevelopWorkspaceCacheService;
			cacheService?.FlushCaches ();

			if (!ShouldTurnOffFullSolutionAnalysis ())
				return;

			Options = Options.WithChangedOption (RuntimeOptions.FullSolutionAnalysis, false);
			IdeApp.Preferences.Roslyn.FullSolutionAnalysisRuntimeEnabled = false;
			if (IsUserOptionOn ()) {
				// let user know full analysis is turned off due to memory concern.
				// make sure we show info bar only once for the same solution.
				Options = Options.WithChangedOption (RuntimeOptions.FullSolutionAnalysisInfoBarShown, true);

				const string LowVMMoreInfoLink = "https://go.microsoft.com/fwlink/?linkid=2003417&clcid=0x409";
				Services.GetService<IErrorReportingService> ().ShowGlobalErrorInfo (
					GettextCatalog.GetString ("{0} has suspended some advanced features to improve performance", BrandingService.ApplicationName),
					new InfoBarUI ("Learn more", InfoBarUI.UIKind.HyperLink, () => DesktopService.ShowUrl (LowVMMoreInfoLink), closeAfterAction: false),
					new InfoBarUI ("Restore", InfoBarUI.UIKind.Button, () => Options = Options.WithChangedOption (RuntimeOptions.FullSolutionAnalysis, true))
				);
			}
		}

		void OnCacheFlushRequested (object sender, EventArgs args)
		{
			if (backgroundCompiler != null) {
				backgroundCompiler.Dispose ();
				backgroundCompiler = null; // PartialSemanticsEnabled will now return false
			}

			// No longer need cache notifications
			var cacheService = Services.GetService<IWorkspaceCacheService> ();
			if (cacheService != null)
				cacheService.CacheFlushRequested -= OnCacheFlushRequested;
		}

		bool ShouldTurnOffFullSolutionAnalysis ()
		{
			// conditions
			// 1. if our full solution analysis option is on (not user full solution analysis option, but our internal one) and
			// 2. if infobar is never shown to users for this solution
			return Options.GetOption (RuntimeOptions.FullSolutionAnalysis) && !Options.GetOption (RuntimeOptions.FullSolutionAnalysisInfoBarShown);
		}

		bool IsUserOptionOn ()
		{
			// check languages currently on solution. since we only show info bar once, we don't need to track solution changes.
			var languages = CurrentSolution.Projects.Select (p => p.Language).Distinct ();
			foreach (var language in languages) {
				if (IdeApp.Preferences.Roslyn.For (language).SolutionCrawlerClosedFileDiagnostic) {
					return true;
				}
			}

			return false;
		}

		void OnEnableSourceAnalysisChanged(object sender, EventArgs args)
		{
			var solutionCrawler = Services.GetService<ISolutionCrawlerRegistrationService> ();
			if (IdeApp.Preferences.EnableSourceAnalysis)
				solutionCrawler.Register (this);
			else
				solutionCrawler.Unregister (this);
		}

		void OnEnableFullSourceAnalysisChanged (object sender, EventArgs args)
		{
			// we only want to turn on FSA if the option is explicitly enabled,
			// we don't want to turn it off here.
			if (IdeApp.Preferences.Roslyn.FullSolutionAnalysisRuntimeEnabled) {
				Options = Options.WithChangedOption (RuntimeOptions.FullSolutionAnalysis, true);
			}
		}

		protected internal override bool PartialSemanticsEnabled => backgroundCompiler != null;

		protected override void Dispose (bool finalize)
		{
			base.Dispose (finalize);
			if (disposed)
				return;

			disposed = true;

			MetadataReferenceManager.ClearCache ();

			IdeApp.Preferences.EnableSourceAnalysis.Changed -= OnEnableSourceAnalysisChanged;
			IdeApp.Preferences.Roslyn.FullSolutionAnalysisRuntimeEnabledChanged -= OnEnableFullSourceAnalysisChanged;
			DesktopService.MemoryMonitor.StatusChanged -= OnMemoryStatusChanged;

			CancelLoad ();
			if (IdeApp.Workspace != null) {
				IdeApp.Workspace.ActiveConfigurationChanged -= HandleActiveConfigurationChanged;
			}
			if (MonoDevelopSolution != null) {
				foreach (var prj in MonoDevelopSolution.GetAllProjects ()) {
					UnloadMonoProject (prj);
				}
			}

			var solutionCrawler = Services.GetService<ISolutionCrawlerRegistrationService> ();
			solutionCrawler.Unregister (this);

			if (backgroundCompiler != null) {
				backgroundCompiler.Dispose ();
				backgroundCompiler = null; // PartialSemanticsEnabled will now return false
			}
		}

		internal void InformDocumentTextChange (DocumentId id, SourceText text)
		{
			base.ApplyDocumentTextChanged (id, text);
		}

		void CancelLoad ()
		{
			src.Cancel ();
			src = new CancellationTokenSource ();
		}

		internal static event EventHandler LoadingFinished;

		internal void HideStatusIcon ()
		{
			TypeSystemService.HideTypeInformationGatheringIcon (() => {
				LoadingFinished?.Invoke (this, EventArgs.Empty);
				WorkspaceLoaded?.Invoke (this, EventArgs.Empty);
			});
		}

		public event EventHandler WorkspaceLoaded;

		internal void ShowStatusIcon ()
		{
			TypeSystemService.ShowTypeInformationGatheringIcon ();
		}

		async void HandleActiveConfigurationChanged (object sender, EventArgs e)
		{
			ShowStatusIcon ();
			CancelLoad ();
			var token = src.Token;

			try {
				var si = await ProjectHandler.CreateSolutionInfo (MonoDevelopSolution, token).ConfigureAwait (false);
				if (si != null)
					OnSolutionReloaded (si);
			} catch (OperationCanceledException) {
			} catch (AggregateException ae) {
				ae.Flatten ().Handle (x => x is OperationCanceledException);
			} catch (Exception ex) {
				LoggingService.LogError ("Error while reloading solution.", ex);
			} finally {
				HideStatusIcon ();
			}
<<<<<<< HEAD
		}

		SolutionData solutionData;
		Task<SolutionInfo> CreateSolutionInfo (MonoDevelop.Projects.Solution solution, CancellationToken token)
		{
			return Task.Run (async delegate {
				var timer = Counters.AnalysisTimer.BeginTiming ();
				try {
					var projects = new ConcurrentBag<ProjectInfo> ();
					var mdProjects = solution.GetAllProjects ();
					ImmutableList<ProjectionEntry> toDispose;
					lock (projectionListUpdateLock) {
						toDispose = projectionList;
						projectionList = projectionList.Clear ();
					}
					foreach (var p in toDispose)
						p.Dispose ();

					solutionData = new SolutionData ();
					List<Task> allTasks = new List<Task> ();
					foreach (var proj in mdProjects) {
						if (token.IsCancellationRequested)
							return null;
						var netProj = proj as MonoDevelop.Projects.DotNetProject;
						if (netProj != null && !netProj.SupportsRoslyn)
							continue;
						var tp = LoadProject (proj, token, null).ContinueWith (t => {
							if (!t.IsCanceled)
								projects.Add (t.Result);
						});
						allTasks.Add (tp);
					}
					await Task.WhenAll (allTasks.ToArray ()).ConfigureAwait (false);
					if (token.IsCancellationRequested)
						return null;
					var modifiedWhileLoading = modifiedProjects;
					modifiedProjects = new List<MonoDevelop.Projects.DotNetProject> ();
					var solutionId = GetSolutionId (solution);
					var solutionInfo = SolutionInfo.Create (solutionId, VersionStamp.Create (), solution.FileName, projects);
					foreach (var project in modifiedWhileLoading) {
						if (solution.ContainsItem (project)) {
							return await CreateSolutionInfo (solution, token).ConfigureAwait (false);
						}
					}

					lock (addLock) {
						if (!added) {
							added = true;
							solution.Modified += OnSolutionModified;
							NotifySolutionModified (solution, solutionId, this);
							OnSolutionAdded (solutionInfo);
							lock (generatedFiles) {
								foreach (var generatedFile in generatedFiles) {
									if (!this.IsDocumentOpen (generatedFile.Key.Id))
										OnDocumentOpened (generatedFile.Key.Id, generatedFile.Value);
								}
							}
						}
					}
					return solutionInfo;
				} finally {
					timer.End ();
				}
			});
		}

		static async void OnSolutionModified (object sender, MonoDevelop.Projects.WorkspaceItemEventArgs args)
		{
			var sol = (MonoDevelop.Projects.Solution)args.Item;
			var workspace = await TypeSystemService.GetWorkspaceAsync (sol, CancellationToken.None);
			var solId = workspace.GetSolutionId (sol);
			if (solId == null)
				return;

			NotifySolutionModified (sol, solId, workspace);
		}

		static void NotifySolutionModified (MonoDevelop.Projects.Solution sol, SolutionId solId, MonoDevelopWorkspace workspace)
		{
			if (string.IsNullOrWhiteSpace (sol.BaseDirectory))
				return;

			var locService = (MonoDevelopPersistentStorageLocationService)workspace.Services.GetService<IPersistentStorageLocationService> ();
			locService.NotifyStorageLocationChanging (solId, sol.GetPreferencesDirectory ());
=======
		}

		internal void ReloadModifiedProject (MonoDevelop.Projects.Project project)
		{
			ProjectHandler.ReloadModifiedProject (project);
>>>>>>> e9da2024
		}

		internal Task<SolutionInfo> TryLoadSolution (CancellationToken cancellationToken = default(CancellationToken))
		{
			return ProjectHandler.CreateSolutionInfo (MonoDevelopSolution, CancellationTokenSource.CreateLinkedTokenSource (cancellationToken, src.Token).Token);
		}

		internal void UnloadSolution ()
		{
			OnSolutionRemoved ();
		}

<<<<<<< HEAD
		Dictionary<MonoDevelop.Projects.Solution, SolutionId> solutionIdMap = new Dictionary<MonoDevelop.Projects.Solution, SolutionId> ();

		internal SolutionId GetSolutionId (MonoDevelop.Projects.Solution solution)
		{
			if (solution == null)
				throw new ArgumentNullException ("solution");
			lock (solutionIdMap) {
				SolutionId result;
				if (!solutionIdMap.TryGetValue (solution, out result)) {
					result = SolutionId.CreateNewId (solution.Name);
					solutionIdMap [solution] = result;
				}
				return result;
			}
		}

		ConcurrentDictionary<MonoDevelop.Projects.Project, ProjectId> projectIdMap = new ConcurrentDictionary<MonoDevelop.Projects.Project, ProjectId> ();
		ImmutableDictionary<ProjectId, MonoDevelop.Projects.Project> projectIdToMdProjectMap = ImmutableDictionary<ProjectId, MonoDevelop.Projects.Project>.Empty;
		ConcurrentDictionary<ProjectId, ProjectData> projectDataMap = new ConcurrentDictionary<ProjectId, ProjectData> ();

		internal MonoDevelop.Projects.Project GetMonoProject (Project project)
		{
			return GetMonoProject (project.Id);
		}

		internal MonoDevelop.Projects.Project GetMonoProject (ProjectId projectId)
		{
			projectIdToMdProjectMap.TryGetValue (projectId, out var result);
			return result;
		}

		internal bool Contains (ProjectId projectId)
		{
			return projectDataMap.ContainsKey (projectId);
		}

		internal ProjectId GetProjectId (MonoDevelop.Projects.Project p)
		{
			lock (projectIdMap) {
				ProjectId result;
				if (projectIdMap.TryGetValue (p, out result))
					return result;
				return null;
			}
		}

		internal ProjectId GetOrCreateProjectId (MonoDevelop.Projects.Project p)
		{
			lock (projectIdMap) {
				if (!projectIdMap.TryGetValue (p, out ProjectId result)) {
					result = ProjectId.CreateNewId (p.Name);
					projectIdMap [p] = result;
					projectIdToMdProjectMap = projectIdToMdProjectMap.Add (result, p);
				}
				return result;
			}
		}

		ProjectData GetProjectData (ProjectId id)
		{
			lock (projectDataMap) {
				projectDataMap.TryGetValue (id, out ProjectData result);
				return result;
			}
		}

		ProjectData RemoveProjectData (ProjectId id)
		{
			lock (projectDataMap) {
				projectDataMap.TryRemove (id, out ProjectData result);
				return result;
			}
		}

		ProjectData CreateProjectData (ProjectId id, List<MonoDevelopMetadataReference> metadataReferences)
		{
			lock (projectDataMap) {
				var result = new ProjectData (id, metadataReferences, this);
				projectDataMap [id] = result;
				return result;
			}
		}

		class ProjectData : IDisposable
		{
			readonly WeakReference<MonoDevelopWorkspace> workspaceRef;
			readonly ProjectId projectId;
			readonly Dictionary<string, DocumentId> documentIdMap;
			readonly List<MonoDevelopMetadataReference> metadataReferences = new List<MonoDevelopMetadataReference> ();

			public ProjectInfo Info {
				get;
				set;
			}

			public ProjectData (ProjectId projectId, List<MonoDevelopMetadataReference> metadataReferences, MonoDevelopWorkspace ws)
			{
				this.projectId = projectId;
				workspaceRef = new WeakReference<MonoDevelopWorkspace> (ws);

				System.Diagnostics.Debug.Assert (Monitor.IsEntered (ws.updatingProjectDataLock));
				foreach (var metadataReference in metadataReferences) {
					AddMetadataReference_NoLock (metadataReference, ws);
				}

				documentIdMap = new Dictionary<string, DocumentId> (FilePath.PathComparer);
			}

			void OnMetadataReferenceUpdated (object sender, EventArgs args)
			{
				var reference = (MonoDevelopMetadataReference)sender;
				// If we didn't contain the reference, bail
				if (!workspaceRef.TryGetTarget (out var workspace))
					return;

				lock (workspace.updatingProjectDataLock) {
					if (!RemoveMetadataReference_NoLock (reference, workspace))
						return;

					workspace.OnMetadataReferenceRemoved (projectId, reference.CurrentSnapshot);

					reference.UpdateSnapshot ();
					AddMetadataReference_NoLock (reference, workspace);
					workspace.OnMetadataReferenceAdded (projectId, reference.CurrentSnapshot);
				}
			}

			internal void AddMetadataReference_NoLock (MonoDevelopMetadataReference metadataReference, MonoDevelopWorkspace ws)
			{
				System.Diagnostics.Debug.Assert (Monitor.IsEntered (ws.updatingProjectDataLock));

				metadataReferences.Add (metadataReference);
				metadataReference.UpdatedOnDisk += OnMetadataReferenceUpdated;
			}

			internal bool RemoveMetadataReference_NoLock (MonoDevelopMetadataReference metadataReference, MonoDevelopWorkspace ws)
			{
				System.Diagnostics.Debug.Assert (Monitor.IsEntered (ws.updatingProjectDataLock));

				metadataReference.UpdatedOnDisk -= OnMetadataReferenceUpdated;
				return metadataReferences.Remove (metadataReference);
			}

			internal DocumentId GetOrCreateDocumentId (string name, ProjectData previous)
			{
				if (previous != null) {
					var oldId = previous.GetDocumentId (name);
					if (oldId != null) {
						AddDocumentId (oldId, name);
						return oldId;
					}
				}
				return GetOrCreateDocumentId (name);
			}

			internal DocumentId GetOrCreateDocumentId (string name)
			{
				lock (documentIdMap) {
					DocumentId result;
					if (!documentIdMap.TryGetValue (name, out result)) {
						result = DocumentId.CreateNewId (projectId, name);
						documentIdMap [name] = result;
					}
					return result;
				}
			}

			internal void AddDocumentId (DocumentId id, string name)
			{
				lock (documentIdMap) {
					documentIdMap[name] = id;
				}
			}

			public DocumentId GetDocumentId (string name)
			{
				DocumentId result;
				if (!documentIdMap.TryGetValue (name, out result)) {
					return null;
				}
				return result;
			}

			internal void RemoveDocument (string name)
			{
				documentIdMap.Remove (name);
			}

			public void Dispose ()
			{
				if (!workspaceRef.TryGetTarget (out var workspace))
					return;

				lock (workspace.updatingProjectDataLock) {
					foreach (var reference in metadataReferences)
						reference.UpdatedOnDisk -= OnMetadataReferenceUpdated;
				}
			}
		}

		internal DocumentId GetDocumentId (ProjectId projectId, string name)
		{
			var data = GetProjectData (projectId);
			if (data == null)
				return null;
			return data.GetDocumentId (name);
		}

=======
>>>>>>> e9da2024
		void UnloadMonoProject (MonoDevelop.Projects.Project project)
		{
			if (project == null)
				throw new ArgumentNullException (nameof (project));
			project.Modified -= OnProjectModified;
		}

<<<<<<< HEAD
					// TODO: Pass in the WorkspaceMetadataFileReferenceResolver
					var info = ProjectInfo.Create (
						projectId,
						VersionStamp.Create (),
						p.Name,
						fileName.FileNameWithoutExtension,
						LanguageNames.CSharp,
						p.FileName,
						fileName,
						cp != null ? cp.CreateCompilationOptions () : null,
						cp != null ? cp.CreateParseOptions (config) : null,
						documents.Item1,
						projectReferences,
						references.Select (x => x.CurrentSnapshot),
						additionalDocuments: documents.Item2
					);
					projectData.Info = info;
					return info;
				}
			}
		}

		internal void UpdateProjectionEntry (MonoDevelop.Projects.ProjectFile projectFile, IReadOnlyList<Projection> projections)
		{
			if (projectFile == null)
				throw new ArgumentNullException (nameof (projectFile));
			if (projections == null)
				throw new ArgumentNullException (nameof (projections));
			lock (projectionListUpdateLock) {
				foreach (var entry in projectionList) {
					if (entry?.File?.FilePath == projectFile.FilePath) {
						projectionList = projectionList.Remove (entry);
						// Since it's disposing projected editor, it needs to dispose in MainThread.
						Runtime.RunInMainThread(() => entry.Dispose()).Ignore();
						break;
					}
				}
				projectionList = projectionList.Add (new ProjectionEntry { File = projectFile, Projections = projections });
			}

		}

		internal class SolutionData
		{
			public ConcurrentDictionary<string, TextLoader> Files = new ConcurrentDictionary<string, TextLoader> ();
		}

		internal static Func<SolutionData, string, TextLoader> CreateTextLoader = (data, fileName) => data.Files.GetOrAdd (fileName, a => new MonoDevelopTextLoader (a));

		static DocumentInfo CreateDocumentInfo (SolutionData data, string projectName, ProjectData id, MonoDevelop.Projects.ProjectFile f, SourceCodeKind sourceCodeKind)
		{
			var filePath = f.FilePath;
			return DocumentInfo.Create (
				id.GetOrCreateDocumentId (filePath),
				filePath,
				new [] { projectName }.Concat (f.ProjectVirtualPath.ParentDirectory.ToString ().Split (Path.DirectorySeparatorChar, Path.AltDirectorySeparatorChar)),
				sourceCodeKind,
				CreateTextLoader (data, f.Name),
				f.Name,
				false
			);
		}
		object projectionListUpdateLock = new object ();
		ImmutableList<ProjectionEntry> projectionList = ImmutableList<ProjectionEntry>.Empty;

		internal IReadOnlyList<ProjectionEntry> ProjectionList {
			get {
				return projectionList;
			}
		}

		internal class ProjectionEntry : IDisposable
		{
			public MonoDevelop.Projects.ProjectFile File;
			public IReadOnlyList<Projection> Projections;

			public void Dispose ()
			{
				Runtime.RunInMainThread (delegate {
					foreach (var p in Projections)
						p.Dispose ();
				});
			}
		}

		static bool CanGenerateAnalysisContextForNonCompileable (MonoDevelop.Projects.Project p, MonoDevelop.Projects.ProjectFile f)
		{
			var mimeType = DesktopService.GetMimeTypeForUri (f.FilePath);
			var node = TypeSystemService.GetTypeSystemParserNode (mimeType, f.BuildAction);
			if (node?.Parser == null)
				return false;
			return node.Parser.CanGenerateAnalysisDocument (mimeType, f.BuildAction, p.SupportedLanguages);
		}

		Tuple<List<DocumentInfo>, List<DocumentInfo>> CreateDocuments (ProjectData projectData, MonoDevelop.Projects.Project p, CancellationToken token, MonoDevelop.Projects.ProjectFile [] sourceFiles, ProjectData oldProjectData)
		{
			var documents = new List<DocumentInfo> ();
			// We don' add additionalDocuments anymore because they were causing slowdown of compilation generation
			// and no upside to setting additionalDocuments, keeping this around in case this changes in future.
			var additionalDocuments = new List<DocumentInfo> ();
			var duplicates = new HashSet<DocumentId> ();
			// use given source files instead of project.Files because there may be additional files added by msbuild targets
			foreach (var f in sourceFiles) {
				if (token.IsCancellationRequested)
					return null;
				if (f.Subtype == MonoDevelop.Projects.Subtype.Directory)
					continue;

				SourceCodeKind sck;
				if (TypeSystemParserNode.IsCompileableFile (f, out sck) || CanGenerateAnalysisContextForNonCompileable (p, f)) {
					var id = projectData.GetOrCreateDocumentId (f.Name, oldProjectData);
					if (!duplicates.Add (id))
						continue;
					documents.Add (CreateDocumentInfo (solutionData, p.Name, projectData, f, sck));
				} else {
					foreach (var projectedDocument in GenerateProjections (f, projectData, p, oldProjectData)) {
						var projectedId = projectData.GetOrCreateDocumentId (projectedDocument.FilePath, oldProjectData);
						if (!duplicates.Add (projectedId))
							continue;
						documents.Add (projectedDocument);
					}
				}
			}
			var projectId = GetProjectId (p);
			lock (generatedFiles) {
				foreach (var generatedFile in generatedFiles) {
					if (generatedFile.Key.Id.ProjectId == projectId)
						documents.Add (generatedFile.Key);
				}
			}
			return Tuple.Create (documents, additionalDocuments);
		}

		IEnumerable<DocumentInfo> GenerateProjections (MonoDevelop.Projects.ProjectFile f, ProjectData projectData, MonoDevelop.Projects.Project p, ProjectData oldProjectData, HashSet<DocumentId> duplicates = null)
		{
			var mimeType = DesktopService.GetMimeTypeForUri (f.FilePath);
			var node = TypeSystemService.GetTypeSystemParserNode (mimeType, f.BuildAction);
			if (node == null || !node.Parser.CanGenerateProjection (mimeType, f.BuildAction, p.SupportedLanguages))
				yield break;
			var options = new ParseOptions {
				FileName = f.FilePath,
				Project = p,
				Content = TextFileProvider.Instance.GetReadOnlyTextEditorData (f.FilePath),
			};
			var projections = node.Parser.GenerateProjections (options);
			var entry = new ProjectionEntry ();
			entry.File = f;
			var list = new List<Projection> ();
			entry.Projections = list;
			foreach (var projection in projections.Result) {
				list.Add (projection);
				if (duplicates != null && !duplicates.Add (projectData.GetOrCreateDocumentId (projection.Document.FileName, oldProjectData)))
					continue;
				var plainName = projection.Document.FileName.FileName;
				yield return DocumentInfo.Create (
					projectData.GetOrCreateDocumentId (projection.Document.FileName, oldProjectData),
					plainName,
					new [] { p.Name }.Concat (f.ProjectVirtualPath.ParentDirectory.ToString ().Split (Path.DirectorySeparatorChar, Path.AltDirectorySeparatorChar)),
					SourceCodeKind.Regular,
					TextLoader.From (TextAndVersion.Create (new MonoDevelopSourceText (projection.Document), VersionStamp.Create (), projection.Document.FileName)),
					projection.Document.FileName,
					false
				);
			}
			lock (projectionListUpdateLock)
				projectionList = projectionList.Add (entry);
		}

		internal static readonly string [] DefaultAssemblies = {
			typeof(string).Assembly.Location,                                // mscorlib
			typeof(System.Text.RegularExpressions.Regex).Assembly.Location,  // System
			typeof(System.Linq.Enumerable).Assembly.Location,                // System.Core
			typeof(System.Data.VersionNotFoundException).Assembly.Location,  // System.Data
			typeof(System.Xml.XmlDocument).Assembly.Location,                // System.Xml
		};

		async Task<List<MonoDevelopMetadataReference>> CreateMetadataReferences (MonoDevelop.Projects.Project proj, ProjectId projectId, CancellationToken token)
		{
			List<MonoDevelopMetadataReference> result = new List<MonoDevelopMetadataReference> ();

			if (!(proj is MonoDevelop.Projects.DotNetProject netProject)) {
				// create some default references for unsupported project types.
				foreach (var asm in DefaultAssemblies) {
					var metadataReference = MetadataReferenceManager.GetOrCreateMetadataReference (asm, MetadataReferenceProperties.Assembly);
					result.Add (metadataReference);
				}
				return result;
			}
			var configurationSelector = IdeApp.Workspace?.ActiveConfiguration ?? MonoDevelop.Projects.ConfigurationSelector.Default;
			var hashSet = new HashSet<string> (FilePath.PathComparer);

			try {
				foreach (var file in await netProject.GetReferencedAssemblies (configurationSelector, false).ConfigureAwait (false)) {
					if (token.IsCancellationRequested)
						return result;

					if (!hashSet.Add (file.FilePath))
						continue;

					var aliases = file.EnumerateAliases ().ToImmutableArray ();
					var metadataReference = MetadataReferenceManager.GetOrCreateMetadataReference (file.FilePath, new MetadataReferenceProperties (aliases: aliases));
					if (metadataReference == null)
						continue;
					result.Add (metadataReference);
				}
			} catch (Exception e) {
				LoggingService.LogError ("Error while getting referenced assemblies", e);
			}

			try {
				foreach (var pr in netProject.GetReferencedItems (configurationSelector)) {
					if (token.IsCancellationRequested)
						return result;
					var referencedProject = pr as MonoDevelop.Projects.DotNetProject;
					if (referencedProject == null)
						continue;
					if (TypeSystemService.IsOutputTrackedProject (referencedProject)) {
						var fileName = referencedProject.GetOutputFileName (configurationSelector);
						if (!hashSet.Add (fileName))
							continue;

						var metadataReference = MetadataReferenceManager.GetOrCreateMetadataReference (fileName, MetadataReferenceProperties.Assembly);
						if (metadataReference != null)
							result.Add (metadataReference);
					}
				}
			} catch (Exception e) {
				LoggingService.LogError ("Error while getting referenced projects", e);
			}
			return result;
		}

		async Task<IEnumerable<ProjectReference>> CreateProjectReferences (MonoDevelop.Projects.Project p, CancellationToken token)
		{
			var netProj = p as MonoDevelop.Projects.DotNetProject;
			if (netProj == null)
				return Enumerable.Empty<ProjectReference> ();

			List<MonoDevelop.Projects.AssemblyReference> references;
			try {
				var config = IdeApp.Workspace?.ActiveConfiguration ?? MonoDevelop.Projects.ConfigurationSelector.Default;
				references = await netProj.GetReferences (config, token).ConfigureAwait (false);
			} catch (Exception e) {
				LoggingService.LogError ("Error while getting referenced projects.", e);
				return Enumerable.Empty<ProjectReference> ();
			};
			return CreateProjectReferences (netProj, references);
		}

		IEnumerable<ProjectReference> CreateProjectReferences (MonoDevelop.Projects.DotNetProject p, List<MonoDevelop.Projects.AssemblyReference> references)
		{
			var addedProjects = new HashSet<MonoDevelop.Projects.DotNetProject> ();
			foreach (var pr in references.Where (r => r.IsProjectReference && r.ReferenceOutputAssembly)) {
				var referencedProject = pr.GetReferencedItem (p.ParentSolution) as MonoDevelop.Projects.DotNetProject;
				if (referencedProject == null || !addedProjects.Add (referencedProject))
					continue;
				if (TypeSystemService.IsOutputTrackedProject (referencedProject))
					continue;
				yield return new ProjectReference (
					GetOrCreateProjectId (referencedProject),
					ImmutableArray<string>.Empty.AddRange (pr.EnumerateAliases ()));
			}
		}

=======
>>>>>>> e9da2024
		#region Open documents
		public override bool CanOpenDocuments => true;

		public override void OpenDocument (DocumentId documentId, bool activate = true)
		{
			var doc = GetDocument (documentId);
			if (doc != null) {
				var mdProject = GetMonoProject (doc.Project);
				if (doc != null) {
					IdeApp.Workbench.OpenDocument (doc.FilePath, mdProject, activate);
				}
			}
		}

		readonly Dictionary<DocumentInfo, SourceTextContainer> generatedFiles = new Dictionary<DocumentInfo, SourceTextContainer> ();
		internal void AddAndOpenDocumentInternal (DocumentInfo documentInfo, SourceTextContainer textContainer)
		{
			lock (generatedFiles) {
				generatedFiles[documentInfo] = textContainer;
				OnDocumentAdded (documentInfo);
				OnDocumentOpened (documentInfo.Id, textContainer);
			}
		}

		internal void CloseAndRemoveDocumentInternal (DocumentId documentId, TextLoader reloader)
		{
			lock (generatedFiles) {
				var documentInfo = generatedFiles.FirstOrDefault (kvp => kvp.Key.Id == documentId).Key;
				if (documentInfo != null && generatedFiles.Remove(documentInfo) && CurrentSolution.ContainsDocument(documentId)) {
					OnDocumentClosed (documentId, reloader);
					OnDocumentRemoved (documentId);
				}
			}
		}

		internal void InformDocumentOpen (DocumentId documentId, TextEditor editor, DocumentContext context)
		{
			var document = InternalInformDocumentOpen (documentId, editor, context);
			if (document as Document != null) {
				foreach (var linkedDoc in ((Document)document).GetLinkedDocumentIds ()) {
					InternalInformDocumentOpen (linkedDoc, editor, context);
				}
			}
		}

		TextDocument InternalInformDocumentOpen (DocumentId documentId, TextEditor editor, DocumentContext context)
		{
			var project = this.CurrentSolution.GetProject (documentId.ProjectId);
			if (project == null)
				return null;
			TextDocument document = project.GetDocument (documentId) ?? project.GetAdditionalDocument (documentId);
			if (document == null || OpenDocuments.Contains (documentId)) {
				return document;
			}
			var textContainer = editor.TextView.TextBuffer.AsTextContainer ();
			OpenDocuments.Add (documentId, textContainer, editor, context);
			if (document is Document) {
				OnDocumentOpened (documentId, textContainer);
			} else {
				OnAdditionalDocumentOpened (documentId, textContainer);
			}
			return document;
		}

		ProjectChanges projectChanges;

		protected override void OnDocumentClosing (DocumentId documentId)
		{
			base.OnDocumentClosing (documentId);
			OpenDocuments.Remove (documentId);
		}

//		internal override bool CanChangeActiveContextDocument {
//			get {
//				return true;
//			}
//		}

		internal void InformDocumentClose (DocumentId analysisDocument, string filePath)
		{
			try {
				if (!OpenDocuments.Remove (analysisDocument)) {
					//Apparently something else opened this file via AddAndOpenDocumentInternal(e.g. .cshtml)
					//it's job of whatever opened to also call CloseAndRemoveDocumentInternal
					return;
				}
				if (!CurrentSolution.ContainsDocument (analysisDocument))
					return;
				var loader = new MonoDevelopTextLoader (filePath);
				var document = this.GetDocument (analysisDocument);
				// FIXME: Is this really needed?
				OpenDocuments.Remove (analysisDocument);

				if (document == null) {
					var ad = this.GetAdditionalDocument (analysisDocument);
					if (ad != null)
						OnAdditionalDocumentClosed (analysisDocument, loader);
					return;
				}
				OnDocumentClosed (analysisDocument, loader);
				foreach (var linkedDoc in document.GetLinkedDocumentIds ()) {
					OnDocumentClosed (linkedDoc, loader);
				}
			} catch (Exception e) {
				LoggingService.LogError ("Exception while closing document.", e);
			}
		}

		public override void CloseDocument (DocumentId documentId)
		{
		}

		//FIXME: this should NOT be async. our implementation is doing some very expensive things like formatting that it shouldn't need to do.
		protected override void ApplyDocumentTextChanged (DocumentId id, SourceText text)
		{
			lock (projectModifyLock)
				tryApplyState_documentTextChangedTasks.Add (ApplyDocumentTextChangedCore (id, text));
		}

		async Task ApplyDocumentTextChangedCore (DocumentId id, SourceText text)
		{
			var document = GetDocument (id);
			if (document == null)
				return;

			var hostDocument = MonoDevelopHostDocumentRegistration.FromDocument (document);
			if (hostDocument != null) {
				hostDocument.UpdateText (text);
				return;
			}

			var (projection, filePath) = Projections.Get (document.FilePath);
			var data = TextFileProvider.Instance.GetTextEditorData (filePath, out bool isOpen);
			// Guard against already done changes in linked files.
			// This shouldn't happen but the roslyn merging seems not to be working correctly in all cases :/
			if (document.GetLinkedDocumentIds ().Length > 0 && isOpen && !(text.GetType ().FullName == "Microsoft.CodeAnalysis.Text.ChangedText")) {
				return;
			}

			lock (tryApplyState_documentTextChangedContents) {
				if (tryApplyState_documentTextChangedContents.TryGetValue (filePath, out SourceText formerText)) {
					if (formerText.Length == text.Length && formerText.ToString () == text.ToString ())
						return;
				}
				tryApplyState_documentTextChangedContents[filePath] = text;
			}

			if (!isOpen || !document.TryGetText (out SourceText oldFile)) {
				oldFile = await document.GetTextAsync ();
			}
			var changes = text.GetTextChanges (oldFile).OrderByDescending (c => c.Span.Start).ToList ();
			int delta = 0;

			if (!isOpen) {
				delta = ApplyChanges (projection, data, changes);
				var formatter = CodeFormatterService.GetFormatter (data.MimeType);
				if (formatter != null && formatter.SupportsPartialDocumentFormatting) {
					var mp = GetMonoProject (CurrentSolution.GetProject (id.ProjectId));
					string currentText = data.Text;

					foreach (var change in changes) {
						delta -= change.Span.Length - change.NewText.Length;
						var startOffset = change.Span.Start - delta;

						if (projection != null) {
							if (projection.TryConvertFromProjectionToOriginal (startOffset, out int originalOffset))
								startOffset = originalOffset;
						}

						string str;
						if (change.NewText.Length == 0) {
							str = formatter.FormatText (mp.Policies, currentText, TextSegment.FromBounds (Math.Max (0, startOffset - 1), Math.Min (data.Length, startOffset + 1)));
						} else {
							str = formatter.FormatText (mp.Policies, currentText, new TextSegment (startOffset, change.NewText.Length));
						}
						data.ReplaceText (startOffset, change.NewText.Length, str);
					}
				}
				data.Save ();
				if (projection != null) {
					await UpdateProjectionsDocuments (document, data);
				} else {
					OnDocumentTextChanged (id, new MonoDevelopSourceText (data), PreservationMode.PreserveValue);
				}
			} else {
				var formatter = CodeFormatterService.GetFormatter (data.MimeType);
				var documentContext = IdeApp.Workbench.Documents.FirstOrDefault (d => FilePath.PathComparer.Compare (d.FileName, filePath) == 0);
				var root = await projectChanges.NewProject.GetDocument (id).GetSyntaxRootAsync ();
				var annotatedNode = root.DescendantNodesAndSelf ().FirstOrDefault (n => n.HasAnnotation (TypeSystemService.InsertionModeAnnotation));
				SyntaxToken? renameTokenOpt = root.GetAnnotatedNodesAndTokens (Microsoft.CodeAnalysis.CodeActions.RenameAnnotation.Kind)
												  .Where (s => s.IsToken)
												  .Select (s => s.AsToken ())
												  .Cast<SyntaxToken?> ()
												  .FirstOrDefault ();

				if (documentContext != null) {
					var editor = (TextEditor)data;
					await Runtime.RunInMainThread (async () => {
						using (var undo = editor.OpenUndoGroup ()) {
							var oldVersion = editor.Version;
							delta = ApplyChanges (projection, data, changes);
							var versionBeforeFormat = editor.Version;

							if (formatter != null && formatter.SupportsOnTheFlyFormatting) {
								foreach (var change in changes) {
									delta -= change.Span.Length - change.NewText.Length;
									var startOffset = change.Span.Start - delta;
									if (projection != null) {
										if (projection.TryConvertFromProjectionToOriginal (startOffset, out int originalOffset))
											startOffset = originalOffset;
									}
									if (change.NewText.Length == 0) {
										formatter.OnTheFlyFormat (editor, documentContext, TextSegment.FromBounds (Math.Max (0, startOffset - 1), Math.Min (data.Length, startOffset + 1)));
									} else {
										formatter.OnTheFlyFormat (editor, documentContext, new TextSegment (startOffset, change.NewText.Length));
									}
								}
							}
							if (annotatedNode != null && GetInsertionPoints != null) {
								IdeApp.Workbench.Documents.First (d => d.FileName == editor.FileName).Select ();
								var formattedVersion = editor.Version;

								int startOffset = versionBeforeFormat.MoveOffsetTo (editor.Version, annotatedNode.Span.Start);
								int endOffset = versionBeforeFormat.MoveOffsetTo (editor.Version, annotatedNode.Span.End);

								// alway whole line start & delimiter
								var startLine = editor.GetLineByOffset (startOffset);
								startOffset = startLine.Offset;

								var endLine = editor.GetLineByOffset (endOffset);
								endOffset = endLine.EndOffsetIncludingDelimiter + 1;

								var insertionCursorSegment = TextSegment.FromBounds (startOffset, endOffset);
								string textToInsert = editor.GetTextAt (insertionCursorSegment).TrimEnd ();
								editor.RemoveText (insertionCursorSegment);
								var insertionPoints = await GetInsertionPoints (editor, editor.CaretOffset);
								if (insertionPoints.Count == 0) {
									// Just to get sure if no insertion points -> go back to the formatted version.
									var textChanges = editor.Version.GetChangesTo (formattedVersion).ToList ();
									using (var undo2 = editor.OpenUndoGroup ()) {
										foreach (var textChange in textChanges) {
											foreach (var v in textChange.TextChanges.Reverse ()) {
												editor.ReplaceText (v.Offset, v.RemovalLength, v.InsertedText);
											}
										}
									}
									return;
								}
								string insertionModeOperation;
								const int CSharpMethodKind = 8875;


								bool isMethod = annotatedNode.RawKind == CSharpMethodKind;

								if (!isMethod) {
									// atm only for generate field/property : remove all new lines generated & just insert the plain node.
									// for methods it's not so easy because of "extract code" changes.
									foreach (var textChange in editor.Version.GetChangesTo (oldVersion).ToList ()) {
										foreach (var v in textChange.TextChanges.Reverse ()) {
											editor.ReplaceText (v.Offset, v.RemovalLength, v.InsertedText);
										}
									}
								}

								switch (annotatedNode.RawKind) {
								case 8873: // C# field
									insertionModeOperation = GettextCatalog.GetString ("Insert Field");
									break;
								case CSharpMethodKind:
									insertionModeOperation = GettextCatalog.GetString ("Insert Method");
									break;
								case 8892: // C# property
									insertionModeOperation = GettextCatalog.GetString ("Insert Property");
									break;
								default:
									insertionModeOperation = GettextCatalog.GetString ("Insert Code");
									break;
								}

								var options = new InsertionModeOptions (
									insertionModeOperation,
									insertionPoints,
									point => {
										if (!point.Success)
											return;
										point.InsertionPoint.Insert (editor, textToInsert);
									}
								);
								options.ModeExitedAction += delegate (InsertionCursorEventArgs args) {
									if (!args.Success) {
										var textChanges = editor.Version.GetChangesTo (oldVersion).ToList ();
										using (var undo2 = editor.OpenUndoGroup ()) {
											foreach (var textChange in textChanges) {
												foreach (var v in textChange.TextChanges.Reverse ())
													editor.ReplaceText (v.Offset, v.RemovalLength, v.InsertedText);
											}
										}
									}
								};
								for (int i = 0; i < insertionPoints.Count; i++) {
									if (insertionPoints [i].Location.Line < editor.CaretLine) {
										options.FirstSelectedInsertionPoint = Math.Min (isMethod ? i + 1 : i, insertionPoints.Count - 1);
									} else {
										break;
									}
								}
								options.ModeExitedAction += delegate {
									if (renameTokenOpt.HasValue)
										StartRenameSession (editor, documentContext, versionBeforeFormat, renameTokenOpt.Value);
								};
								editor.StartInsertionMode (options);
							}
						}
					});
				}

				if (projection != null) {
					await UpdateProjectionsDocuments (document, data);
				} else {
					OnDocumentTextChanged (id, new MonoDevelopSourceText (data), PreservationMode.PreserveValue);
				}
			}
		}
		internal static Func<TextEditor, int, Task<List<InsertionPoint>>> GetInsertionPoints;
		internal static Action<TextEditor, DocumentContext, ITextSourceVersion, SyntaxToken?> StartRenameSession;

		async Task UpdateProjectionsDocuments (Document document, ITextDocument data)
		{
			var project = TypeSystemService.GetMonoProject (document.Project);
			var file = project.Files.GetFile (data.FileName);
			var node = TypeSystemService.GetTypeSystemParserNode (data.MimeType, file.BuildAction);
			if (node != null && node.Parser.CanGenerateProjection (data.MimeType, file.BuildAction, project.SupportedLanguages)) {
				var options = new ParseOptions {
					FileName = file.FilePath,
					Project = project,
					Content = TextFileProvider.Instance.GetReadOnlyTextEditorData (file.FilePath),
				};
				var projections = await node.Parser.GenerateProjections (options);
				UpdateProjectionEntry (file, projections);
				var projectId = GetProjectId (project);
				var projectdata = ProjectMap.GetData (projectId);
				foreach (var projected in projections) {
					OnDocumentTextChanged (projectdata.DocumentData.Get (projected.Document.FileName), new MonoDevelopSourceText (projected.Document), PreservationMode.PreserveValue);
				}
			}
		}

		static int ApplyChanges (Projection projection, ITextDocument data, List<Microsoft.CodeAnalysis.Text.TextChange> changes)
		{
			int delta = 0;
			foreach (var change in changes) {
				var offset = change.Span.Start;

				if (projection != null) {
					//If change is outside projection segments don't apply it...
					if (projection.TryConvertFromProjectionToOriginal (offset, out int originalOffset)) {
						offset = originalOffset;
						data.ReplaceText (offset, change.Span.Length, change.NewText);
						delta += change.Span.Length - change.NewText.Length;
					}
				} else {
					data.ReplaceText (offset, change.Span.Length, change.NewText);
					delta += change.Span.Length - change.NewText.Length;
				}
			}

			return delta;
		}

		// used to pass additional state from Apply* to TryApplyChanges so it can batch certain operations such as saving projects
		HashSet<MonoDevelop.Projects.Project> tryApplyState_changedProjects = new HashSet<MonoDevelop.Projects.Project> ();
		List<Task> tryApplyState_documentTextChangedTasks = new List<Task> ();
		Dictionary<string, SourceText> tryApplyState_documentTextChangedContents =  new Dictionary<string, SourceText> ();

		internal override bool TryApplyChanges (Solution newSolution, IProgressTracker progressTracker)
		{
			// this is supported on the main thread only
			// see https://github.com/dotnet/roslyn/pull/18043
			// as a result, we can assume that the things it calls are _also_ main thread only
			Runtime.CheckMainThread ();
			lock (projectModifyLock) {
				freezeProjectModify = true;
				try {
					var ret = base.TryApplyChanges (newSolution, progressTracker);

					if (tryApplyState_documentTextChangedTasks.Count > 0) {
						Task.WhenAll (tryApplyState_documentTextChangedTasks).ContinueWith (t => {
							try {
								t.Wait ();
							} catch (Exception ex) {
								LoggingService.LogError ("Error applying changes to documents", ex);
							}
							if (IdeApp.Workbench != null) {
								var changedFiles = new HashSet<string> (tryApplyState_documentTextChangedContents.Keys, FilePath.PathComparer);
								foreach (var w in IdeApp.Workbench.Documents) {
									if (w.IsFile && changedFiles.Contains (w.FileName)) {
										w.StartReparseThread ();
									}
								}
							}
						}, CancellationToken.None, TaskContinuationOptions.None, Runtime.MainTaskScheduler);
					}

					if (tryApplyState_changedProjects.Count > 0) {
						IdeApp.ProjectOperations.SaveAsync (tryApplyState_changedProjects);
					}

					return ret;
				} finally {
					tryApplyState_documentTextChangedContents.Clear ();
					tryApplyState_documentTextChangedTasks.Clear ();
					tryApplyState_changedProjects.Clear ();
					freezeProjectModify = false;
				}
			}
		}

		public override bool CanApplyChange (ApplyChangesKind feature)
		{
			switch (feature) {
			case ApplyChangesKind.AddDocument:
			case ApplyChangesKind.RemoveDocument:
			case ApplyChangesKind.ChangeDocument:
			//HACK: we don't actually support adding and removing metadata references from project
			//however, our MetadataReferenceCache currently depends on (incorrectly) using TryApplyChanges
			case ApplyChangesKind.AddMetadataReference:
			case ApplyChangesKind.RemoveMetadataReference:
			case ApplyChangesKind.AddProjectReference:
			case ApplyChangesKind.RemoveProjectReference:
				return true;
			default:
				return false;
			}
		}

		protected override void ApplyProjectChanges (ProjectChanges projectChanges)
		{
			this.projectChanges = projectChanges;
			base.ApplyProjectChanges (projectChanges);
		}

		protected override void ApplyDocumentAdded (DocumentInfo info, SourceText text)
		{
			var id = info.Id;
			MonoDevelop.Projects.Project mdProject = null;

			if (id.ProjectId != null) {
				var project = CurrentSolution.GetProject (id.ProjectId);
				mdProject = GetMonoProject (project);
				if (mdProject == null)
					LoggingService.LogWarning ("Couldn't find project for newly generated file {0} (Project {1}).", info.Name, info.Id.ProjectId);
			}

			var path = DetermineFilePath (info.Id, info.Name, info.FilePath, info.Folders, mdProject?.FileName.ParentDirectory, true);
			// If file is already part of project don't re-add it, example of this is .cshtml
			if (mdProject?.IsFileInProject (path) == true) {
				this.OnDocumentAdded (info);
				return;
			}
			info = info.WithFilePath (path).WithTextLoader (new MonoDevelopTextLoader (path));

			string formattedText;
			var formatter = CodeFormatterService.GetFormatter (DesktopService.GetMimeTypeForUri (path));
			if (formatter != null && mdProject != null) {
				formattedText = formatter.FormatText (mdProject.Policies, text.ToString ());
			} else {
				formattedText = text.ToString ();
			}

			var textSource = new StringTextSource (formattedText, text.Encoding ?? System.Text.Encoding.UTF8);
			try {
				textSource.WriteTextTo (path);
			} catch (Exception e) {
				LoggingService.LogError ("Exception while saving file to " + path, e);
			}

			if (mdProject != null) {
				var data = ProjectMap.GetData (id.ProjectId);
				data.DocumentData.Add (info.Id, path);
				var file = new MonoDevelop.Projects.ProjectFile (path);
				mdProject.Files.Add (file);
				tryApplyState_changedProjects.Add (mdProject);
			}

			this.OnDocumentAdded (info);
		}

		protected override void ApplyDocumentRemoved (DocumentId documentId)
		{
			var document = GetDocument (documentId);
			var mdProject = GetMonoProject (documentId.ProjectId);
			if (document == null || mdProject == null) {
				return;
			}

			FilePath filePath = document.FilePath;
			var projectFile = mdProject.Files.GetFile (filePath);
			if (projectFile == null) {
				return;
			}

			//force-close the old doc even if it's dirty
			var openDoc = IdeApp.Workbench.Documents.FirstOrDefault (d => d.IsFile && filePath.Equals (d.FileName));
			if (openDoc != null && openDoc.IsDirty) {
				openDoc.Save ();
				((Gui.SdiWorkspaceWindow)openDoc.Window).CloseWindow (true, true).Wait ();
			}

			//this will fire a OnDocumentRemoved event via OnFileRemoved
			mdProject.Files.Remove (projectFile);
			FileService.DeleteFile (filePath);
			tryApplyState_changedProjects.Add (mdProject);
		}

		string DetermineFilePath (DocumentId id, string name, string filePath, IReadOnlyList<string> docFolders, string defaultFolder, bool createDirectory = false)
		{
			var path = filePath;

			if (string.IsNullOrEmpty (path)) {
				var monoProject = GetMonoProject (id.ProjectId);

				// If the first namespace name matches the name of the project, then we don't want to
				// generate a folder for that.  The project is implicitly a folder with that name.
				IEnumerable<string> folders;
				if (docFolders != null && monoProject != null && docFolders.FirstOrDefault () == monoProject.Name) {
					folders = docFolders.Skip (1);
				} else {
					folders = docFolders;
				}

				if (folders.Any ()) {
					string baseDirectory = Path.Combine (monoProject?.BaseDirectory ?? MonoDevelopSolution.BaseDirectory, Path.Combine (folders.ToArray ()));
					try {
						if (createDirectory && !Directory.Exists (baseDirectory))
							Directory.CreateDirectory (baseDirectory);
					} catch (Exception e) {
						LoggingService.LogError ("Error while creating directory for a new file : " + baseDirectory, e);
					}
					path = Path.Combine (baseDirectory, name);
				} else {
					path = Path.Combine (defaultFolder, name);
				}
			}
			return path;
		}

		protected override void ApplyMetadataReferenceAdded (ProjectId projectId, MetadataReference metadataReference)
		{
			var mdProject = GetMonoProject (projectId) as MonoDevelop.Projects.DotNetProject;
			var path = GetMetadataPath (metadataReference);
			if (mdProject == null || path == null)
				return;
			foreach (var r in mdProject.References) {
				if (r.ReferenceType == MonoDevelop.Projects.ReferenceType.Assembly && r.Reference == path) {
					LoggingService.LogWarning ("Warning duplicate reference is added " + path);
					return;
				}

				if (r.ReferenceType == MonoDevelop.Projects.ReferenceType.Project) {
					foreach (var fn in r.GetReferencedFileNames (MonoDevelop.Projects.ConfigurationSelector.Default)) {
						if (fn == path) {
							LoggingService.LogWarning ("Warning duplicate reference is added " + path + " for project " + r.Reference);
							return;
						}
					}
				}
			}

			mdProject.AddReference (path);
			tryApplyState_changedProjects.Add (mdProject);
			this.OnMetadataReferenceAdded (projectId, metadataReference);
		}

		protected override void ApplyMetadataReferenceRemoved (ProjectId projectId, MetadataReference metadataReference)
		{
			var mdProject = GetMonoProject (projectId) as MonoDevelop.Projects.DotNetProject;
			var path = GetMetadataPath (metadataReference);
			if (mdProject == null || path == null)
				return;
			var item = mdProject.References.FirstOrDefault (r => r.ReferenceType == MonoDevelop.Projects.ReferenceType.Assembly && r.Reference == path);
			if (item == null)
				return;
			mdProject.References.Remove (item);
			tryApplyState_changedProjects.Add (mdProject);
			this.OnMetadataReferenceRemoved (projectId, metadataReference);
		}

		string GetMetadataPath (MetadataReference metadataReference)
		{
			if (metadataReference is PortableExecutableReference fileMetadata) {
				return fileMetadata.FilePath;
			}
			return null;
		}

		protected override void ApplyProjectReferenceAdded (ProjectId projectId, ProjectReference projectReference)
		{
			var mdProject = GetMonoProject (projectId) as MonoDevelop.Projects.DotNetProject;
			var projectToReference = GetMonoProject (projectReference.ProjectId);
			if (mdProject == null || projectToReference == null)
				return;
			var mdRef = MonoDevelop.Projects.ProjectReference.CreateProjectReference (projectToReference);
			mdProject.References.Add (mdRef);
			tryApplyState_changedProjects.Add (mdProject);
			this.OnProjectReferenceAdded (projectId, projectReference);
		}

		protected override void ApplyProjectReferenceRemoved (ProjectId projectId, ProjectReference projectReference)
		{
			var mdProject = GetMonoProject (projectId) as MonoDevelop.Projects.DotNetProject;
			var projectToReference = GetMonoProject (projectReference.ProjectId);
			if (mdProject == null || projectToReference == null)
				return;
			foreach (var pr in mdProject.References.OfType<MonoDevelop.Projects.ProjectReference>()) {
				if (pr.ProjectGuid == projectToReference.ItemId) {
					mdProject.References.Remove (pr);
					tryApplyState_changedProjects.Add (mdProject);
					this.OnProjectReferenceRemoved (projectId, projectReference);
					break;
				}
			}
		}

		#endregion

		internal Document GetDocument (DocumentId documentId, CancellationToken cancellationToken = default (CancellationToken))
		{
			var project = CurrentSolution.GetProject (documentId.ProjectId);
			if (project == null)
				return null;
			return project.GetDocument (documentId);
		}

		internal TextDocument GetAdditionalDocument (DocumentId documentId, CancellationToken cancellationToken = default(CancellationToken))
		{
			var project = CurrentSolution.GetProject (documentId.ProjectId);
			if (project == null)
				return null;
			return project.GetAdditionalDocument (documentId);
		}

		internal Task UpdateFileContent (string fileName, string text)
		{
			SourceText newText = SourceText.From (text);
			var tasks = new List<Task> ();
			lock (updatingProjectDataLock) {
				foreach (var kv in ProjectMap.projectDataMap) {
					var projectId = kv.Key;
					var docId = this.GetDocumentId (projectId, fileName);
					if (docId != null) {
						try {
							if (this.GetDocument (docId) != null) {
								base.OnDocumentTextChanged (docId, newText, PreservationMode.PreserveIdentity);
							} else if (this.GetAdditionalDocument (docId) != null) {
								base.OnAdditionalDocumentTextChanged (docId, newText, PreservationMode.PreserveIdentity);
							}
						} catch (Exception e) {
							LoggingService.LogWarning ("Roslyn error on text change", e);
						}
					}
					var monoProject = GetMonoProject (projectId);
					if (monoProject != null) {
						var pf = monoProject.GetProjectFile (fileName);
						if (pf != null) {
							var mimeType = DesktopService.GetMimeTypeForUri (fileName);
							if (TypeSystemService.CanParseProjections (monoProject, mimeType, fileName)) {
								var parseOptions = new ParseOptions { Project = monoProject, FileName = fileName, Content = new StringTextSource (text), BuildAction = pf.BuildAction };
								var task = TypeSystemService.ParseProjection (parseOptions, mimeType);
								tasks.Add (task);
							}
						}
					}
				}
			}

			return Task.WhenAll (tasks);
		}

		internal void RemoveProject (MonoDevelop.Projects.Project project)
		{
			var id = GetProjectId (project);
			if (id != null) {
				foreach (var docId in GetOpenDocumentIds (id).ToList ()) {
					ClearOpenDocument (docId);
				}

				ProjectMap.RemoveProject (project, id);
				UnloadMonoProject (project);

				OnProjectRemoved (id);
			}
		}

		#region Project modification handlers

		List<MonoDevelop.Projects.DotNetProject> modifiedProjects = new List<MonoDevelop.Projects.DotNetProject> ();
		readonly object projectModifyLock = new object ();
		bool freezeProjectModify;
		Dictionary<MonoDevelop.Projects.DotNetProject, CancellationTokenSource> projectModifiedCts = new Dictionary<MonoDevelop.Projects.DotNetProject, CancellationTokenSource> ();
		void OnProjectModified (object sender, MonoDevelop.Projects.SolutionItemModifiedEventArgs args)
		{
			lock (projectModifyLock) {
				if (freezeProjectModify)
					return;
				try {
					if (!args.Any (x => x.Hint == "TargetFramework" || x.Hint == "References" || x.Hint == "CompilerParameters" || x.Hint == "Files"))
						return;
					var project = sender as MonoDevelop.Projects.DotNetProject;
					if (project == null)
						return;
					var projectId = GetProjectId (project);
					if (projectModifiedCts.TryGetValue (project, out var cts))
						cts.Cancel ();
					cts = new CancellationTokenSource ();
					projectModifiedCts [project] = cts;
					if (CurrentSolution.ContainsProject (projectId)) {
						var projectInfo = ProjectHandler.LoadProject (project, cts.Token, null).ContinueWith (t => {
							if (t.IsCanceled)
								return;
							if (t.IsFaulted) {
								LoggingService.LogError ("Failed to reload project", t.Exception);
								return;
							}
							try {
								lock (projectModifyLock) {
									// correct openDocument ids - they may change due to project reload.
									OpenDocuments.CorrectDocumentIds (project, t.Result);
									OnProjectReloaded (t.Result);
								}
							} catch (Exception e) {
								LoggingService.LogError ("Error while reloading project " + project.Name, e);
							}
						}, cts.Token);
					} else {
						modifiedProjects.Add (project);
					}
				} catch (Exception ex) {
					LoggingService.LogInternalError (ex);
				}
			}
		}

		#endregion
<<<<<<< HEAD

		/// <summary>
		/// Tries the get original file from projection. If the fileName / offset is inside a projection this method tries to convert it
		/// back to the original physical file.
		/// </summary>
		internal bool TryGetOriginalFileFromProjection (string fileName, int offset, out string originalName, out int originalOffset)
		{
			foreach (var projectionEntry in ProjectionList) {
				var projection = projectionEntry.Projections.FirstOrDefault (p => FilePath.PathComparer.Equals (p.Document.FileName, fileName));
				if (projection != null) {
					if (projection.TryConvertFromProjectionToOriginal (offset, out originalOffset)) {
						originalName = projectionEntry.File.FilePath;
						return true;
					}
				}
			}

			originalName = fileName;
			originalOffset = offset;
			return false;
		}
=======
>>>>>>> e9da2024
	}

	//	static class MonoDevelopWorkspaceFeatures
	//	{
	//		static FeaturePack pack;
	//
	//		public static FeaturePack Features {
	//			get {
	//				if (pack == null)
	//					Interlocked.CompareExchange (ref pack, ComputePack (), null);
	//				return pack;
	//			}
	//		}
	//
	//		static FeaturePack ComputePack ()
	//		{
	//			var assemblies = new List<Assembly> ();
	//			var workspaceCoreAssembly = typeof(Workspace).Assembly;
	//			assemblies.Add (workspaceCoreAssembly);
	//
	//			LoadAssembly (assemblies, "Microsoft.CodeAnalysis.CSharp.Workspaces");
	//			//LoadAssembly (assemblies, "Microsoft.CodeAnalysis.VisualBasic.Workspaces");
	//
	//			var catalogs = assemblies.Select (a => new System.ComponentModel.Composition.Hosting.AssemblyCatalog (a));
	//
	//			return new MefExportPack (catalogs);
	//		}
	//
	//		static void LoadAssembly (List<Assembly> assemblies, string assemblyName)
	//		{
	//			try {
	//				var loadedAssembly = Assembly.Load (assemblyName);
	//				assemblies.Add (loadedAssembly);
	//			} catch (Exception e) {
	//				LoggingService.LogWarning ("Couldn't load assembly:" + assemblyName, e);
	//			}
	//		}
	//	}

	public class RoslynProjectEventArgs : EventArgs
	{
		public ProjectId ProjectId { get; private set; }

		public RoslynProjectEventArgs (ProjectId projectId)
		{
			ProjectId = projectId;
		}
	}

}
<|MERGE_RESOLUTION|>--- conflicted
+++ resolved
@@ -1,1728 +1,1139 @@
-//
-// MonoDevelopWorkspace.cs
-//
-// Author:
-//       Mike Krüger <mkrueger@xamarin.com>
-//
-// Copyright (c) 2014 Xamarin Inc. (http://xamarin.com)
-//
-// Permission is hereby granted, free of charge, to any person obtaining a copy
-// of this software and associated documentation files (the "Software"), to deal
-// in the Software without restriction, including without limitation the rights
-// to use, copy, modify, merge, publish, distribute, sublicense, and/or sell
-// copies of the Software, and to permit persons to whom the Software is
-// furnished to do so, subject to the following conditions:
-//
-// The above copyright notice and this permission notice shall be included in
-// all copies or substantial portions of the Software.
-//
-// THE SOFTWARE IS PROVIDED "AS IS", WITHOUT WARRANTY OF ANY KIND, EXPRESS OR
-// IMPLIED, INCLUDING BUT NOT LIMITED TO THE WARRANTIES OF MERCHANTABILITY,
-// FITNESS FOR A PARTICULAR PURPOSE AND NONINFRINGEMENT. IN NO EVENT SHALL THE
-// AUTHORS OR COPYRIGHT HOLDERS BE LIABLE FOR ANY CLAIM, DAMAGES OR OTHER
-// LIABILITY, WHETHER IN AN ACTION OF CONTRACT, TORT OR OTHERWISE, ARISING FROM,
-// OUT OF OR IN CONNECTION WITH THE SOFTWARE OR THE USE OR OTHER DEALINGS IN
-// THE SOFTWARE.
-
-using System;
-using Microsoft.CodeAnalysis;
-using System.Linq;
-using System.IO;
-using MonoDevelop.Core;
-using System.Collections.Generic;
-using System.Threading;
-using Microsoft.CodeAnalysis.Text;
-using System.Threading.Tasks;
-using MonoDevelop.Ide.Editor;
-using Microsoft.CodeAnalysis.Host;
-using MonoDevelop.Core.Text;
-using System.Collections.Concurrent;
-using MonoDevelop.Ide.CodeFormatting;
-using Gtk;
-using MonoDevelop.Ide.Editor.Projection;
-using System.Reflection;
-using Microsoft.CodeAnalysis.Host.Mef;
-using System.Text;
-using System.Collections.Immutable;
-using System.ComponentModel;
-using Mono.Addins;
-using MonoDevelop.Core.AddIns;
-using Microsoft.CodeAnalysis.Extensions;
-using Microsoft.CodeAnalysis.Internal.Log;
-using Microsoft.CodeAnalysis.Shared.Options;
-using Microsoft.CodeAnalysis.Shared.Utilities;
-using Microsoft.CodeAnalysis.SolutionCrawler;
-using MonoDevelop.Ide.Composition;
-using MonoDevelop.Ide.RoslynServices;
-
-namespace MonoDevelop.Ide.TypeSystem
-{
-	public partial class MonoDevelopWorkspace : Workspace
-	{
-		public const string ServiceLayer = nameof(MonoDevelopWorkspace);
-
-		// Background compiler is used to trigger compilations in the background for the solution and hold onto them
-		// so in case nothing references the solution in current stacks, they're not collected.
-		// We previously used to experience pathological GC times on large solutions, and this was caused
-		// by the compilations being freed out of memory due to only being weakly referenced, and recomputing them on
-		// a case by case basis.
-		BackgroundCompiler backgroundCompiler;
-		internal readonly WorkspaceId Id;
-
-		CancellationTokenSource src = new CancellationTokenSource ();
-		bool disposed;
-		readonly object updatingProjectDataLock = new object ();
-		Lazy<MonoDevelopMetadataReferenceManager> manager;
-		Lazy<MetadataReferenceHandler> metadataHandler;
-		ProjectionData Projections { get; }
-		OpenDocumentsData OpenDocuments { get; }
-		ProjectDataMap ProjectMap { get; }
-		ProjectSystemHandler ProjectHandler { get; }
-
-		public MonoDevelop.Projects.Solution MonoDevelopSolution { get; }
-
-		internal MonoDevelopMetadataReferenceManager MetadataReferenceManager => manager.Value;
-		internal static HostServices HostServices => CompositionManager.Instance.HostServices;
-
-		static MonoDevelopWorkspace ()
-		{
-			Tasks.CommentTasksProvider.Initialize ();
-		}
-
-		/// <summary>
-		/// This bypasses the type system service. Use with care.
-		/// </summary>
-		[EditorBrowsable(EditorBrowsableState.Never)]
-		internal void OpenSolutionInfo (SolutionInfo sInfo)
-		{
-			OnSolutionAdded (sInfo);
-		}
-
-		internal MonoDevelopWorkspace (MonoDevelop.Projects.Solution solution) : base (HostServices, WorkspaceKind.Host)
-		{
-			this.MonoDevelopSolution = solution;
-			this.Id = WorkspaceId.Next ();
-
-			Projections = new ProjectionData ();
-			OpenDocuments = new OpenDocumentsData ();
-			ProjectMap = new ProjectDataMap (this);
-			ProjectHandler = new ProjectSystemHandler (this, ProjectMap, Projections);
-			manager = new Lazy<MonoDevelopMetadataReferenceManager> (() => Services.GetService<MonoDevelopMetadataReferenceManager> ());
-			metadataHandler = new Lazy<MetadataReferenceHandler> (() => new MetadataReferenceHandler (MetadataReferenceManager, ProjectMap));
-
-			if (IdeApp.Workspace != null && solution != null) {
-				IdeApp.Workspace.ActiveConfigurationChanged += HandleActiveConfigurationChanged;
-			}
-			backgroundCompiler = new BackgroundCompiler (this);
-
-			var cacheService = Services.GetService<IWorkspaceCacheService> ();
-			if (cacheService != null)
-				cacheService.CacheFlushRequested += OnCacheFlushRequested;
-
-			// Trigger running compiler syntax and semantic errors via the diagnostic analyzer engine
-			IdeApp.Preferences.Roslyn.FullSolutionAnalysisRuntimeEnabled = true;
-			Options = Options.WithChangedOption (Microsoft.CodeAnalysis.Diagnostics.InternalRuntimeDiagnosticOptions.Syntax, true)
-				.WithChangedOption (Microsoft.CodeAnalysis.Diagnostics.InternalRuntimeDiagnosticOptions.Semantic, true)
-            // Turn on FSA on a new workspace addition
-				.WithChangedOption (RuntimeOptions.FullSolutionAnalysis, true)
-				.WithChangedOption (RuntimeOptions.FullSolutionAnalysisInfoBarShown, false)
-
-			// Always use persistent storage regardless of solution size, at least until a consensus is reached
-			// https://github.com/mono/monodevelop/issues/4149 https://github.com/dotnet/roslyn/issues/25453
-			    .WithChangedOption (Microsoft.CodeAnalysis.Storage.StorageOptions.SolutionSizeThreshold, MonoDevelop.Core.Platform.IsLinux ? int.MaxValue : 0);
-
-			if (IdeApp.Preferences.EnableSourceAnalysis) {
-				var solutionCrawler = Services.GetService<ISolutionCrawlerRegistrationService> ();
-				solutionCrawler.Register (this);
-			}
-
-			IdeApp.Preferences.EnableSourceAnalysis.Changed += OnEnableSourceAnalysisChanged;
-
-			// TODO: Unhack C# here when monodevelop workspace supports more than C#
-			IdeApp.Preferences.Roslyn.FullSolutionAnalysisRuntimeEnabledChanged += OnEnableFullSourceAnalysisChanged;
-
-			foreach (var factory in AddinManager.GetExtensionObjects<Microsoft.CodeAnalysis.Options.IDocumentOptionsProviderFactory>("/MonoDevelop/Ide/TypeService/OptionProviders"))
-				Services.GetRequiredService<Microsoft.CodeAnalysis.Options.IOptionService> ().RegisterDocumentOptionsProvider (factory.Create (this));
-
-			if (solution != null)
-				DesktopService.MemoryMonitor.StatusChanged += OnMemoryStatusChanged;
-		}
-
-		bool lowMemoryLogged;
-		void OnMemoryStatusChanged (object sender, PlatformMemoryStatusEventArgs args)
-		{
-			// Disable full solution analysis when the OS triggers a warning about memory pressure.
-			if (args.MemoryStatus == PlatformMemoryStatus.Normal)
-				return;
-
-			// record that we had hit critical memory barrier
-			if (!lowMemoryLogged) {
-				lowMemoryLogged = true;
-				Logger.Log (FunctionId.VirtualMemory_MemoryLow, KeyValueLogMessage.Create (m => {
-					// which message we are logging and memory left in bytes when this is called.
-					m ["MSG"] = args.MemoryStatus;
-					//m ["MemoryLeft"] = (long)wParam;
-				}));
-			}
-
-			var cacheService = Services.GetService<IWorkspaceCacheService> () as MonoDevelopWorkspaceCacheService;
-			cacheService?.FlushCaches ();
-
-			if (!ShouldTurnOffFullSolutionAnalysis ())
-				return;
-
-			Options = Options.WithChangedOption (RuntimeOptions.FullSolutionAnalysis, false);
-			IdeApp.Preferences.Roslyn.FullSolutionAnalysisRuntimeEnabled = false;
-			if (IsUserOptionOn ()) {
-				// let user know full analysis is turned off due to memory concern.
-				// make sure we show info bar only once for the same solution.
-				Options = Options.WithChangedOption (RuntimeOptions.FullSolutionAnalysisInfoBarShown, true);
-
-				const string LowVMMoreInfoLink = "https://go.microsoft.com/fwlink/?linkid=2003417&clcid=0x409";
-				Services.GetService<IErrorReportingService> ().ShowGlobalErrorInfo (
-					GettextCatalog.GetString ("{0} has suspended some advanced features to improve performance", BrandingService.ApplicationName),
-					new InfoBarUI ("Learn more", InfoBarUI.UIKind.HyperLink, () => DesktopService.ShowUrl (LowVMMoreInfoLink), closeAfterAction: false),
-					new InfoBarUI ("Restore", InfoBarUI.UIKind.Button, () => Options = Options.WithChangedOption (RuntimeOptions.FullSolutionAnalysis, true))
-				);
-			}
-		}
-
-		void OnCacheFlushRequested (object sender, EventArgs args)
-		{
-			if (backgroundCompiler != null) {
-				backgroundCompiler.Dispose ();
-				backgroundCompiler = null; // PartialSemanticsEnabled will now return false
-			}
-
-			// No longer need cache notifications
-			var cacheService = Services.GetService<IWorkspaceCacheService> ();
-			if (cacheService != null)
-				cacheService.CacheFlushRequested -= OnCacheFlushRequested;
-		}
-
-		bool ShouldTurnOffFullSolutionAnalysis ()
-		{
-			// conditions
-			// 1. if our full solution analysis option is on (not user full solution analysis option, but our internal one) and
-			// 2. if infobar is never shown to users for this solution
-			return Options.GetOption (RuntimeOptions.FullSolutionAnalysis) && !Options.GetOption (RuntimeOptions.FullSolutionAnalysisInfoBarShown);
-		}
-
-		bool IsUserOptionOn ()
-		{
-			// check languages currently on solution. since we only show info bar once, we don't need to track solution changes.
-			var languages = CurrentSolution.Projects.Select (p => p.Language).Distinct ();
-			foreach (var language in languages) {
-				if (IdeApp.Preferences.Roslyn.For (language).SolutionCrawlerClosedFileDiagnostic) {
-					return true;
-				}
-			}
-
-			return false;
-		}
-
-		void OnEnableSourceAnalysisChanged(object sender, EventArgs args)
-		{
-			var solutionCrawler = Services.GetService<ISolutionCrawlerRegistrationService> ();
-			if (IdeApp.Preferences.EnableSourceAnalysis)
-				solutionCrawler.Register (this);
-			else
-				solutionCrawler.Unregister (this);
-		}
-
-		void OnEnableFullSourceAnalysisChanged (object sender, EventArgs args)
-		{
-			// we only want to turn on FSA if the option is explicitly enabled,
-			// we don't want to turn it off here.
-			if (IdeApp.Preferences.Roslyn.FullSolutionAnalysisRuntimeEnabled) {
-				Options = Options.WithChangedOption (RuntimeOptions.FullSolutionAnalysis, true);
-			}
-		}
-
-		protected internal override bool PartialSemanticsEnabled => backgroundCompiler != null;
-
-		protected override void Dispose (bool finalize)
-		{
-			base.Dispose (finalize);
-			if (disposed)
-				return;
-
-			disposed = true;
-
-			MetadataReferenceManager.ClearCache ();
-
-			IdeApp.Preferences.EnableSourceAnalysis.Changed -= OnEnableSourceAnalysisChanged;
-			IdeApp.Preferences.Roslyn.FullSolutionAnalysisRuntimeEnabledChanged -= OnEnableFullSourceAnalysisChanged;
-			DesktopService.MemoryMonitor.StatusChanged -= OnMemoryStatusChanged;
-
-			CancelLoad ();
-			if (IdeApp.Workspace != null) {
-				IdeApp.Workspace.ActiveConfigurationChanged -= HandleActiveConfigurationChanged;
-			}
-			if (MonoDevelopSolution != null) {
-				foreach (var prj in MonoDevelopSolution.GetAllProjects ()) {
-					UnloadMonoProject (prj);
-				}
-			}
-
-			var solutionCrawler = Services.GetService<ISolutionCrawlerRegistrationService> ();
-			solutionCrawler.Unregister (this);
-
-			if (backgroundCompiler != null) {
-				backgroundCompiler.Dispose ();
-				backgroundCompiler = null; // PartialSemanticsEnabled will now return false
-			}
-		}
-
-		internal void InformDocumentTextChange (DocumentId id, SourceText text)
-		{
-			base.ApplyDocumentTextChanged (id, text);
-		}
-
-		void CancelLoad ()
-		{
-			src.Cancel ();
-			src = new CancellationTokenSource ();
-		}
-
-		internal static event EventHandler LoadingFinished;
-
-		internal void HideStatusIcon ()
-		{
-			TypeSystemService.HideTypeInformationGatheringIcon (() => {
-				LoadingFinished?.Invoke (this, EventArgs.Empty);
-				WorkspaceLoaded?.Invoke (this, EventArgs.Empty);
-			});
-		}
-
-		public event EventHandler WorkspaceLoaded;
-
-		internal void ShowStatusIcon ()
-		{
-			TypeSystemService.ShowTypeInformationGatheringIcon ();
-		}
-
-		async void HandleActiveConfigurationChanged (object sender, EventArgs e)
-		{
-			ShowStatusIcon ();
-			CancelLoad ();
-			var token = src.Token;
-
-			try {
-				var si = await ProjectHandler.CreateSolutionInfo (MonoDevelopSolution, token).ConfigureAwait (false);
-				if (si != null)
-					OnSolutionReloaded (si);
-			} catch (OperationCanceledException) {
-			} catch (AggregateException ae) {
-				ae.Flatten ().Handle (x => x is OperationCanceledException);
-			} catch (Exception ex) {
-				LoggingService.LogError ("Error while reloading solution.", ex);
-			} finally {
-				HideStatusIcon ();
-			}
-<<<<<<< HEAD
-		}
-
-		SolutionData solutionData;
-		Task<SolutionInfo> CreateSolutionInfo (MonoDevelop.Projects.Solution solution, CancellationToken token)
-		{
-			return Task.Run (async delegate {
-				var timer = Counters.AnalysisTimer.BeginTiming ();
-				try {
-					var projects = new ConcurrentBag<ProjectInfo> ();
-					var mdProjects = solution.GetAllProjects ();
-					ImmutableList<ProjectionEntry> toDispose;
-					lock (projectionListUpdateLock) {
-						toDispose = projectionList;
-						projectionList = projectionList.Clear ();
-					}
-					foreach (var p in toDispose)
-						p.Dispose ();
-
-					solutionData = new SolutionData ();
-					List<Task> allTasks = new List<Task> ();
-					foreach (var proj in mdProjects) {
-						if (token.IsCancellationRequested)
-							return null;
-						var netProj = proj as MonoDevelop.Projects.DotNetProject;
-						if (netProj != null && !netProj.SupportsRoslyn)
-							continue;
-						var tp = LoadProject (proj, token, null).ContinueWith (t => {
-							if (!t.IsCanceled)
-								projects.Add (t.Result);
-						});
-						allTasks.Add (tp);
-					}
-					await Task.WhenAll (allTasks.ToArray ()).ConfigureAwait (false);
-					if (token.IsCancellationRequested)
-						return null;
-					var modifiedWhileLoading = modifiedProjects;
-					modifiedProjects = new List<MonoDevelop.Projects.DotNetProject> ();
-					var solutionId = GetSolutionId (solution);
-					var solutionInfo = SolutionInfo.Create (solutionId, VersionStamp.Create (), solution.FileName, projects);
-					foreach (var project in modifiedWhileLoading) {
-						if (solution.ContainsItem (project)) {
-							return await CreateSolutionInfo (solution, token).ConfigureAwait (false);
-						}
-					}
-
-					lock (addLock) {
-						if (!added) {
-							added = true;
-							solution.Modified += OnSolutionModified;
-							NotifySolutionModified (solution, solutionId, this);
-							OnSolutionAdded (solutionInfo);
-							lock (generatedFiles) {
-								foreach (var generatedFile in generatedFiles) {
-									if (!this.IsDocumentOpen (generatedFile.Key.Id))
-										OnDocumentOpened (generatedFile.Key.Id, generatedFile.Value);
-								}
-							}
-						}
-					}
-					return solutionInfo;
-				} finally {
-					timer.End ();
-				}
-			});
-		}
-
-		static async void OnSolutionModified (object sender, MonoDevelop.Projects.WorkspaceItemEventArgs args)
-		{
-			var sol = (MonoDevelop.Projects.Solution)args.Item;
-			var workspace = await TypeSystemService.GetWorkspaceAsync (sol, CancellationToken.None);
-			var solId = workspace.GetSolutionId (sol);
-			if (solId == null)
-				return;
-
-			NotifySolutionModified (sol, solId, workspace);
-		}
-
-		static void NotifySolutionModified (MonoDevelop.Projects.Solution sol, SolutionId solId, MonoDevelopWorkspace workspace)
-		{
-			if (string.IsNullOrWhiteSpace (sol.BaseDirectory))
-				return;
-
-			var locService = (MonoDevelopPersistentStorageLocationService)workspace.Services.GetService<IPersistentStorageLocationService> ();
-			locService.NotifyStorageLocationChanging (solId, sol.GetPreferencesDirectory ());
-=======
-		}
-
-		internal void ReloadModifiedProject (MonoDevelop.Projects.Project project)
-		{
-			ProjectHandler.ReloadModifiedProject (project);
->>>>>>> e9da2024
-		}
-
-		internal Task<SolutionInfo> TryLoadSolution (CancellationToken cancellationToken = default(CancellationToken))
-		{
-			return ProjectHandler.CreateSolutionInfo (MonoDevelopSolution, CancellationTokenSource.CreateLinkedTokenSource (cancellationToken, src.Token).Token);
-		}
-
-		internal void UnloadSolution ()
-		{
-			OnSolutionRemoved ();
-		}
-
-<<<<<<< HEAD
-		Dictionary<MonoDevelop.Projects.Solution, SolutionId> solutionIdMap = new Dictionary<MonoDevelop.Projects.Solution, SolutionId> ();
-
-		internal SolutionId GetSolutionId (MonoDevelop.Projects.Solution solution)
-		{
-			if (solution == null)
-				throw new ArgumentNullException ("solution");
-			lock (solutionIdMap) {
-				SolutionId result;
-				if (!solutionIdMap.TryGetValue (solution, out result)) {
-					result = SolutionId.CreateNewId (solution.Name);
-					solutionIdMap [solution] = result;
-				}
-				return result;
-			}
-		}
-
-		ConcurrentDictionary<MonoDevelop.Projects.Project, ProjectId> projectIdMap = new ConcurrentDictionary<MonoDevelop.Projects.Project, ProjectId> ();
-		ImmutableDictionary<ProjectId, MonoDevelop.Projects.Project> projectIdToMdProjectMap = ImmutableDictionary<ProjectId, MonoDevelop.Projects.Project>.Empty;
-		ConcurrentDictionary<ProjectId, ProjectData> projectDataMap = new ConcurrentDictionary<ProjectId, ProjectData> ();
-
-		internal MonoDevelop.Projects.Project GetMonoProject (Project project)
-		{
-			return GetMonoProject (project.Id);
-		}
-
-		internal MonoDevelop.Projects.Project GetMonoProject (ProjectId projectId)
-		{
-			projectIdToMdProjectMap.TryGetValue (projectId, out var result);
-			return result;
-		}
-
-		internal bool Contains (ProjectId projectId)
-		{
-			return projectDataMap.ContainsKey (projectId);
-		}
-
-		internal ProjectId GetProjectId (MonoDevelop.Projects.Project p)
-		{
-			lock (projectIdMap) {
-				ProjectId result;
-				if (projectIdMap.TryGetValue (p, out result))
-					return result;
-				return null;
-			}
-		}
-
-		internal ProjectId GetOrCreateProjectId (MonoDevelop.Projects.Project p)
-		{
-			lock (projectIdMap) {
-				if (!projectIdMap.TryGetValue (p, out ProjectId result)) {
-					result = ProjectId.CreateNewId (p.Name);
-					projectIdMap [p] = result;
-					projectIdToMdProjectMap = projectIdToMdProjectMap.Add (result, p);
-				}
-				return result;
-			}
-		}
-
-		ProjectData GetProjectData (ProjectId id)
-		{
-			lock (projectDataMap) {
-				projectDataMap.TryGetValue (id, out ProjectData result);
-				return result;
-			}
-		}
-
-		ProjectData RemoveProjectData (ProjectId id)
-		{
-			lock (projectDataMap) {
-				projectDataMap.TryRemove (id, out ProjectData result);
-				return result;
-			}
-		}
-
-		ProjectData CreateProjectData (ProjectId id, List<MonoDevelopMetadataReference> metadataReferences)
-		{
-			lock (projectDataMap) {
-				var result = new ProjectData (id, metadataReferences, this);
-				projectDataMap [id] = result;
-				return result;
-			}
-		}
-
-		class ProjectData : IDisposable
-		{
-			readonly WeakReference<MonoDevelopWorkspace> workspaceRef;
-			readonly ProjectId projectId;
-			readonly Dictionary<string, DocumentId> documentIdMap;
-			readonly List<MonoDevelopMetadataReference> metadataReferences = new List<MonoDevelopMetadataReference> ();
-
-			public ProjectInfo Info {
-				get;
-				set;
-			}
-
-			public ProjectData (ProjectId projectId, List<MonoDevelopMetadataReference> metadataReferences, MonoDevelopWorkspace ws)
-			{
-				this.projectId = projectId;
-				workspaceRef = new WeakReference<MonoDevelopWorkspace> (ws);
-
-				System.Diagnostics.Debug.Assert (Monitor.IsEntered (ws.updatingProjectDataLock));
-				foreach (var metadataReference in metadataReferences) {
-					AddMetadataReference_NoLock (metadataReference, ws);
-				}
-
-				documentIdMap = new Dictionary<string, DocumentId> (FilePath.PathComparer);
-			}
-
-			void OnMetadataReferenceUpdated (object sender, EventArgs args)
-			{
-				var reference = (MonoDevelopMetadataReference)sender;
-				// If we didn't contain the reference, bail
-				if (!workspaceRef.TryGetTarget (out var workspace))
-					return;
-
-				lock (workspace.updatingProjectDataLock) {
-					if (!RemoveMetadataReference_NoLock (reference, workspace))
-						return;
-
-					workspace.OnMetadataReferenceRemoved (projectId, reference.CurrentSnapshot);
-
-					reference.UpdateSnapshot ();
-					AddMetadataReference_NoLock (reference, workspace);
-					workspace.OnMetadataReferenceAdded (projectId, reference.CurrentSnapshot);
-				}
-			}
-
-			internal void AddMetadataReference_NoLock (MonoDevelopMetadataReference metadataReference, MonoDevelopWorkspace ws)
-			{
-				System.Diagnostics.Debug.Assert (Monitor.IsEntered (ws.updatingProjectDataLock));
-
-				metadataReferences.Add (metadataReference);
-				metadataReference.UpdatedOnDisk += OnMetadataReferenceUpdated;
-			}
-
-			internal bool RemoveMetadataReference_NoLock (MonoDevelopMetadataReference metadataReference, MonoDevelopWorkspace ws)
-			{
-				System.Diagnostics.Debug.Assert (Monitor.IsEntered (ws.updatingProjectDataLock));
-
-				metadataReference.UpdatedOnDisk -= OnMetadataReferenceUpdated;
-				return metadataReferences.Remove (metadataReference);
-			}
-
-			internal DocumentId GetOrCreateDocumentId (string name, ProjectData previous)
-			{
-				if (previous != null) {
-					var oldId = previous.GetDocumentId (name);
-					if (oldId != null) {
-						AddDocumentId (oldId, name);
-						return oldId;
-					}
-				}
-				return GetOrCreateDocumentId (name);
-			}
-
-			internal DocumentId GetOrCreateDocumentId (string name)
-			{
-				lock (documentIdMap) {
-					DocumentId result;
-					if (!documentIdMap.TryGetValue (name, out result)) {
-						result = DocumentId.CreateNewId (projectId, name);
-						documentIdMap [name] = result;
-					}
-					return result;
-				}
-			}
-
-			internal void AddDocumentId (DocumentId id, string name)
-			{
-				lock (documentIdMap) {
-					documentIdMap[name] = id;
-				}
-			}
-
-			public DocumentId GetDocumentId (string name)
-			{
-				DocumentId result;
-				if (!documentIdMap.TryGetValue (name, out result)) {
-					return null;
-				}
-				return result;
-			}
-
-			internal void RemoveDocument (string name)
-			{
-				documentIdMap.Remove (name);
-			}
-
-			public void Dispose ()
-			{
-				if (!workspaceRef.TryGetTarget (out var workspace))
-					return;
-
-				lock (workspace.updatingProjectDataLock) {
-					foreach (var reference in metadataReferences)
-						reference.UpdatedOnDisk -= OnMetadataReferenceUpdated;
-				}
-			}
-		}
-
-		internal DocumentId GetDocumentId (ProjectId projectId, string name)
-		{
-			var data = GetProjectData (projectId);
-			if (data == null)
-				return null;
-			return data.GetDocumentId (name);
-		}
-
-=======
->>>>>>> e9da2024
-		void UnloadMonoProject (MonoDevelop.Projects.Project project)
-		{
-			if (project == null)
-				throw new ArgumentNullException (nameof (project));
-			project.Modified -= OnProjectModified;
-		}
-
-<<<<<<< HEAD
-					// TODO: Pass in the WorkspaceMetadataFileReferenceResolver
-					var info = ProjectInfo.Create (
-						projectId,
-						VersionStamp.Create (),
-						p.Name,
-						fileName.FileNameWithoutExtension,
-						LanguageNames.CSharp,
-						p.FileName,
-						fileName,
-						cp != null ? cp.CreateCompilationOptions () : null,
-						cp != null ? cp.CreateParseOptions (config) : null,
-						documents.Item1,
-						projectReferences,
-						references.Select (x => x.CurrentSnapshot),
-						additionalDocuments: documents.Item2
-					);
-					projectData.Info = info;
-					return info;
-				}
-			}
-		}
-
-		internal void UpdateProjectionEntry (MonoDevelop.Projects.ProjectFile projectFile, IReadOnlyList<Projection> projections)
-		{
-			if (projectFile == null)
-				throw new ArgumentNullException (nameof (projectFile));
-			if (projections == null)
-				throw new ArgumentNullException (nameof (projections));
-			lock (projectionListUpdateLock) {
-				foreach (var entry in projectionList) {
-					if (entry?.File?.FilePath == projectFile.FilePath) {
-						projectionList = projectionList.Remove (entry);
-						// Since it's disposing projected editor, it needs to dispose in MainThread.
-						Runtime.RunInMainThread(() => entry.Dispose()).Ignore();
-						break;
-					}
-				}
-				projectionList = projectionList.Add (new ProjectionEntry { File = projectFile, Projections = projections });
-			}
-
-		}
-
-		internal class SolutionData
-		{
-			public ConcurrentDictionary<string, TextLoader> Files = new ConcurrentDictionary<string, TextLoader> ();
-		}
-
-		internal static Func<SolutionData, string, TextLoader> CreateTextLoader = (data, fileName) => data.Files.GetOrAdd (fileName, a => new MonoDevelopTextLoader (a));
-
-		static DocumentInfo CreateDocumentInfo (SolutionData data, string projectName, ProjectData id, MonoDevelop.Projects.ProjectFile f, SourceCodeKind sourceCodeKind)
-		{
-			var filePath = f.FilePath;
-			return DocumentInfo.Create (
-				id.GetOrCreateDocumentId (filePath),
-				filePath,
-				new [] { projectName }.Concat (f.ProjectVirtualPath.ParentDirectory.ToString ().Split (Path.DirectorySeparatorChar, Path.AltDirectorySeparatorChar)),
-				sourceCodeKind,
-				CreateTextLoader (data, f.Name),
-				f.Name,
-				false
-			);
-		}
-		object projectionListUpdateLock = new object ();
-		ImmutableList<ProjectionEntry> projectionList = ImmutableList<ProjectionEntry>.Empty;
-
-		internal IReadOnlyList<ProjectionEntry> ProjectionList {
-			get {
-				return projectionList;
-			}
-		}
-
-		internal class ProjectionEntry : IDisposable
-		{
-			public MonoDevelop.Projects.ProjectFile File;
-			public IReadOnlyList<Projection> Projections;
-
-			public void Dispose ()
-			{
-				Runtime.RunInMainThread (delegate {
-					foreach (var p in Projections)
-						p.Dispose ();
-				});
-			}
-		}
-
-		static bool CanGenerateAnalysisContextForNonCompileable (MonoDevelop.Projects.Project p, MonoDevelop.Projects.ProjectFile f)
-		{
-			var mimeType = DesktopService.GetMimeTypeForUri (f.FilePath);
-			var node = TypeSystemService.GetTypeSystemParserNode (mimeType, f.BuildAction);
-			if (node?.Parser == null)
-				return false;
-			return node.Parser.CanGenerateAnalysisDocument (mimeType, f.BuildAction, p.SupportedLanguages);
-		}
-
-		Tuple<List<DocumentInfo>, List<DocumentInfo>> CreateDocuments (ProjectData projectData, MonoDevelop.Projects.Project p, CancellationToken token, MonoDevelop.Projects.ProjectFile [] sourceFiles, ProjectData oldProjectData)
-		{
-			var documents = new List<DocumentInfo> ();
-			// We don' add additionalDocuments anymore because they were causing slowdown of compilation generation
-			// and no upside to setting additionalDocuments, keeping this around in case this changes in future.
-			var additionalDocuments = new List<DocumentInfo> ();
-			var duplicates = new HashSet<DocumentId> ();
-			// use given source files instead of project.Files because there may be additional files added by msbuild targets
-			foreach (var f in sourceFiles) {
-				if (token.IsCancellationRequested)
-					return null;
-				if (f.Subtype == MonoDevelop.Projects.Subtype.Directory)
-					continue;
-
-				SourceCodeKind sck;
-				if (TypeSystemParserNode.IsCompileableFile (f, out sck) || CanGenerateAnalysisContextForNonCompileable (p, f)) {
-					var id = projectData.GetOrCreateDocumentId (f.Name, oldProjectData);
-					if (!duplicates.Add (id))
-						continue;
-					documents.Add (CreateDocumentInfo (solutionData, p.Name, projectData, f, sck));
-				} else {
-					foreach (var projectedDocument in GenerateProjections (f, projectData, p, oldProjectData)) {
-						var projectedId = projectData.GetOrCreateDocumentId (projectedDocument.FilePath, oldProjectData);
-						if (!duplicates.Add (projectedId))
-							continue;
-						documents.Add (projectedDocument);
-					}
-				}
-			}
-			var projectId = GetProjectId (p);
-			lock (generatedFiles) {
-				foreach (var generatedFile in generatedFiles) {
-					if (generatedFile.Key.Id.ProjectId == projectId)
-						documents.Add (generatedFile.Key);
-				}
-			}
-			return Tuple.Create (documents, additionalDocuments);
-		}
-
-		IEnumerable<DocumentInfo> GenerateProjections (MonoDevelop.Projects.ProjectFile f, ProjectData projectData, MonoDevelop.Projects.Project p, ProjectData oldProjectData, HashSet<DocumentId> duplicates = null)
-		{
-			var mimeType = DesktopService.GetMimeTypeForUri (f.FilePath);
-			var node = TypeSystemService.GetTypeSystemParserNode (mimeType, f.BuildAction);
-			if (node == null || !node.Parser.CanGenerateProjection (mimeType, f.BuildAction, p.SupportedLanguages))
-				yield break;
-			var options = new ParseOptions {
-				FileName = f.FilePath,
-				Project = p,
-				Content = TextFileProvider.Instance.GetReadOnlyTextEditorData (f.FilePath),
-			};
-			var projections = node.Parser.GenerateProjections (options);
-			var entry = new ProjectionEntry ();
-			entry.File = f;
-			var list = new List<Projection> ();
-			entry.Projections = list;
-			foreach (var projection in projections.Result) {
-				list.Add (projection);
-				if (duplicates != null && !duplicates.Add (projectData.GetOrCreateDocumentId (projection.Document.FileName, oldProjectData)))
-					continue;
-				var plainName = projection.Document.FileName.FileName;
-				yield return DocumentInfo.Create (
-					projectData.GetOrCreateDocumentId (projection.Document.FileName, oldProjectData),
-					plainName,
-					new [] { p.Name }.Concat (f.ProjectVirtualPath.ParentDirectory.ToString ().Split (Path.DirectorySeparatorChar, Path.AltDirectorySeparatorChar)),
-					SourceCodeKind.Regular,
-					TextLoader.From (TextAndVersion.Create (new MonoDevelopSourceText (projection.Document), VersionStamp.Create (), projection.Document.FileName)),
-					projection.Document.FileName,
-					false
-				);
-			}
-			lock (projectionListUpdateLock)
-				projectionList = projectionList.Add (entry);
-		}
-
-		internal static readonly string [] DefaultAssemblies = {
-			typeof(string).Assembly.Location,                                // mscorlib
-			typeof(System.Text.RegularExpressions.Regex).Assembly.Location,  // System
-			typeof(System.Linq.Enumerable).Assembly.Location,                // System.Core
-			typeof(System.Data.VersionNotFoundException).Assembly.Location,  // System.Data
-			typeof(System.Xml.XmlDocument).Assembly.Location,                // System.Xml
-		};
-
-		async Task<List<MonoDevelopMetadataReference>> CreateMetadataReferences (MonoDevelop.Projects.Project proj, ProjectId projectId, CancellationToken token)
-		{
-			List<MonoDevelopMetadataReference> result = new List<MonoDevelopMetadataReference> ();
-
-			if (!(proj is MonoDevelop.Projects.DotNetProject netProject)) {
-				// create some default references for unsupported project types.
-				foreach (var asm in DefaultAssemblies) {
-					var metadataReference = MetadataReferenceManager.GetOrCreateMetadataReference (asm, MetadataReferenceProperties.Assembly);
-					result.Add (metadataReference);
-				}
-				return result;
-			}
-			var configurationSelector = IdeApp.Workspace?.ActiveConfiguration ?? MonoDevelop.Projects.ConfigurationSelector.Default;
-			var hashSet = new HashSet<string> (FilePath.PathComparer);
-
-			try {
-				foreach (var file in await netProject.GetReferencedAssemblies (configurationSelector, false).ConfigureAwait (false)) {
-					if (token.IsCancellationRequested)
-						return result;
-
-					if (!hashSet.Add (file.FilePath))
-						continue;
-
-					var aliases = file.EnumerateAliases ().ToImmutableArray ();
-					var metadataReference = MetadataReferenceManager.GetOrCreateMetadataReference (file.FilePath, new MetadataReferenceProperties (aliases: aliases));
-					if (metadataReference == null)
-						continue;
-					result.Add (metadataReference);
-				}
-			} catch (Exception e) {
-				LoggingService.LogError ("Error while getting referenced assemblies", e);
-			}
-
-			try {
-				foreach (var pr in netProject.GetReferencedItems (configurationSelector)) {
-					if (token.IsCancellationRequested)
-						return result;
-					var referencedProject = pr as MonoDevelop.Projects.DotNetProject;
-					if (referencedProject == null)
-						continue;
-					if (TypeSystemService.IsOutputTrackedProject (referencedProject)) {
-						var fileName = referencedProject.GetOutputFileName (configurationSelector);
-						if (!hashSet.Add (fileName))
-							continue;
-
-						var metadataReference = MetadataReferenceManager.GetOrCreateMetadataReference (fileName, MetadataReferenceProperties.Assembly);
-						if (metadataReference != null)
-							result.Add (metadataReference);
-					}
-				}
-			} catch (Exception e) {
-				LoggingService.LogError ("Error while getting referenced projects", e);
-			}
-			return result;
-		}
-
-		async Task<IEnumerable<ProjectReference>> CreateProjectReferences (MonoDevelop.Projects.Project p, CancellationToken token)
-		{
-			var netProj = p as MonoDevelop.Projects.DotNetProject;
-			if (netProj == null)
-				return Enumerable.Empty<ProjectReference> ();
-
-			List<MonoDevelop.Projects.AssemblyReference> references;
-			try {
-				var config = IdeApp.Workspace?.ActiveConfiguration ?? MonoDevelop.Projects.ConfigurationSelector.Default;
-				references = await netProj.GetReferences (config, token).ConfigureAwait (false);
-			} catch (Exception e) {
-				LoggingService.LogError ("Error while getting referenced projects.", e);
-				return Enumerable.Empty<ProjectReference> ();
-			};
-			return CreateProjectReferences (netProj, references);
-		}
-
-		IEnumerable<ProjectReference> CreateProjectReferences (MonoDevelop.Projects.DotNetProject p, List<MonoDevelop.Projects.AssemblyReference> references)
-		{
-			var addedProjects = new HashSet<MonoDevelop.Projects.DotNetProject> ();
-			foreach (var pr in references.Where (r => r.IsProjectReference && r.ReferenceOutputAssembly)) {
-				var referencedProject = pr.GetReferencedItem (p.ParentSolution) as MonoDevelop.Projects.DotNetProject;
-				if (referencedProject == null || !addedProjects.Add (referencedProject))
-					continue;
-				if (TypeSystemService.IsOutputTrackedProject (referencedProject))
-					continue;
-				yield return new ProjectReference (
-					GetOrCreateProjectId (referencedProject),
-					ImmutableArray<string>.Empty.AddRange (pr.EnumerateAliases ()));
-			}
-		}
-
-=======
->>>>>>> e9da2024
-		#region Open documents
-		public override bool CanOpenDocuments => true;
-
-		public override void OpenDocument (DocumentId documentId, bool activate = true)
-		{
-			var doc = GetDocument (documentId);
-			if (doc != null) {
-				var mdProject = GetMonoProject (doc.Project);
-				if (doc != null) {
-					IdeApp.Workbench.OpenDocument (doc.FilePath, mdProject, activate);
-				}
-			}
-		}
-
-		readonly Dictionary<DocumentInfo, SourceTextContainer> generatedFiles = new Dictionary<DocumentInfo, SourceTextContainer> ();
-		internal void AddAndOpenDocumentInternal (DocumentInfo documentInfo, SourceTextContainer textContainer)
-		{
-			lock (generatedFiles) {
-				generatedFiles[documentInfo] = textContainer;
-				OnDocumentAdded (documentInfo);
-				OnDocumentOpened (documentInfo.Id, textContainer);
-			}
-		}
-
-		internal void CloseAndRemoveDocumentInternal (DocumentId documentId, TextLoader reloader)
-		{
-			lock (generatedFiles) {
-				var documentInfo = generatedFiles.FirstOrDefault (kvp => kvp.Key.Id == documentId).Key;
-				if (documentInfo != null && generatedFiles.Remove(documentInfo) && CurrentSolution.ContainsDocument(documentId)) {
-					OnDocumentClosed (documentId, reloader);
-					OnDocumentRemoved (documentId);
-				}
-			}
-		}
-
-		internal void InformDocumentOpen (DocumentId documentId, TextEditor editor, DocumentContext context)
-		{
-			var document = InternalInformDocumentOpen (documentId, editor, context);
-			if (document as Document != null) {
-				foreach (var linkedDoc in ((Document)document).GetLinkedDocumentIds ()) {
-					InternalInformDocumentOpen (linkedDoc, editor, context);
-				}
-			}
-		}
-
-		TextDocument InternalInformDocumentOpen (DocumentId documentId, TextEditor editor, DocumentContext context)
-		{
-			var project = this.CurrentSolution.GetProject (documentId.ProjectId);
-			if (project == null)
-				return null;
-			TextDocument document = project.GetDocument (documentId) ?? project.GetAdditionalDocument (documentId);
-			if (document == null || OpenDocuments.Contains (documentId)) {
-				return document;
-			}
-			var textContainer = editor.TextView.TextBuffer.AsTextContainer ();
-			OpenDocuments.Add (documentId, textContainer, editor, context);
-			if (document is Document) {
-				OnDocumentOpened (documentId, textContainer);
-			} else {
-				OnAdditionalDocumentOpened (documentId, textContainer);
-			}
-			return document;
-		}
-
-		ProjectChanges projectChanges;
-
-		protected override void OnDocumentClosing (DocumentId documentId)
-		{
-			base.OnDocumentClosing (documentId);
-			OpenDocuments.Remove (documentId);
-		}
-
-//		internal override bool CanChangeActiveContextDocument {
-//			get {
-//				return true;
-//			}
-//		}
-
-		internal void InformDocumentClose (DocumentId analysisDocument, string filePath)
-		{
-			try {
-				if (!OpenDocuments.Remove (analysisDocument)) {
-					//Apparently something else opened this file via AddAndOpenDocumentInternal(e.g. .cshtml)
-					//it's job of whatever opened to also call CloseAndRemoveDocumentInternal
-					return;
-				}
-				if (!CurrentSolution.ContainsDocument (analysisDocument))
-					return;
-				var loader = new MonoDevelopTextLoader (filePath);
-				var document = this.GetDocument (analysisDocument);
-				// FIXME: Is this really needed?
-				OpenDocuments.Remove (analysisDocument);
-
-				if (document == null) {
-					var ad = this.GetAdditionalDocument (analysisDocument);
-					if (ad != null)
-						OnAdditionalDocumentClosed (analysisDocument, loader);
-					return;
-				}
-				OnDocumentClosed (analysisDocument, loader);
-				foreach (var linkedDoc in document.GetLinkedDocumentIds ()) {
-					OnDocumentClosed (linkedDoc, loader);
-				}
-			} catch (Exception e) {
-				LoggingService.LogError ("Exception while closing document.", e);
-			}
-		}
-
-		public override void CloseDocument (DocumentId documentId)
-		{
-		}
-
-		//FIXME: this should NOT be async. our implementation is doing some very expensive things like formatting that it shouldn't need to do.
-		protected override void ApplyDocumentTextChanged (DocumentId id, SourceText text)
-		{
-			lock (projectModifyLock)
-				tryApplyState_documentTextChangedTasks.Add (ApplyDocumentTextChangedCore (id, text));
-		}
-
-		async Task ApplyDocumentTextChangedCore (DocumentId id, SourceText text)
-		{
-			var document = GetDocument (id);
-			if (document == null)
-				return;
-
-			var hostDocument = MonoDevelopHostDocumentRegistration.FromDocument (document);
-			if (hostDocument != null) {
-				hostDocument.UpdateText (text);
-				return;
-			}
-
-			var (projection, filePath) = Projections.Get (document.FilePath);
-			var data = TextFileProvider.Instance.GetTextEditorData (filePath, out bool isOpen);
-			// Guard against already done changes in linked files.
-			// This shouldn't happen but the roslyn merging seems not to be working correctly in all cases :/
-			if (document.GetLinkedDocumentIds ().Length > 0 && isOpen && !(text.GetType ().FullName == "Microsoft.CodeAnalysis.Text.ChangedText")) {
-				return;
-			}
-
-			lock (tryApplyState_documentTextChangedContents) {
-				if (tryApplyState_documentTextChangedContents.TryGetValue (filePath, out SourceText formerText)) {
-					if (formerText.Length == text.Length && formerText.ToString () == text.ToString ())
-						return;
-				}
-				tryApplyState_documentTextChangedContents[filePath] = text;
-			}
-
-			if (!isOpen || !document.TryGetText (out SourceText oldFile)) {
-				oldFile = await document.GetTextAsync ();
-			}
-			var changes = text.GetTextChanges (oldFile).OrderByDescending (c => c.Span.Start).ToList ();
-			int delta = 0;
-
-			if (!isOpen) {
-				delta = ApplyChanges (projection, data, changes);
-				var formatter = CodeFormatterService.GetFormatter (data.MimeType);
-				if (formatter != null && formatter.SupportsPartialDocumentFormatting) {
-					var mp = GetMonoProject (CurrentSolution.GetProject (id.ProjectId));
-					string currentText = data.Text;
-
-					foreach (var change in changes) {
-						delta -= change.Span.Length - change.NewText.Length;
-						var startOffset = change.Span.Start - delta;
-
-						if (projection != null) {
-							if (projection.TryConvertFromProjectionToOriginal (startOffset, out int originalOffset))
-								startOffset = originalOffset;
-						}
-
-						string str;
-						if (change.NewText.Length == 0) {
-							str = formatter.FormatText (mp.Policies, currentText, TextSegment.FromBounds (Math.Max (0, startOffset - 1), Math.Min (data.Length, startOffset + 1)));
-						} else {
-							str = formatter.FormatText (mp.Policies, currentText, new TextSegment (startOffset, change.NewText.Length));
-						}
-						data.ReplaceText (startOffset, change.NewText.Length, str);
-					}
-				}
-				data.Save ();
-				if (projection != null) {
-					await UpdateProjectionsDocuments (document, data);
-				} else {
-					OnDocumentTextChanged (id, new MonoDevelopSourceText (data), PreservationMode.PreserveValue);
-				}
-			} else {
-				var formatter = CodeFormatterService.GetFormatter (data.MimeType);
-				var documentContext = IdeApp.Workbench.Documents.FirstOrDefault (d => FilePath.PathComparer.Compare (d.FileName, filePath) == 0);
-				var root = await projectChanges.NewProject.GetDocument (id).GetSyntaxRootAsync ();
-				var annotatedNode = root.DescendantNodesAndSelf ().FirstOrDefault (n => n.HasAnnotation (TypeSystemService.InsertionModeAnnotation));
-				SyntaxToken? renameTokenOpt = root.GetAnnotatedNodesAndTokens (Microsoft.CodeAnalysis.CodeActions.RenameAnnotation.Kind)
-												  .Where (s => s.IsToken)
-												  .Select (s => s.AsToken ())
-												  .Cast<SyntaxToken?> ()
-												  .FirstOrDefault ();
-
-				if (documentContext != null) {
-					var editor = (TextEditor)data;
-					await Runtime.RunInMainThread (async () => {
-						using (var undo = editor.OpenUndoGroup ()) {
-							var oldVersion = editor.Version;
-							delta = ApplyChanges (projection, data, changes);
-							var versionBeforeFormat = editor.Version;
-
-							if (formatter != null && formatter.SupportsOnTheFlyFormatting) {
-								foreach (var change in changes) {
-									delta -= change.Span.Length - change.NewText.Length;
-									var startOffset = change.Span.Start - delta;
-									if (projection != null) {
-										if (projection.TryConvertFromProjectionToOriginal (startOffset, out int originalOffset))
-											startOffset = originalOffset;
-									}
-									if (change.NewText.Length == 0) {
-										formatter.OnTheFlyFormat (editor, documentContext, TextSegment.FromBounds (Math.Max (0, startOffset - 1), Math.Min (data.Length, startOffset + 1)));
-									} else {
-										formatter.OnTheFlyFormat (editor, documentContext, new TextSegment (startOffset, change.NewText.Length));
-									}
-								}
-							}
-							if (annotatedNode != null && GetInsertionPoints != null) {
-								IdeApp.Workbench.Documents.First (d => d.FileName == editor.FileName).Select ();
-								var formattedVersion = editor.Version;
-
-								int startOffset = versionBeforeFormat.MoveOffsetTo (editor.Version, annotatedNode.Span.Start);
-								int endOffset = versionBeforeFormat.MoveOffsetTo (editor.Version, annotatedNode.Span.End);
-
-								// alway whole line start & delimiter
-								var startLine = editor.GetLineByOffset (startOffset);
-								startOffset = startLine.Offset;
-
-								var endLine = editor.GetLineByOffset (endOffset);
-								endOffset = endLine.EndOffsetIncludingDelimiter + 1;
-
-								var insertionCursorSegment = TextSegment.FromBounds (startOffset, endOffset);
-								string textToInsert = editor.GetTextAt (insertionCursorSegment).TrimEnd ();
-								editor.RemoveText (insertionCursorSegment);
-								var insertionPoints = await GetInsertionPoints (editor, editor.CaretOffset);
-								if (insertionPoints.Count == 0) {
-									// Just to get sure if no insertion points -> go back to the formatted version.
-									var textChanges = editor.Version.GetChangesTo (formattedVersion).ToList ();
-									using (var undo2 = editor.OpenUndoGroup ()) {
-										foreach (var textChange in textChanges) {
-											foreach (var v in textChange.TextChanges.Reverse ()) {
-												editor.ReplaceText (v.Offset, v.RemovalLength, v.InsertedText);
-											}
-										}
-									}
-									return;
-								}
-								string insertionModeOperation;
-								const int CSharpMethodKind = 8875;
-
-
-								bool isMethod = annotatedNode.RawKind == CSharpMethodKind;
-
-								if (!isMethod) {
-									// atm only for generate field/property : remove all new lines generated & just insert the plain node.
-									// for methods it's not so easy because of "extract code" changes.
-									foreach (var textChange in editor.Version.GetChangesTo (oldVersion).ToList ()) {
-										foreach (var v in textChange.TextChanges.Reverse ()) {
-											editor.ReplaceText (v.Offset, v.RemovalLength, v.InsertedText);
-										}
-									}
-								}
-
-								switch (annotatedNode.RawKind) {
-								case 8873: // C# field
-									insertionModeOperation = GettextCatalog.GetString ("Insert Field");
-									break;
-								case CSharpMethodKind:
-									insertionModeOperation = GettextCatalog.GetString ("Insert Method");
-									break;
-								case 8892: // C# property
-									insertionModeOperation = GettextCatalog.GetString ("Insert Property");
-									break;
-								default:
-									insertionModeOperation = GettextCatalog.GetString ("Insert Code");
-									break;
-								}
-
-								var options = new InsertionModeOptions (
-									insertionModeOperation,
-									insertionPoints,
-									point => {
-										if (!point.Success)
-											return;
-										point.InsertionPoint.Insert (editor, textToInsert);
-									}
-								);
-								options.ModeExitedAction += delegate (InsertionCursorEventArgs args) {
-									if (!args.Success) {
-										var textChanges = editor.Version.GetChangesTo (oldVersion).ToList ();
-										using (var undo2 = editor.OpenUndoGroup ()) {
-											foreach (var textChange in textChanges) {
-												foreach (var v in textChange.TextChanges.Reverse ())
-													editor.ReplaceText (v.Offset, v.RemovalLength, v.InsertedText);
-											}
-										}
-									}
-								};
-								for (int i = 0; i < insertionPoints.Count; i++) {
-									if (insertionPoints [i].Location.Line < editor.CaretLine) {
-										options.FirstSelectedInsertionPoint = Math.Min (isMethod ? i + 1 : i, insertionPoints.Count - 1);
-									} else {
-										break;
-									}
-								}
-								options.ModeExitedAction += delegate {
-									if (renameTokenOpt.HasValue)
-										StartRenameSession (editor, documentContext, versionBeforeFormat, renameTokenOpt.Value);
-								};
-								editor.StartInsertionMode (options);
-							}
-						}
-					});
-				}
-
-				if (projection != null) {
-					await UpdateProjectionsDocuments (document, data);
-				} else {
-					OnDocumentTextChanged (id, new MonoDevelopSourceText (data), PreservationMode.PreserveValue);
-				}
-			}
-		}
-		internal static Func<TextEditor, int, Task<List<InsertionPoint>>> GetInsertionPoints;
-		internal static Action<TextEditor, DocumentContext, ITextSourceVersion, SyntaxToken?> StartRenameSession;
-
-		async Task UpdateProjectionsDocuments (Document document, ITextDocument data)
-		{
-			var project = TypeSystemService.GetMonoProject (document.Project);
-			var file = project.Files.GetFile (data.FileName);
-			var node = TypeSystemService.GetTypeSystemParserNode (data.MimeType, file.BuildAction);
-			if (node != null && node.Parser.CanGenerateProjection (data.MimeType, file.BuildAction, project.SupportedLanguages)) {
-				var options = new ParseOptions {
-					FileName = file.FilePath,
-					Project = project,
-					Content = TextFileProvider.Instance.GetReadOnlyTextEditorData (file.FilePath),
-				};
-				var projections = await node.Parser.GenerateProjections (options);
-				UpdateProjectionEntry (file, projections);
-				var projectId = GetProjectId (project);
-				var projectdata = ProjectMap.GetData (projectId);
-				foreach (var projected in projections) {
-					OnDocumentTextChanged (projectdata.DocumentData.Get (projected.Document.FileName), new MonoDevelopSourceText (projected.Document), PreservationMode.PreserveValue);
-				}
-			}
-		}
-
-		static int ApplyChanges (Projection projection, ITextDocument data, List<Microsoft.CodeAnalysis.Text.TextChange> changes)
-		{
-			int delta = 0;
-			foreach (var change in changes) {
-				var offset = change.Span.Start;
-
-				if (projection != null) {
-					//If change is outside projection segments don't apply it...
-					if (projection.TryConvertFromProjectionToOriginal (offset, out int originalOffset)) {
-						offset = originalOffset;
-						data.ReplaceText (offset, change.Span.Length, change.NewText);
-						delta += change.Span.Length - change.NewText.Length;
-					}
-				} else {
-					data.ReplaceText (offset, change.Span.Length, change.NewText);
-					delta += change.Span.Length - change.NewText.Length;
-				}
-			}
-
-			return delta;
-		}
-
-		// used to pass additional state from Apply* to TryApplyChanges so it can batch certain operations such as saving projects
-		HashSet<MonoDevelop.Projects.Project> tryApplyState_changedProjects = new HashSet<MonoDevelop.Projects.Project> ();
-		List<Task> tryApplyState_documentTextChangedTasks = new List<Task> ();
-		Dictionary<string, SourceText> tryApplyState_documentTextChangedContents =  new Dictionary<string, SourceText> ();
-
-		internal override bool TryApplyChanges (Solution newSolution, IProgressTracker progressTracker)
-		{
-			// this is supported on the main thread only
-			// see https://github.com/dotnet/roslyn/pull/18043
-			// as a result, we can assume that the things it calls are _also_ main thread only
-			Runtime.CheckMainThread ();
-			lock (projectModifyLock) {
-				freezeProjectModify = true;
-				try {
-					var ret = base.TryApplyChanges (newSolution, progressTracker);
-
-					if (tryApplyState_documentTextChangedTasks.Count > 0) {
-						Task.WhenAll (tryApplyState_documentTextChangedTasks).ContinueWith (t => {
-							try {
-								t.Wait ();
-							} catch (Exception ex) {
-								LoggingService.LogError ("Error applying changes to documents", ex);
-							}
-							if (IdeApp.Workbench != null) {
-								var changedFiles = new HashSet<string> (tryApplyState_documentTextChangedContents.Keys, FilePath.PathComparer);
-								foreach (var w in IdeApp.Workbench.Documents) {
-									if (w.IsFile && changedFiles.Contains (w.FileName)) {
-										w.StartReparseThread ();
-									}
-								}
-							}
-						}, CancellationToken.None, TaskContinuationOptions.None, Runtime.MainTaskScheduler);
-					}
-
-					if (tryApplyState_changedProjects.Count > 0) {
-						IdeApp.ProjectOperations.SaveAsync (tryApplyState_changedProjects);
-					}
-
-					return ret;
-				} finally {
-					tryApplyState_documentTextChangedContents.Clear ();
-					tryApplyState_documentTextChangedTasks.Clear ();
-					tryApplyState_changedProjects.Clear ();
-					freezeProjectModify = false;
-				}
-			}
-		}
-
-		public override bool CanApplyChange (ApplyChangesKind feature)
-		{
-			switch (feature) {
-			case ApplyChangesKind.AddDocument:
-			case ApplyChangesKind.RemoveDocument:
-			case ApplyChangesKind.ChangeDocument:
-			//HACK: we don't actually support adding and removing metadata references from project
-			//however, our MetadataReferenceCache currently depends on (incorrectly) using TryApplyChanges
-			case ApplyChangesKind.AddMetadataReference:
-			case ApplyChangesKind.RemoveMetadataReference:
-			case ApplyChangesKind.AddProjectReference:
-			case ApplyChangesKind.RemoveProjectReference:
-				return true;
-			default:
-				return false;
-			}
-		}
-
-		protected override void ApplyProjectChanges (ProjectChanges projectChanges)
-		{
-			this.projectChanges = projectChanges;
-			base.ApplyProjectChanges (projectChanges);
-		}
-
-		protected override void ApplyDocumentAdded (DocumentInfo info, SourceText text)
-		{
-			var id = info.Id;
-			MonoDevelop.Projects.Project mdProject = null;
-
-			if (id.ProjectId != null) {
-				var project = CurrentSolution.GetProject (id.ProjectId);
-				mdProject = GetMonoProject (project);
-				if (mdProject == null)
-					LoggingService.LogWarning ("Couldn't find project for newly generated file {0} (Project {1}).", info.Name, info.Id.ProjectId);
-			}
-
-			var path = DetermineFilePath (info.Id, info.Name, info.FilePath, info.Folders, mdProject?.FileName.ParentDirectory, true);
-			// If file is already part of project don't re-add it, example of this is .cshtml
-			if (mdProject?.IsFileInProject (path) == true) {
-				this.OnDocumentAdded (info);
-				return;
-			}
-			info = info.WithFilePath (path).WithTextLoader (new MonoDevelopTextLoader (path));
-
-			string formattedText;
-			var formatter = CodeFormatterService.GetFormatter (DesktopService.GetMimeTypeForUri (path));
-			if (formatter != null && mdProject != null) {
-				formattedText = formatter.FormatText (mdProject.Policies, text.ToString ());
-			} else {
-				formattedText = text.ToString ();
-			}
-
-			var textSource = new StringTextSource (formattedText, text.Encoding ?? System.Text.Encoding.UTF8);
-			try {
-				textSource.WriteTextTo (path);
-			} catch (Exception e) {
-				LoggingService.LogError ("Exception while saving file to " + path, e);
-			}
-
-			if (mdProject != null) {
-				var data = ProjectMap.GetData (id.ProjectId);
-				data.DocumentData.Add (info.Id, path);
-				var file = new MonoDevelop.Projects.ProjectFile (path);
-				mdProject.Files.Add (file);
-				tryApplyState_changedProjects.Add (mdProject);
-			}
-
-			this.OnDocumentAdded (info);
-		}
-
-		protected override void ApplyDocumentRemoved (DocumentId documentId)
-		{
-			var document = GetDocument (documentId);
-			var mdProject = GetMonoProject (documentId.ProjectId);
-			if (document == null || mdProject == null) {
-				return;
-			}
-
-			FilePath filePath = document.FilePath;
-			var projectFile = mdProject.Files.GetFile (filePath);
-			if (projectFile == null) {
-				return;
-			}
-
-			//force-close the old doc even if it's dirty
-			var openDoc = IdeApp.Workbench.Documents.FirstOrDefault (d => d.IsFile && filePath.Equals (d.FileName));
-			if (openDoc != null && openDoc.IsDirty) {
-				openDoc.Save ();
-				((Gui.SdiWorkspaceWindow)openDoc.Window).CloseWindow (true, true).Wait ();
-			}
-
-			//this will fire a OnDocumentRemoved event via OnFileRemoved
-			mdProject.Files.Remove (projectFile);
-			FileService.DeleteFile (filePath);
-			tryApplyState_changedProjects.Add (mdProject);
-		}
-
-		string DetermineFilePath (DocumentId id, string name, string filePath, IReadOnlyList<string> docFolders, string defaultFolder, bool createDirectory = false)
-		{
-			var path = filePath;
-
-			if (string.IsNullOrEmpty (path)) {
-				var monoProject = GetMonoProject (id.ProjectId);
-
-				// If the first namespace name matches the name of the project, then we don't want to
-				// generate a folder for that.  The project is implicitly a folder with that name.
-				IEnumerable<string> folders;
-				if (docFolders != null && monoProject != null && docFolders.FirstOrDefault () == monoProject.Name) {
-					folders = docFolders.Skip (1);
-				} else {
-					folders = docFolders;
-				}
-
-				if (folders.Any ()) {
-					string baseDirectory = Path.Combine (monoProject?.BaseDirectory ?? MonoDevelopSolution.BaseDirectory, Path.Combine (folders.ToArray ()));
-					try {
-						if (createDirectory && !Directory.Exists (baseDirectory))
-							Directory.CreateDirectory (baseDirectory);
-					} catch (Exception e) {
-						LoggingService.LogError ("Error while creating directory for a new file : " + baseDirectory, e);
-					}
-					path = Path.Combine (baseDirectory, name);
-				} else {
-					path = Path.Combine (defaultFolder, name);
-				}
-			}
-			return path;
-		}
-
-		protected override void ApplyMetadataReferenceAdded (ProjectId projectId, MetadataReference metadataReference)
-		{
-			var mdProject = GetMonoProject (projectId) as MonoDevelop.Projects.DotNetProject;
-			var path = GetMetadataPath (metadataReference);
-			if (mdProject == null || path == null)
-				return;
-			foreach (var r in mdProject.References) {
-				if (r.ReferenceType == MonoDevelop.Projects.ReferenceType.Assembly && r.Reference == path) {
-					LoggingService.LogWarning ("Warning duplicate reference is added " + path);
-					return;
-				}
-
-				if (r.ReferenceType == MonoDevelop.Projects.ReferenceType.Project) {
-					foreach (var fn in r.GetReferencedFileNames (MonoDevelop.Projects.ConfigurationSelector.Default)) {
-						if (fn == path) {
-							LoggingService.LogWarning ("Warning duplicate reference is added " + path + " for project " + r.Reference);
-							return;
-						}
-					}
-				}
-			}
-
-			mdProject.AddReference (path);
-			tryApplyState_changedProjects.Add (mdProject);
-			this.OnMetadataReferenceAdded (projectId, metadataReference);
-		}
-
-		protected override void ApplyMetadataReferenceRemoved (ProjectId projectId, MetadataReference metadataReference)
-		{
-			var mdProject = GetMonoProject (projectId) as MonoDevelop.Projects.DotNetProject;
-			var path = GetMetadataPath (metadataReference);
-			if (mdProject == null || path == null)
-				return;
-			var item = mdProject.References.FirstOrDefault (r => r.ReferenceType == MonoDevelop.Projects.ReferenceType.Assembly && r.Reference == path);
-			if (item == null)
-				return;
-			mdProject.References.Remove (item);
-			tryApplyState_changedProjects.Add (mdProject);
-			this.OnMetadataReferenceRemoved (projectId, metadataReference);
-		}
-
-		string GetMetadataPath (MetadataReference metadataReference)
-		{
-			if (metadataReference is PortableExecutableReference fileMetadata) {
-				return fileMetadata.FilePath;
-			}
-			return null;
-		}
-
-		protected override void ApplyProjectReferenceAdded (ProjectId projectId, ProjectReference projectReference)
-		{
-			var mdProject = GetMonoProject (projectId) as MonoDevelop.Projects.DotNetProject;
-			var projectToReference = GetMonoProject (projectReference.ProjectId);
-			if (mdProject == null || projectToReference == null)
-				return;
-			var mdRef = MonoDevelop.Projects.ProjectReference.CreateProjectReference (projectToReference);
-			mdProject.References.Add (mdRef);
-			tryApplyState_changedProjects.Add (mdProject);
-			this.OnProjectReferenceAdded (projectId, projectReference);
-		}
-
-		protected override void ApplyProjectReferenceRemoved (ProjectId projectId, ProjectReference projectReference)
-		{
-			var mdProject = GetMonoProject (projectId) as MonoDevelop.Projects.DotNetProject;
-			var projectToReference = GetMonoProject (projectReference.ProjectId);
-			if (mdProject == null || projectToReference == null)
-				return;
-			foreach (var pr in mdProject.References.OfType<MonoDevelop.Projects.ProjectReference>()) {
-				if (pr.ProjectGuid == projectToReference.ItemId) {
-					mdProject.References.Remove (pr);
-					tryApplyState_changedProjects.Add (mdProject);
-					this.OnProjectReferenceRemoved (projectId, projectReference);
-					break;
-				}
-			}
-		}
-
-		#endregion
-
-		internal Document GetDocument (DocumentId documentId, CancellationToken cancellationToken = default (CancellationToken))
-		{
-			var project = CurrentSolution.GetProject (documentId.ProjectId);
-			if (project == null)
-				return null;
-			return project.GetDocument (documentId);
-		}
-
-		internal TextDocument GetAdditionalDocument (DocumentId documentId, CancellationToken cancellationToken = default(CancellationToken))
-		{
-			var project = CurrentSolution.GetProject (documentId.ProjectId);
-			if (project == null)
-				return null;
-			return project.GetAdditionalDocument (documentId);
-		}
-
-		internal Task UpdateFileContent (string fileName, string text)
-		{
-			SourceText newText = SourceText.From (text);
-			var tasks = new List<Task> ();
-			lock (updatingProjectDataLock) {
-				foreach (var kv in ProjectMap.projectDataMap) {
-					var projectId = kv.Key;
-					var docId = this.GetDocumentId (projectId, fileName);
-					if (docId != null) {
-						try {
-							if (this.GetDocument (docId) != null) {
-								base.OnDocumentTextChanged (docId, newText, PreservationMode.PreserveIdentity);
-							} else if (this.GetAdditionalDocument (docId) != null) {
-								base.OnAdditionalDocumentTextChanged (docId, newText, PreservationMode.PreserveIdentity);
-							}
-						} catch (Exception e) {
-							LoggingService.LogWarning ("Roslyn error on text change", e);
-						}
-					}
-					var monoProject = GetMonoProject (projectId);
-					if (monoProject != null) {
-						var pf = monoProject.GetProjectFile (fileName);
-						if (pf != null) {
-							var mimeType = DesktopService.GetMimeTypeForUri (fileName);
-							if (TypeSystemService.CanParseProjections (monoProject, mimeType, fileName)) {
-								var parseOptions = new ParseOptions { Project = monoProject, FileName = fileName, Content = new StringTextSource (text), BuildAction = pf.BuildAction };
-								var task = TypeSystemService.ParseProjection (parseOptions, mimeType);
-								tasks.Add (task);
-							}
-						}
-					}
-				}
-			}
-
-			return Task.WhenAll (tasks);
-		}
-
-		internal void RemoveProject (MonoDevelop.Projects.Project project)
-		{
-			var id = GetProjectId (project);
-			if (id != null) {
-				foreach (var docId in GetOpenDocumentIds (id).ToList ()) {
-					ClearOpenDocument (docId);
-				}
-
-				ProjectMap.RemoveProject (project, id);
-				UnloadMonoProject (project);
-
-				OnProjectRemoved (id);
-			}
-		}
-
-		#region Project modification handlers
-
-		List<MonoDevelop.Projects.DotNetProject> modifiedProjects = new List<MonoDevelop.Projects.DotNetProject> ();
-		readonly object projectModifyLock = new object ();
-		bool freezeProjectModify;
-		Dictionary<MonoDevelop.Projects.DotNetProject, CancellationTokenSource> projectModifiedCts = new Dictionary<MonoDevelop.Projects.DotNetProject, CancellationTokenSource> ();
-		void OnProjectModified (object sender, MonoDevelop.Projects.SolutionItemModifiedEventArgs args)
-		{
-			lock (projectModifyLock) {
-				if (freezeProjectModify)
-					return;
-				try {
-					if (!args.Any (x => x.Hint == "TargetFramework" || x.Hint == "References" || x.Hint == "CompilerParameters" || x.Hint == "Files"))
-						return;
-					var project = sender as MonoDevelop.Projects.DotNetProject;
-					if (project == null)
-						return;
-					var projectId = GetProjectId (project);
-					if (projectModifiedCts.TryGetValue (project, out var cts))
-						cts.Cancel ();
-					cts = new CancellationTokenSource ();
-					projectModifiedCts [project] = cts;
-					if (CurrentSolution.ContainsProject (projectId)) {
-						var projectInfo = ProjectHandler.LoadProject (project, cts.Token, null).ContinueWith (t => {
-							if (t.IsCanceled)
-								return;
-							if (t.IsFaulted) {
-								LoggingService.LogError ("Failed to reload project", t.Exception);
-								return;
-							}
-							try {
-								lock (projectModifyLock) {
-									// correct openDocument ids - they may change due to project reload.
-									OpenDocuments.CorrectDocumentIds (project, t.Result);
-									OnProjectReloaded (t.Result);
-								}
-							} catch (Exception e) {
-								LoggingService.LogError ("Error while reloading project " + project.Name, e);
-							}
-						}, cts.Token);
-					} else {
-						modifiedProjects.Add (project);
-					}
-				} catch (Exception ex) {
-					LoggingService.LogInternalError (ex);
-				}
-			}
-		}
-
-		#endregion
-<<<<<<< HEAD
-
-		/// <summary>
-		/// Tries the get original file from projection. If the fileName / offset is inside a projection this method tries to convert it
-		/// back to the original physical file.
-		/// </summary>
-		internal bool TryGetOriginalFileFromProjection (string fileName, int offset, out string originalName, out int originalOffset)
-		{
-			foreach (var projectionEntry in ProjectionList) {
-				var projection = projectionEntry.Projections.FirstOrDefault (p => FilePath.PathComparer.Equals (p.Document.FileName, fileName));
-				if (projection != null) {
-					if (projection.TryConvertFromProjectionToOriginal (offset, out originalOffset)) {
-						originalName = projectionEntry.File.FilePath;
-						return true;
-					}
-				}
-			}
-
-			originalName = fileName;
-			originalOffset = offset;
-			return false;
-		}
-=======
->>>>>>> e9da2024
-	}
-
-	//	static class MonoDevelopWorkspaceFeatures
-	//	{
-	//		static FeaturePack pack;
-	//
-	//		public static FeaturePack Features {
-	//			get {
-	//				if (pack == null)
-	//					Interlocked.CompareExchange (ref pack, ComputePack (), null);
-	//				return pack;
-	//			}
-	//		}
-	//
-	//		static FeaturePack ComputePack ()
-	//		{
-	//			var assemblies = new List<Assembly> ();
-	//			var workspaceCoreAssembly = typeof(Workspace).Assembly;
-	//			assemblies.Add (workspaceCoreAssembly);
-	//
-	//			LoadAssembly (assemblies, "Microsoft.CodeAnalysis.CSharp.Workspaces");
-	//			//LoadAssembly (assemblies, "Microsoft.CodeAnalysis.VisualBasic.Workspaces");
-	//
-	//			var catalogs = assemblies.Select (a => new System.ComponentModel.Composition.Hosting.AssemblyCatalog (a));
-	//
-	//			return new MefExportPack (catalogs);
-	//		}
-	//
-	//		static void LoadAssembly (List<Assembly> assemblies, string assemblyName)
-	//		{
-	//			try {
-	//				var loadedAssembly = Assembly.Load (assemblyName);
-	//				assemblies.Add (loadedAssembly);
-	//			} catch (Exception e) {
-	//				LoggingService.LogWarning ("Couldn't load assembly:" + assemblyName, e);
-	//			}
-	//		}
-	//	}
-
-	public class RoslynProjectEventArgs : EventArgs
-	{
-		public ProjectId ProjectId { get; private set; }
-
-		public RoslynProjectEventArgs (ProjectId projectId)
-		{
-			ProjectId = projectId;
-		}
-	}
-
-}
+//
+// MonoDevelopWorkspace.cs
+//
+// Author:
+//       Mike Krüger <mkrueger@xamarin.com>
+//
+// Copyright (c) 2014 Xamarin Inc. (http://xamarin.com)
+//
+// Permission is hereby granted, free of charge, to any person obtaining a copy
+// of this software and associated documentation files (the "Software"), to deal
+// in the Software without restriction, including without limitation the rights
+// to use, copy, modify, merge, publish, distribute, sublicense, and/or sell
+// copies of the Software, and to permit persons to whom the Software is
+// furnished to do so, subject to the following conditions:
+//
+// The above copyright notice and this permission notice shall be included in
+// all copies or substantial portions of the Software.
+//
+// THE SOFTWARE IS PROVIDED "AS IS", WITHOUT WARRANTY OF ANY KIND, EXPRESS OR
+// IMPLIED, INCLUDING BUT NOT LIMITED TO THE WARRANTIES OF MERCHANTABILITY,
+// FITNESS FOR A PARTICULAR PURPOSE AND NONINFRINGEMENT. IN NO EVENT SHALL THE
+// AUTHORS OR COPYRIGHT HOLDERS BE LIABLE FOR ANY CLAIM, DAMAGES OR OTHER
+// LIABILITY, WHETHER IN AN ACTION OF CONTRACT, TORT OR OTHERWISE, ARISING FROM,
+// OUT OF OR IN CONNECTION WITH THE SOFTWARE OR THE USE OR OTHER DEALINGS IN
+// THE SOFTWARE.
+
+using System;
+using Microsoft.CodeAnalysis;
+using System.Linq;
+using System.IO;
+using MonoDevelop.Core;
+using System.Collections.Generic;
+using System.Threading;
+using Microsoft.CodeAnalysis.Text;
+using System.Threading.Tasks;
+using MonoDevelop.Ide.Editor;
+using Microsoft.CodeAnalysis.Host;
+using MonoDevelop.Core.Text;
+using System.Collections.Concurrent;
+using MonoDevelop.Ide.CodeFormatting;
+using Gtk;
+using MonoDevelop.Ide.Editor.Projection;
+using System.Reflection;
+using Microsoft.CodeAnalysis.Host.Mef;
+using System.Text;
+using System.Collections.Immutable;
+using System.ComponentModel;
+using Mono.Addins;
+using MonoDevelop.Core.AddIns;
+using Microsoft.CodeAnalysis.Extensions;
+using Microsoft.CodeAnalysis.Internal.Log;
+using Microsoft.CodeAnalysis.Shared.Options;
+using Microsoft.CodeAnalysis.Shared.Utilities;
+using Microsoft.CodeAnalysis.SolutionCrawler;
+using MonoDevelop.Ide.Composition;
+using MonoDevelop.Ide.RoslynServices;
+
+namespace MonoDevelop.Ide.TypeSystem
+{
+	public partial class MonoDevelopWorkspace : Workspace
+	{
+		public const string ServiceLayer = nameof(MonoDevelopWorkspace);
+
+		// Background compiler is used to trigger compilations in the background for the solution and hold onto them
+		// so in case nothing references the solution in current stacks, they're not collected.
+		// We previously used to experience pathological GC times on large solutions, and this was caused
+		// by the compilations being freed out of memory due to only being weakly referenced, and recomputing them on
+		// a case by case basis.
+		BackgroundCompiler backgroundCompiler;
+		internal readonly WorkspaceId Id;
+
+		CancellationTokenSource src = new CancellationTokenSource ();
+		bool disposed;
+		readonly object updatingProjectDataLock = new object ();
+		Lazy<MonoDevelopMetadataReferenceManager> manager;
+		Lazy<MetadataReferenceHandler> metadataHandler;
+		ProjectionData Projections { get; }
+		OpenDocumentsData OpenDocuments { get; }
+		ProjectDataMap ProjectMap { get; }
+		ProjectSystemHandler ProjectHandler { get; }
+
+		public MonoDevelop.Projects.Solution MonoDevelopSolution { get; }
+
+		internal MonoDevelopMetadataReferenceManager MetadataReferenceManager => manager.Value;
+		internal static HostServices HostServices => CompositionManager.Instance.HostServices;
+
+		static MonoDevelopWorkspace ()
+		{
+			Tasks.CommentTasksProvider.Initialize ();
+		}
+
+		/// <summary>
+		/// This bypasses the type system service. Use with care.
+		/// </summary>
+		[EditorBrowsable(EditorBrowsableState.Never)]
+		internal void OpenSolutionInfo (SolutionInfo sInfo)
+		{
+			OnSolutionAdded (sInfo);
+		}
+
+		internal MonoDevelopWorkspace (MonoDevelop.Projects.Solution solution) : base (HostServices, WorkspaceKind.Host)
+		{
+			this.MonoDevelopSolution = solution;
+			this.Id = WorkspaceId.Next ();
+
+			Projections = new ProjectionData ();
+			OpenDocuments = new OpenDocumentsData ();
+			ProjectMap = new ProjectDataMap (this);
+			ProjectHandler = new ProjectSystemHandler (this, ProjectMap, Projections);
+			manager = new Lazy<MonoDevelopMetadataReferenceManager> (() => Services.GetService<MonoDevelopMetadataReferenceManager> ());
+			metadataHandler = new Lazy<MetadataReferenceHandler> (() => new MetadataReferenceHandler (MetadataReferenceManager, ProjectMap));
+
+			if (IdeApp.Workspace != null && solution != null) {
+				IdeApp.Workspace.ActiveConfigurationChanged += HandleActiveConfigurationChanged;
+			}
+			backgroundCompiler = new BackgroundCompiler (this);
+
+			var cacheService = Services.GetService<IWorkspaceCacheService> ();
+			if (cacheService != null)
+				cacheService.CacheFlushRequested += OnCacheFlushRequested;
+
+			// Trigger running compiler syntax and semantic errors via the diagnostic analyzer engine
+			IdeApp.Preferences.Roslyn.FullSolutionAnalysisRuntimeEnabled = true;
+			Options = Options.WithChangedOption (Microsoft.CodeAnalysis.Diagnostics.InternalRuntimeDiagnosticOptions.Syntax, true)
+				.WithChangedOption (Microsoft.CodeAnalysis.Diagnostics.InternalRuntimeDiagnosticOptions.Semantic, true)
+            // Turn on FSA on a new workspace addition
+				.WithChangedOption (RuntimeOptions.FullSolutionAnalysis, true)
+				.WithChangedOption (RuntimeOptions.FullSolutionAnalysisInfoBarShown, false)
+
+			// Always use persistent storage regardless of solution size, at least until a consensus is reached
+			// https://github.com/mono/monodevelop/issues/4149 https://github.com/dotnet/roslyn/issues/25453
+			    .WithChangedOption (Microsoft.CodeAnalysis.Storage.StorageOptions.SolutionSizeThreshold, MonoDevelop.Core.Platform.IsLinux ? int.MaxValue : 0);
+
+			if (IdeApp.Preferences.EnableSourceAnalysis) {
+				var solutionCrawler = Services.GetService<ISolutionCrawlerRegistrationService> ();
+				solutionCrawler.Register (this);
+			}
+
+			IdeApp.Preferences.EnableSourceAnalysis.Changed += OnEnableSourceAnalysisChanged;
+
+			// TODO: Unhack C# here when monodevelop workspace supports more than C#
+			IdeApp.Preferences.Roslyn.FullSolutionAnalysisRuntimeEnabledChanged += OnEnableFullSourceAnalysisChanged;
+
+			foreach (var factory in AddinManager.GetExtensionObjects<Microsoft.CodeAnalysis.Options.IDocumentOptionsProviderFactory>("/MonoDevelop/Ide/TypeService/OptionProviders"))
+				Services.GetRequiredService<Microsoft.CodeAnalysis.Options.IOptionService> ().RegisterDocumentOptionsProvider (factory.Create (this));
+
+			if (solution != null)
+				DesktopService.MemoryMonitor.StatusChanged += OnMemoryStatusChanged;
+		}
+
+		bool lowMemoryLogged;
+		void OnMemoryStatusChanged (object sender, PlatformMemoryStatusEventArgs args)
+		{
+			// Disable full solution analysis when the OS triggers a warning about memory pressure.
+			if (args.MemoryStatus == PlatformMemoryStatus.Normal)
+				return;
+
+			// record that we had hit critical memory barrier
+			if (!lowMemoryLogged) {
+				lowMemoryLogged = true;
+				Logger.Log (FunctionId.VirtualMemory_MemoryLow, KeyValueLogMessage.Create (m => {
+					// which message we are logging and memory left in bytes when this is called.
+					m ["MSG"] = args.MemoryStatus;
+					//m ["MemoryLeft"] = (long)wParam;
+				}));
+			}
+
+			var cacheService = Services.GetService<IWorkspaceCacheService> () as MonoDevelopWorkspaceCacheService;
+			cacheService?.FlushCaches ();
+
+			if (!ShouldTurnOffFullSolutionAnalysis ())
+				return;
+
+			Options = Options.WithChangedOption (RuntimeOptions.FullSolutionAnalysis, false);
+			IdeApp.Preferences.Roslyn.FullSolutionAnalysisRuntimeEnabled = false;
+			if (IsUserOptionOn ()) {
+				// let user know full analysis is turned off due to memory concern.
+				// make sure we show info bar only once for the same solution.
+				Options = Options.WithChangedOption (RuntimeOptions.FullSolutionAnalysisInfoBarShown, true);
+
+				const string LowVMMoreInfoLink = "https://go.microsoft.com/fwlink/?linkid=2003417&clcid=0x409";
+				Services.GetService<IErrorReportingService> ().ShowGlobalErrorInfo (
+					GettextCatalog.GetString ("{0} has suspended some advanced features to improve performance", BrandingService.ApplicationName),
+					new InfoBarUI ("Learn more", InfoBarUI.UIKind.HyperLink, () => DesktopService.ShowUrl (LowVMMoreInfoLink), closeAfterAction: false),
+					new InfoBarUI ("Restore", InfoBarUI.UIKind.Button, () => Options = Options.WithChangedOption (RuntimeOptions.FullSolutionAnalysis, true))
+				);
+			}
+		}
+
+		void OnCacheFlushRequested (object sender, EventArgs args)
+		{
+			if (backgroundCompiler != null) {
+				backgroundCompiler.Dispose ();
+				backgroundCompiler = null; // PartialSemanticsEnabled will now return false
+			}
+
+			// No longer need cache notifications
+			var cacheService = Services.GetService<IWorkspaceCacheService> ();
+			if (cacheService != null)
+				cacheService.CacheFlushRequested -= OnCacheFlushRequested;
+		}
+
+		bool ShouldTurnOffFullSolutionAnalysis ()
+		{
+			// conditions
+			// 1. if our full solution analysis option is on (not user full solution analysis option, but our internal one) and
+			// 2. if infobar is never shown to users for this solution
+			return Options.GetOption (RuntimeOptions.FullSolutionAnalysis) && !Options.GetOption (RuntimeOptions.FullSolutionAnalysisInfoBarShown);
+		}
+
+		bool IsUserOptionOn ()
+		{
+			// check languages currently on solution. since we only show info bar once, we don't need to track solution changes.
+			var languages = CurrentSolution.Projects.Select (p => p.Language).Distinct ();
+			foreach (var language in languages) {
+				if (IdeApp.Preferences.Roslyn.For (language).SolutionCrawlerClosedFileDiagnostic) {
+					return true;
+				}
+			}
+
+			return false;
+		}
+
+		void OnEnableSourceAnalysisChanged(object sender, EventArgs args)
+		{
+			var solutionCrawler = Services.GetService<ISolutionCrawlerRegistrationService> ();
+			if (IdeApp.Preferences.EnableSourceAnalysis)
+				solutionCrawler.Register (this);
+			else
+				solutionCrawler.Unregister (this);
+		}
+
+		void OnEnableFullSourceAnalysisChanged (object sender, EventArgs args)
+		{
+			// we only want to turn on FSA if the option is explicitly enabled,
+			// we don't want to turn it off here.
+			if (IdeApp.Preferences.Roslyn.FullSolutionAnalysisRuntimeEnabled) {
+				Options = Options.WithChangedOption (RuntimeOptions.FullSolutionAnalysis, true);
+			}
+		}
+
+		protected internal override bool PartialSemanticsEnabled => backgroundCompiler != null;
+
+		protected override void Dispose (bool finalize)
+		{
+			base.Dispose (finalize);
+			if (disposed)
+				return;
+
+			disposed = true;
+
+			MetadataReferenceManager.ClearCache ();
+
+			IdeApp.Preferences.EnableSourceAnalysis.Changed -= OnEnableSourceAnalysisChanged;
+			IdeApp.Preferences.Roslyn.FullSolutionAnalysisRuntimeEnabledChanged -= OnEnableFullSourceAnalysisChanged;
+			DesktopService.MemoryMonitor.StatusChanged -= OnMemoryStatusChanged;
+
+			CancelLoad ();
+			if (IdeApp.Workspace != null) {
+				IdeApp.Workspace.ActiveConfigurationChanged -= HandleActiveConfigurationChanged;
+			}
+			if (MonoDevelopSolution != null) {
+				foreach (var prj in MonoDevelopSolution.GetAllProjects ()) {
+					UnloadMonoProject (prj);
+				}
+			}
+
+			var solutionCrawler = Services.GetService<ISolutionCrawlerRegistrationService> ();
+			solutionCrawler.Unregister (this);
+
+			if (backgroundCompiler != null) {
+				backgroundCompiler.Dispose ();
+				backgroundCompiler = null; // PartialSemanticsEnabled will now return false
+			}
+		}
+
+		internal void InformDocumentTextChange (DocumentId id, SourceText text)
+		{
+			base.ApplyDocumentTextChanged (id, text);
+		}
+
+		void CancelLoad ()
+		{
+			src.Cancel ();
+			src = new CancellationTokenSource ();
+		}
+
+		internal static event EventHandler LoadingFinished;
+
+		internal void HideStatusIcon ()
+		{
+			TypeSystemService.HideTypeInformationGatheringIcon (() => {
+				LoadingFinished?.Invoke (this, EventArgs.Empty);
+				WorkspaceLoaded?.Invoke (this, EventArgs.Empty);
+			});
+		}
+
+		public event EventHandler WorkspaceLoaded;
+
+		internal void ShowStatusIcon ()
+		{
+			TypeSystemService.ShowTypeInformationGatheringIcon ();
+		}
+
+		async void HandleActiveConfigurationChanged (object sender, EventArgs e)
+		{
+			ShowStatusIcon ();
+			CancelLoad ();
+			var token = src.Token;
+
+			try {
+				var si = await ProjectHandler.CreateSolutionInfo (MonoDevelopSolution, token).ConfigureAwait (false);
+				if (si != null)
+					OnSolutionReloaded (si);
+			} catch (OperationCanceledException) {
+			} catch (AggregateException ae) {
+				ae.Flatten ().Handle (x => x is OperationCanceledException);
+			} catch (Exception ex) {
+				LoggingService.LogError ("Error while reloading solution.", ex);
+			} finally {
+				HideStatusIcon ();
+			}
+    }
+
+		internal void ReloadModifiedProject (MonoDevelop.Projects.Project project)
+		{
+			ProjectHandler.ReloadModifiedProject (project);
+		}
+
+		internal Task<SolutionInfo> TryLoadSolution (CancellationToken cancellationToken = default(CancellationToken))
+		{
+			return ProjectHandler.CreateSolutionInfo (MonoDevelopSolution, CancellationTokenSource.CreateLinkedTokenSource (cancellationToken, src.Token).Token);
+		}
+
+		internal void UnloadSolution ()
+		{
+			OnSolutionRemoved ();
+		}
+
+		void UnloadMonoProject (MonoDevelop.Projects.Project project)
+		{
+			if (project == null)
+				throw new ArgumentNullException (nameof (project));
+			project.Modified -= OnProjectModified;
+		}
+
+		#region Open documents
+		public override bool CanOpenDocuments => true;
+
+		public override void OpenDocument (DocumentId documentId, bool activate = true)
+		{
+			var doc = GetDocument (documentId);
+			if (doc != null) {
+				var mdProject = GetMonoProject (doc.Project);
+				if (doc != null) {
+					IdeApp.Workbench.OpenDocument (doc.FilePath, mdProject, activate);
+				}
+			}
+		}
+
+		readonly Dictionary<DocumentInfo, SourceTextContainer> generatedFiles = new Dictionary<DocumentInfo, SourceTextContainer> ();
+		internal void AddAndOpenDocumentInternal (DocumentInfo documentInfo, SourceTextContainer textContainer)
+		{
+			lock (generatedFiles) {
+				generatedFiles[documentInfo] = textContainer;
+				OnDocumentAdded (documentInfo);
+				OnDocumentOpened (documentInfo.Id, textContainer);
+			}
+		}
+
+		internal void CloseAndRemoveDocumentInternal (DocumentId documentId, TextLoader reloader)
+		{
+			lock (generatedFiles) {
+				var documentInfo = generatedFiles.FirstOrDefault (kvp => kvp.Key.Id == documentId).Key;
+				if (documentInfo != null && generatedFiles.Remove(documentInfo) && CurrentSolution.ContainsDocument(documentId)) {
+					OnDocumentClosed (documentId, reloader);
+					OnDocumentRemoved (documentId);
+				}
+			}
+		}
+
+		internal void InformDocumentOpen (DocumentId documentId, TextEditor editor, DocumentContext context)
+		{
+			var document = InternalInformDocumentOpen (documentId, editor, context);
+			if (document as Document != null) {
+				foreach (var linkedDoc in ((Document)document).GetLinkedDocumentIds ()) {
+					InternalInformDocumentOpen (linkedDoc, editor, context);
+				}
+			}
+		}
+
+		TextDocument InternalInformDocumentOpen (DocumentId documentId, TextEditor editor, DocumentContext context)
+		{
+			var project = this.CurrentSolution.GetProject (documentId.ProjectId);
+			if (project == null)
+				return null;
+			TextDocument document = project.GetDocument (documentId) ?? project.GetAdditionalDocument (documentId);
+			if (document == null || OpenDocuments.Contains (documentId)) {
+				return document;
+			}
+			var textContainer = editor.TextView.TextBuffer.AsTextContainer ();
+			OpenDocuments.Add (documentId, textContainer, editor, context);
+			if (document is Document) {
+				OnDocumentOpened (documentId, textContainer);
+			} else {
+				OnAdditionalDocumentOpened (documentId, textContainer);
+			}
+			return document;
+		}
+
+		ProjectChanges projectChanges;
+
+		protected override void OnDocumentClosing (DocumentId documentId)
+		{
+			base.OnDocumentClosing (documentId);
+			OpenDocuments.Remove (documentId);
+		}
+
+//		internal override bool CanChangeActiveContextDocument {
+//			get {
+//				return true;
+//			}
+//		}
+
+		internal void InformDocumentClose (DocumentId analysisDocument, string filePath)
+		{
+			try {
+				if (!OpenDocuments.Remove (analysisDocument)) {
+					//Apparently something else opened this file via AddAndOpenDocumentInternal(e.g. .cshtml)
+					//it's job of whatever opened to also call CloseAndRemoveDocumentInternal
+					return;
+				}
+				if (!CurrentSolution.ContainsDocument (analysisDocument))
+					return;
+				var loader = new MonoDevelopTextLoader (filePath);
+				var document = this.GetDocument (analysisDocument);
+				// FIXME: Is this really needed?
+				OpenDocuments.Remove (analysisDocument);
+
+				if (document == null) {
+					var ad = this.GetAdditionalDocument (analysisDocument);
+					if (ad != null)
+						OnAdditionalDocumentClosed (analysisDocument, loader);
+					return;
+				}
+				OnDocumentClosed (analysisDocument, loader);
+				foreach (var linkedDoc in document.GetLinkedDocumentIds ()) {
+					OnDocumentClosed (linkedDoc, loader);
+				}
+			} catch (Exception e) {
+				LoggingService.LogError ("Exception while closing document.", e);
+			}
+		}
+
+		public override void CloseDocument (DocumentId documentId)
+		{
+		}
+
+		//FIXME: this should NOT be async. our implementation is doing some very expensive things like formatting that it shouldn't need to do.
+		protected override void ApplyDocumentTextChanged (DocumentId id, SourceText text)
+		{
+			lock (projectModifyLock)
+				tryApplyState_documentTextChangedTasks.Add (ApplyDocumentTextChangedCore (id, text));
+		}
+
+		async Task ApplyDocumentTextChangedCore (DocumentId id, SourceText text)
+		{
+			var document = GetDocument (id);
+			if (document == null)
+				return;
+
+			var hostDocument = MonoDevelopHostDocumentRegistration.FromDocument (document);
+			if (hostDocument != null) {
+				hostDocument.UpdateText (text);
+				return;
+			}
+
+			var (projection, filePath) = Projections.Get (document.FilePath);
+			var data = TextFileProvider.Instance.GetTextEditorData (filePath, out bool isOpen);
+			// Guard against already done changes in linked files.
+			// This shouldn't happen but the roslyn merging seems not to be working correctly in all cases :/
+			if (document.GetLinkedDocumentIds ().Length > 0 && isOpen && !(text.GetType ().FullName == "Microsoft.CodeAnalysis.Text.ChangedText")) {
+				return;
+			}
+
+			lock (tryApplyState_documentTextChangedContents) {
+				if (tryApplyState_documentTextChangedContents.TryGetValue (filePath, out SourceText formerText)) {
+					if (formerText.Length == text.Length && formerText.ToString () == text.ToString ())
+						return;
+				}
+				tryApplyState_documentTextChangedContents[filePath] = text;
+			}
+
+			if (!isOpen || !document.TryGetText (out SourceText oldFile)) {
+				oldFile = await document.GetTextAsync ();
+			}
+			var changes = text.GetTextChanges (oldFile).OrderByDescending (c => c.Span.Start).ToList ();
+			int delta = 0;
+
+			if (!isOpen) {
+				delta = ApplyChanges (projection, data, changes);
+				var formatter = CodeFormatterService.GetFormatter (data.MimeType);
+				if (formatter != null && formatter.SupportsPartialDocumentFormatting) {
+					var mp = GetMonoProject (CurrentSolution.GetProject (id.ProjectId));
+					string currentText = data.Text;
+
+					foreach (var change in changes) {
+						delta -= change.Span.Length - change.NewText.Length;
+						var startOffset = change.Span.Start - delta;
+
+						if (projection != null) {
+							if (projection.TryConvertFromProjectionToOriginal (startOffset, out int originalOffset))
+								startOffset = originalOffset;
+						}
+
+						string str;
+						if (change.NewText.Length == 0) {
+							str = formatter.FormatText (mp.Policies, currentText, TextSegment.FromBounds (Math.Max (0, startOffset - 1), Math.Min (data.Length, startOffset + 1)));
+						} else {
+							str = formatter.FormatText (mp.Policies, currentText, new TextSegment (startOffset, change.NewText.Length));
+						}
+						data.ReplaceText (startOffset, change.NewText.Length, str);
+					}
+				}
+				data.Save ();
+				if (projection != null) {
+					await UpdateProjectionsDocuments (document, data);
+				} else {
+					OnDocumentTextChanged (id, new MonoDevelopSourceText (data), PreservationMode.PreserveValue);
+				}
+			} else {
+				var formatter = CodeFormatterService.GetFormatter (data.MimeType);
+				var documentContext = IdeApp.Workbench.Documents.FirstOrDefault (d => FilePath.PathComparer.Compare (d.FileName, filePath) == 0);
+				var root = await projectChanges.NewProject.GetDocument (id).GetSyntaxRootAsync ();
+				var annotatedNode = root.DescendantNodesAndSelf ().FirstOrDefault (n => n.HasAnnotation (TypeSystemService.InsertionModeAnnotation));
+				SyntaxToken? renameTokenOpt = root.GetAnnotatedNodesAndTokens (Microsoft.CodeAnalysis.CodeActions.RenameAnnotation.Kind)
+												  .Where (s => s.IsToken)
+												  .Select (s => s.AsToken ())
+												  .Cast<SyntaxToken?> ()
+												  .FirstOrDefault ();
+
+				if (documentContext != null) {
+					var editor = (TextEditor)data;
+					await Runtime.RunInMainThread (async () => {
+						using (var undo = editor.OpenUndoGroup ()) {
+							var oldVersion = editor.Version;
+							delta = ApplyChanges (projection, data, changes);
+							var versionBeforeFormat = editor.Version;
+
+							if (formatter != null && formatter.SupportsOnTheFlyFormatting) {
+								foreach (var change in changes) {
+									delta -= change.Span.Length - change.NewText.Length;
+									var startOffset = change.Span.Start - delta;
+									if (projection != null) {
+										if (projection.TryConvertFromProjectionToOriginal (startOffset, out int originalOffset))
+											startOffset = originalOffset;
+									}
+									if (change.NewText.Length == 0) {
+										formatter.OnTheFlyFormat (editor, documentContext, TextSegment.FromBounds (Math.Max (0, startOffset - 1), Math.Min (data.Length, startOffset + 1)));
+									} else {
+										formatter.OnTheFlyFormat (editor, documentContext, new TextSegment (startOffset, change.NewText.Length));
+									}
+								}
+							}
+							if (annotatedNode != null && GetInsertionPoints != null) {
+								IdeApp.Workbench.Documents.First (d => d.FileName == editor.FileName).Select ();
+								var formattedVersion = editor.Version;
+
+								int startOffset = versionBeforeFormat.MoveOffsetTo (editor.Version, annotatedNode.Span.Start);
+								int endOffset = versionBeforeFormat.MoveOffsetTo (editor.Version, annotatedNode.Span.End);
+
+								// alway whole line start & delimiter
+								var startLine = editor.GetLineByOffset (startOffset);
+								startOffset = startLine.Offset;
+
+								var endLine = editor.GetLineByOffset (endOffset);
+								endOffset = endLine.EndOffsetIncludingDelimiter + 1;
+
+								var insertionCursorSegment = TextSegment.FromBounds (startOffset, endOffset);
+								string textToInsert = editor.GetTextAt (insertionCursorSegment).TrimEnd ();
+								editor.RemoveText (insertionCursorSegment);
+								var insertionPoints = await GetInsertionPoints (editor, editor.CaretOffset);
+								if (insertionPoints.Count == 0) {
+									// Just to get sure if no insertion points -> go back to the formatted version.
+									var textChanges = editor.Version.GetChangesTo (formattedVersion).ToList ();
+									using (var undo2 = editor.OpenUndoGroup ()) {
+										foreach (var textChange in textChanges) {
+											foreach (var v in textChange.TextChanges.Reverse ()) {
+												editor.ReplaceText (v.Offset, v.RemovalLength, v.InsertedText);
+											}
+										}
+									}
+									return;
+								}
+								string insertionModeOperation;
+								const int CSharpMethodKind = 8875;
+
+
+								bool isMethod = annotatedNode.RawKind == CSharpMethodKind;
+
+								if (!isMethod) {
+									// atm only for generate field/property : remove all new lines generated & just insert the plain node.
+									// for methods it's not so easy because of "extract code" changes.
+									foreach (var textChange in editor.Version.GetChangesTo (oldVersion).ToList ()) {
+										foreach (var v in textChange.TextChanges.Reverse ()) {
+											editor.ReplaceText (v.Offset, v.RemovalLength, v.InsertedText);
+										}
+									}
+								}
+
+								switch (annotatedNode.RawKind) {
+								case 8873: // C# field
+									insertionModeOperation = GettextCatalog.GetString ("Insert Field");
+									break;
+								case CSharpMethodKind:
+									insertionModeOperation = GettextCatalog.GetString ("Insert Method");
+									break;
+								case 8892: // C# property
+									insertionModeOperation = GettextCatalog.GetString ("Insert Property");
+									break;
+								default:
+									insertionModeOperation = GettextCatalog.GetString ("Insert Code");
+									break;
+								}
+
+								var options = new InsertionModeOptions (
+									insertionModeOperation,
+									insertionPoints,
+									point => {
+										if (!point.Success)
+											return;
+										point.InsertionPoint.Insert (editor, textToInsert);
+									}
+								);
+								options.ModeExitedAction += delegate (InsertionCursorEventArgs args) {
+									if (!args.Success) {
+										var textChanges = editor.Version.GetChangesTo (oldVersion).ToList ();
+										using (var undo2 = editor.OpenUndoGroup ()) {
+											foreach (var textChange in textChanges) {
+												foreach (var v in textChange.TextChanges.Reverse ())
+													editor.ReplaceText (v.Offset, v.RemovalLength, v.InsertedText);
+											}
+										}
+									}
+								};
+								for (int i = 0; i < insertionPoints.Count; i++) {
+									if (insertionPoints [i].Location.Line < editor.CaretLine) {
+										options.FirstSelectedInsertionPoint = Math.Min (isMethod ? i + 1 : i, insertionPoints.Count - 1);
+									} else {
+										break;
+									}
+								}
+								options.ModeExitedAction += delegate {
+									if (renameTokenOpt.HasValue)
+										StartRenameSession (editor, documentContext, versionBeforeFormat, renameTokenOpt.Value);
+								};
+								editor.StartInsertionMode (options);
+							}
+						}
+					});
+				}
+
+				if (projection != null) {
+					await UpdateProjectionsDocuments (document, data);
+				} else {
+					OnDocumentTextChanged (id, new MonoDevelopSourceText (data), PreservationMode.PreserveValue);
+				}
+			}
+		}
+		internal static Func<TextEditor, int, Task<List<InsertionPoint>>> GetInsertionPoints;
+		internal static Action<TextEditor, DocumentContext, ITextSourceVersion, SyntaxToken?> StartRenameSession;
+
+		async Task UpdateProjectionsDocuments (Document document, ITextDocument data)
+		{
+			var project = TypeSystemService.GetMonoProject (document.Project);
+			var file = project.Files.GetFile (data.FileName);
+			var node = TypeSystemService.GetTypeSystemParserNode (data.MimeType, file.BuildAction);
+			if (node != null && node.Parser.CanGenerateProjection (data.MimeType, file.BuildAction, project.SupportedLanguages)) {
+				var options = new ParseOptions {
+					FileName = file.FilePath,
+					Project = project,
+					Content = TextFileProvider.Instance.GetReadOnlyTextEditorData (file.FilePath),
+				};
+				var projections = await node.Parser.GenerateProjections (options);
+				UpdateProjectionEntry (file, projections);
+				var projectId = GetProjectId (project);
+				var projectdata = ProjectMap.GetData (projectId);
+				foreach (var projected in projections) {
+					OnDocumentTextChanged (projectdata.DocumentData.Get (projected.Document.FileName), new MonoDevelopSourceText (projected.Document), PreservationMode.PreserveValue);
+				}
+			}
+		}
+
+		static int ApplyChanges (Projection projection, ITextDocument data, List<Microsoft.CodeAnalysis.Text.TextChange> changes)
+		{
+			int delta = 0;
+			foreach (var change in changes) {
+				var offset = change.Span.Start;
+
+				if (projection != null) {
+					//If change is outside projection segments don't apply it...
+					if (projection.TryConvertFromProjectionToOriginal (offset, out int originalOffset)) {
+						offset = originalOffset;
+						data.ReplaceText (offset, change.Span.Length, change.NewText);
+						delta += change.Span.Length - change.NewText.Length;
+					}
+				} else {
+					data.ReplaceText (offset, change.Span.Length, change.NewText);
+					delta += change.Span.Length - change.NewText.Length;
+				}
+			}
+
+			return delta;
+		}
+
+		// used to pass additional state from Apply* to TryApplyChanges so it can batch certain operations such as saving projects
+		HashSet<MonoDevelop.Projects.Project> tryApplyState_changedProjects = new HashSet<MonoDevelop.Projects.Project> ();
+		List<Task> tryApplyState_documentTextChangedTasks = new List<Task> ();
+		Dictionary<string, SourceText> tryApplyState_documentTextChangedContents =  new Dictionary<string, SourceText> ();
+
+		internal override bool TryApplyChanges (Solution newSolution, IProgressTracker progressTracker)
+		{
+			// this is supported on the main thread only
+			// see https://github.com/dotnet/roslyn/pull/18043
+			// as a result, we can assume that the things it calls are _also_ main thread only
+			Runtime.CheckMainThread ();
+			lock (projectModifyLock) {
+				freezeProjectModify = true;
+				try {
+					var ret = base.TryApplyChanges (newSolution, progressTracker);
+
+					if (tryApplyState_documentTextChangedTasks.Count > 0) {
+						Task.WhenAll (tryApplyState_documentTextChangedTasks).ContinueWith (t => {
+							try {
+								t.Wait ();
+							} catch (Exception ex) {
+								LoggingService.LogError ("Error applying changes to documents", ex);
+							}
+							if (IdeApp.Workbench != null) {
+								var changedFiles = new HashSet<string> (tryApplyState_documentTextChangedContents.Keys, FilePath.PathComparer);
+								foreach (var w in IdeApp.Workbench.Documents) {
+									if (w.IsFile && changedFiles.Contains (w.FileName)) {
+										w.StartReparseThread ();
+									}
+								}
+							}
+						}, CancellationToken.None, TaskContinuationOptions.None, Runtime.MainTaskScheduler);
+					}
+
+					if (tryApplyState_changedProjects.Count > 0) {
+						IdeApp.ProjectOperations.SaveAsync (tryApplyState_changedProjects);
+					}
+
+					return ret;
+				} finally {
+					tryApplyState_documentTextChangedContents.Clear ();
+					tryApplyState_documentTextChangedTasks.Clear ();
+					tryApplyState_changedProjects.Clear ();
+					freezeProjectModify = false;
+				}
+			}
+		}
+
+		public override bool CanApplyChange (ApplyChangesKind feature)
+		{
+			switch (feature) {
+			case ApplyChangesKind.AddDocument:
+			case ApplyChangesKind.RemoveDocument:
+			case ApplyChangesKind.ChangeDocument:
+			//HACK: we don't actually support adding and removing metadata references from project
+			//however, our MetadataReferenceCache currently depends on (incorrectly) using TryApplyChanges
+			case ApplyChangesKind.AddMetadataReference:
+			case ApplyChangesKind.RemoveMetadataReference:
+			case ApplyChangesKind.AddProjectReference:
+			case ApplyChangesKind.RemoveProjectReference:
+				return true;
+			default:
+				return false;
+			}
+		}
+
+		protected override void ApplyProjectChanges (ProjectChanges projectChanges)
+		{
+			this.projectChanges = projectChanges;
+			base.ApplyProjectChanges (projectChanges);
+		}
+
+		protected override void ApplyDocumentAdded (DocumentInfo info, SourceText text)
+		{
+			var id = info.Id;
+			MonoDevelop.Projects.Project mdProject = null;
+
+			if (id.ProjectId != null) {
+				var project = CurrentSolution.GetProject (id.ProjectId);
+				mdProject = GetMonoProject (project);
+				if (mdProject == null)
+					LoggingService.LogWarning ("Couldn't find project for newly generated file {0} (Project {1}).", info.Name, info.Id.ProjectId);
+			}
+
+			var path = DetermineFilePath (info.Id, info.Name, info.FilePath, info.Folders, mdProject?.FileName.ParentDirectory, true);
+			// If file is already part of project don't re-add it, example of this is .cshtml
+			if (mdProject?.IsFileInProject (path) == true) {
+				this.OnDocumentAdded (info);
+				return;
+			}
+			info = info.WithFilePath (path).WithTextLoader (new MonoDevelopTextLoader (path));
+
+			string formattedText;
+			var formatter = CodeFormatterService.GetFormatter (DesktopService.GetMimeTypeForUri (path));
+			if (formatter != null && mdProject != null) {
+				formattedText = formatter.FormatText (mdProject.Policies, text.ToString ());
+			} else {
+				formattedText = text.ToString ();
+			}
+
+			var textSource = new StringTextSource (formattedText, text.Encoding ?? System.Text.Encoding.UTF8);
+			try {
+				textSource.WriteTextTo (path);
+			} catch (Exception e) {
+				LoggingService.LogError ("Exception while saving file to " + path, e);
+			}
+
+			if (mdProject != null) {
+				var data = ProjectMap.GetData (id.ProjectId);
+				data.DocumentData.Add (info.Id, path);
+				var file = new MonoDevelop.Projects.ProjectFile (path);
+				mdProject.Files.Add (file);
+				tryApplyState_changedProjects.Add (mdProject);
+			}
+
+			this.OnDocumentAdded (info);
+		}
+
+		protected override void ApplyDocumentRemoved (DocumentId documentId)
+		{
+			var document = GetDocument (documentId);
+			var mdProject = GetMonoProject (documentId.ProjectId);
+			if (document == null || mdProject == null) {
+				return;
+			}
+
+			FilePath filePath = document.FilePath;
+			var projectFile = mdProject.Files.GetFile (filePath);
+			if (projectFile == null) {
+				return;
+			}
+
+			//force-close the old doc even if it's dirty
+			var openDoc = IdeApp.Workbench.Documents.FirstOrDefault (d => d.IsFile && filePath.Equals (d.FileName));
+			if (openDoc != null && openDoc.IsDirty) {
+				openDoc.Save ();
+				((Gui.SdiWorkspaceWindow)openDoc.Window).CloseWindow (true, true).Wait ();
+			}
+
+			//this will fire a OnDocumentRemoved event via OnFileRemoved
+			mdProject.Files.Remove (projectFile);
+			FileService.DeleteFile (filePath);
+			tryApplyState_changedProjects.Add (mdProject);
+		}
+
+		string DetermineFilePath (DocumentId id, string name, string filePath, IReadOnlyList<string> docFolders, string defaultFolder, bool createDirectory = false)
+		{
+			var path = filePath;
+
+			if (string.IsNullOrEmpty (path)) {
+				var monoProject = GetMonoProject (id.ProjectId);
+
+				// If the first namespace name matches the name of the project, then we don't want to
+				// generate a folder for that.  The project is implicitly a folder with that name.
+				IEnumerable<string> folders;
+				if (docFolders != null && monoProject != null && docFolders.FirstOrDefault () == monoProject.Name) {
+					folders = docFolders.Skip (1);
+				} else {
+					folders = docFolders;
+				}
+
+				if (folders.Any ()) {
+					string baseDirectory = Path.Combine (monoProject?.BaseDirectory ?? MonoDevelopSolution.BaseDirectory, Path.Combine (folders.ToArray ()));
+					try {
+						if (createDirectory && !Directory.Exists (baseDirectory))
+							Directory.CreateDirectory (baseDirectory);
+					} catch (Exception e) {
+						LoggingService.LogError ("Error while creating directory for a new file : " + baseDirectory, e);
+					}
+					path = Path.Combine (baseDirectory, name);
+				} else {
+					path = Path.Combine (defaultFolder, name);
+				}
+			}
+			return path;
+		}
+
+		protected override void ApplyMetadataReferenceAdded (ProjectId projectId, MetadataReference metadataReference)
+		{
+			var mdProject = GetMonoProject (projectId) as MonoDevelop.Projects.DotNetProject;
+			var path = GetMetadataPath (metadataReference);
+			if (mdProject == null || path == null)
+				return;
+			foreach (var r in mdProject.References) {
+				if (r.ReferenceType == MonoDevelop.Projects.ReferenceType.Assembly && r.Reference == path) {
+					LoggingService.LogWarning ("Warning duplicate reference is added " + path);
+					return;
+				}
+
+				if (r.ReferenceType == MonoDevelop.Projects.ReferenceType.Project) {
+					foreach (var fn in r.GetReferencedFileNames (MonoDevelop.Projects.ConfigurationSelector.Default)) {
+						if (fn == path) {
+							LoggingService.LogWarning ("Warning duplicate reference is added " + path + " for project " + r.Reference);
+							return;
+						}
+					}
+				}
+			}
+
+			mdProject.AddReference (path);
+			tryApplyState_changedProjects.Add (mdProject);
+			this.OnMetadataReferenceAdded (projectId, metadataReference);
+		}
+
+		protected override void ApplyMetadataReferenceRemoved (ProjectId projectId, MetadataReference metadataReference)
+		{
+			var mdProject = GetMonoProject (projectId) as MonoDevelop.Projects.DotNetProject;
+			var path = GetMetadataPath (metadataReference);
+			if (mdProject == null || path == null)
+				return;
+			var item = mdProject.References.FirstOrDefault (r => r.ReferenceType == MonoDevelop.Projects.ReferenceType.Assembly && r.Reference == path);
+			if (item == null)
+				return;
+			mdProject.References.Remove (item);
+			tryApplyState_changedProjects.Add (mdProject);
+			this.OnMetadataReferenceRemoved (projectId, metadataReference);
+		}
+
+		string GetMetadataPath (MetadataReference metadataReference)
+		{
+			if (metadataReference is PortableExecutableReference fileMetadata) {
+				return fileMetadata.FilePath;
+			}
+			return null;
+		}
+
+		protected override void ApplyProjectReferenceAdded (ProjectId projectId, ProjectReference projectReference)
+		{
+			var mdProject = GetMonoProject (projectId) as MonoDevelop.Projects.DotNetProject;
+			var projectToReference = GetMonoProject (projectReference.ProjectId);
+			if (mdProject == null || projectToReference == null)
+				return;
+			var mdRef = MonoDevelop.Projects.ProjectReference.CreateProjectReference (projectToReference);
+			mdProject.References.Add (mdRef);
+			tryApplyState_changedProjects.Add (mdProject);
+			this.OnProjectReferenceAdded (projectId, projectReference);
+		}
+
+		protected override void ApplyProjectReferenceRemoved (ProjectId projectId, ProjectReference projectReference)
+		{
+			var mdProject = GetMonoProject (projectId) as MonoDevelop.Projects.DotNetProject;
+			var projectToReference = GetMonoProject (projectReference.ProjectId);
+			if (mdProject == null || projectToReference == null)
+				return;
+			foreach (var pr in mdProject.References.OfType<MonoDevelop.Projects.ProjectReference>()) {
+				if (pr.ProjectGuid == projectToReference.ItemId) {
+					mdProject.References.Remove (pr);
+					tryApplyState_changedProjects.Add (mdProject);
+					this.OnProjectReferenceRemoved (projectId, projectReference);
+					break;
+				}
+			}
+		}
+
+		#endregion
+
+		internal Document GetDocument (DocumentId documentId, CancellationToken cancellationToken = default (CancellationToken))
+		{
+			var project = CurrentSolution.GetProject (documentId.ProjectId);
+			if (project == null)
+				return null;
+			return project.GetDocument (documentId);
+		}
+
+		internal TextDocument GetAdditionalDocument (DocumentId documentId, CancellationToken cancellationToken = default(CancellationToken))
+		{
+			var project = CurrentSolution.GetProject (documentId.ProjectId);
+			if (project == null)
+				return null;
+			return project.GetAdditionalDocument (documentId);
+		}
+
+		internal Task UpdateFileContent (string fileName, string text)
+		{
+			SourceText newText = SourceText.From (text);
+			var tasks = new List<Task> ();
+			lock (updatingProjectDataLock) {
+				foreach (var kv in ProjectMap.projectDataMap) {
+					var projectId = kv.Key;
+					var docId = this.GetDocumentId (projectId, fileName);
+					if (docId != null) {
+						try {
+							if (this.GetDocument (docId) != null) {
+								base.OnDocumentTextChanged (docId, newText, PreservationMode.PreserveIdentity);
+							} else if (this.GetAdditionalDocument (docId) != null) {
+								base.OnAdditionalDocumentTextChanged (docId, newText, PreservationMode.PreserveIdentity);
+							}
+						} catch (Exception e) {
+							LoggingService.LogWarning ("Roslyn error on text change", e);
+						}
+					}
+					var monoProject = GetMonoProject (projectId);
+					if (monoProject != null) {
+						var pf = monoProject.GetProjectFile (fileName);
+						if (pf != null) {
+							var mimeType = DesktopService.GetMimeTypeForUri (fileName);
+							if (TypeSystemService.CanParseProjections (monoProject, mimeType, fileName)) {
+								var parseOptions = new ParseOptions { Project = monoProject, FileName = fileName, Content = new StringTextSource (text), BuildAction = pf.BuildAction };
+								var task = TypeSystemService.ParseProjection (parseOptions, mimeType);
+								tasks.Add (task);
+							}
+						}
+					}
+				}
+			}
+
+			return Task.WhenAll (tasks);
+		}
+
+		internal void RemoveProject (MonoDevelop.Projects.Project project)
+		{
+			var id = GetProjectId (project);
+			if (id != null) {
+				foreach (var docId in GetOpenDocumentIds (id).ToList ()) {
+					ClearOpenDocument (docId);
+				}
+
+				ProjectMap.RemoveProject (project, id);
+				UnloadMonoProject (project);
+
+				OnProjectRemoved (id);
+			}
+		}
+
+		#region Project modification handlers
+
+		List<MonoDevelop.Projects.DotNetProject> modifiedProjects = new List<MonoDevelop.Projects.DotNetProject> ();
+		readonly object projectModifyLock = new object ();
+		bool freezeProjectModify;
+		Dictionary<MonoDevelop.Projects.DotNetProject, CancellationTokenSource> projectModifiedCts = new Dictionary<MonoDevelop.Projects.DotNetProject, CancellationTokenSource> ();
+		void OnProjectModified (object sender, MonoDevelop.Projects.SolutionItemModifiedEventArgs args)
+		{
+			lock (projectModifyLock) {
+				if (freezeProjectModify)
+					return;
+				try {
+					if (!args.Any (x => x.Hint == "TargetFramework" || x.Hint == "References" || x.Hint == "CompilerParameters" || x.Hint == "Files"))
+						return;
+					var project = sender as MonoDevelop.Projects.DotNetProject;
+					if (project == null)
+						return;
+					var projectId = GetProjectId (project);
+					if (projectModifiedCts.TryGetValue (project, out var cts))
+						cts.Cancel ();
+					cts = new CancellationTokenSource ();
+					projectModifiedCts [project] = cts;
+					if (CurrentSolution.ContainsProject (projectId)) {
+						var projectInfo = ProjectHandler.LoadProject (project, cts.Token, null).ContinueWith (t => {
+							if (t.IsCanceled)
+								return;
+							if (t.IsFaulted) {
+								LoggingService.LogError ("Failed to reload project", t.Exception);
+								return;
+							}
+							try {
+								lock (projectModifyLock) {
+									// correct openDocument ids - they may change due to project reload.
+									OpenDocuments.CorrectDocumentIds (project, t.Result);
+									OnProjectReloaded (t.Result);
+								}
+							} catch (Exception e) {
+								LoggingService.LogError ("Error while reloading project " + project.Name, e);
+							}
+						}, cts.Token);
+					} else {
+						modifiedProjects.Add (project);
+					}
+				} catch (Exception ex) {
+					LoggingService.LogInternalError (ex);
+				}
+			}
+		}
+
+		#endregion
+	}
+
+	//	static class MonoDevelopWorkspaceFeatures
+	//	{
+	//		static FeaturePack pack;
+	//
+	//		public static FeaturePack Features {
+	//			get {
+	//				if (pack == null)
+	//					Interlocked.CompareExchange (ref pack, ComputePack (), null);
+	//				return pack;
+	//			}
+	//		}
+	//
+	//		static FeaturePack ComputePack ()
+	//		{
+	//			var assemblies = new List<Assembly> ();
+	//			var workspaceCoreAssembly = typeof(Workspace).Assembly;
+	//			assemblies.Add (workspaceCoreAssembly);
+	//
+	//			LoadAssembly (assemblies, "Microsoft.CodeAnalysis.CSharp.Workspaces");
+	//			//LoadAssembly (assemblies, "Microsoft.CodeAnalysis.VisualBasic.Workspaces");
+	//
+	//			var catalogs = assemblies.Select (a => new System.ComponentModel.Composition.Hosting.AssemblyCatalog (a));
+	//
+	//			return new MefExportPack (catalogs);
+	//		}
+	//
+	//		static void LoadAssembly (List<Assembly> assemblies, string assemblyName)
+	//		{
+	//			try {
+	//				var loadedAssembly = Assembly.Load (assemblyName);
+	//				assemblies.Add (loadedAssembly);
+	//			} catch (Exception e) {
+	//				LoggingService.LogWarning ("Couldn't load assembly:" + assemblyName, e);
+	//			}
+	//		}
+	//	}
+
+	public class RoslynProjectEventArgs : EventArgs
+	{
+		public ProjectId ProjectId { get; private set; }
+
+		public RoslynProjectEventArgs (ProjectId projectId)
+		{
+			ProjectId = projectId;
+		}
+	}
+
+}