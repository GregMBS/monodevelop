--- conflicted
+++ resolved
@@ -54,117 +54,7 @@
 
 namespace MonoDevelop.Ide.TypeSystem
 {
-<<<<<<< HEAD
 	public static partial class TypeSystemService
-=======
-	public static class TypeSystemServiceExt
-	{
-		/// <summary>
-		/// Tries to the get source project for a given type definition. This operation may fall if it was called on an outdated
-		/// compilation unit or the correspondening project was unloaded.
-		/// </summary>
-		/// <returns><c>true</c>, if get source project was found, <c>false</c> otherwise.</returns>
-		/// <param name="type">The type definition.</param>
-		/// <param name="project">The project or null if it wasn't found.</param>
-		public static bool TryGetSourceProject (this ITypeDefinition type, out Project project)
-		{
-			var location = type.Compilation.MainAssembly.UnresolvedAssembly.Location;
-			if (string.IsNullOrEmpty (location)) {
-				project = null;
-				return false;
-			}
-			project = TypeSystemService.GetProject (location);
-			return project != null;
-		}
-
-		/// <summary>
-		/// Tries to the get source project for a given type. This operation may fall if it was called on an outdated
-		/// compilation unit or the correspondening project was unloaded.
-		/// </summary>
-		/// <returns><c>true</c>, if get source project was found, <c>false</c> otherwise.</returns>
-		/// <param name="type">The type.</param>
-		/// <param name="project">The project or null if it wasn't found.</param>
-		public static bool TryGetSourceProject (this IType type, out Project project)
-		{
-			var def = type.GetDefinition ();
-			if (def == null) {
-				project = null;
-				return false;
-			}
-			return def.TryGetSourceProject (out project);
-		}
-
-
-		internal static Project GetProjectWhereTypeIsDefined (this ITypeDefinition type)
-		{
-			var location = type.ParentAssembly.UnresolvedAssembly.Location;
-			if (string.IsNullOrEmpty (location))
-				return null;
-			return TypeSystemService.GetProject (location);
-		}
-
-		internal static Project GetProjectWhereTypeIsDefined (this IType type)
-		{
-			Project project;
-			TryGetSourceProject (type, out project);
-			return project;
-		}
-
-		public static ICSharpCode.NRefactory.TextLocation GetLocation (this IType type)
-		{
-			return type.GetDefinition ().Region.Begin;
-		}
-
-		public static bool IsBaseType (this IType type, IType potentialBase)
-		{
-			return type.GetAllBaseTypes ().Any (t => t.Equals (potentialBase));
-		}
-
-		public static bool IsObsolete (this IEntity member)
-		{
-			return member != null && member.Attributes.Any (a => a.AttributeType.FullName == "System.ObsoleteAttribute");
-		}
-
-		public static bool IsObsolete (this IEntity member, out string reason)
-		{
-			if (member == null) {
-				reason = null;
-				return false;
-			}
-			var attr = member.Attributes.FirstOrDefault (a => a.AttributeType.FullName == "System.ObsoleteAttribute");
-			if (attr == null) {
-				reason = null;
-				return false;
-			}
-			reason = attr.PositionalArguments.Count > 0 ? attr.PositionalArguments [0].ConstantValue.ToString () : null;
-			return true;
-		}
-
-		public static IType Resolve (this IUnresolvedTypeDefinition def, Project project)
-		{
-			if (project == null)
-				throw new ArgumentNullException ("project");
-			var compilation = TypeSystemService.GetCompilation (project);
-			var ctx = new SimpleTypeResolveContext (compilation.MainAssembly);
-			var resolvedType = def.Resolve (ctx);
-			return resolvedType;
-		}
-	}
-
-	/// <summary>
-	/// The folding parser is used for generating a preliminary parsed document that does not
-	/// contain a full dom - only some basic lexical constructs like comments or pre processor directives.
-	/// 
-	/// This is useful for opening a document the first time to have some folding regions as start that are folded by default.
-	/// Otherwise an irritating screen update will occur.
-	/// </summary>
-	public interface IFoldingParser
-	{
-		ParsedDocument Parse (string fileName, string content);
-	}
-
-	public static class TypeSystemService
->>>>>>> 783dec7f
 	{
 		const string CurrentVersion = "1.1.8";
 		static readonly List<TypeSystemParserNode> parsers;
@@ -206,14 +96,27 @@
 					break;
 				}
 			});
-<<<<<<< HEAD
 			try {
 				emptyWorkspace = new MonoDevelopWorkspace ();
 			} catch (Exception e) {
 				LoggingService.LogFatalError ("Can't create roslyn workspace", e); 
 			}
-=======
-
+
+			FileService.FileChanged += delegate(object sender, FileEventArgs e) {
+				//				if (!TrackFileChanges)
+				//					return;
+				foreach (var file in e) {
+					// Open documents are handled by the Document class itself.
+					if (IdeApp.Workbench != null && IdeApp.Workbench.GetDocument (file.FileName) != null)
+						continue;
+					var text = MonoDevelop.Core.Text.StringTextSource.ReadFrom (file.FileName).Text;
+					Workspace.UpdateFileContent (file.FileName, text);
+				}
+			};
+
+			IntitializeTrackedProjectHandling ();
+		}
+/*
 			AddinManager.AddExtensionNodeHandler ("/MonoDevelop/TypeSystem/OutputTracking", delegate (object sender, ExtensionNodeEventArgs args) {
 				var node = (TypeSystemOutputTrackingNode)args.ExtensionNode;
 				switch (args.Change) {
@@ -225,41 +128,6 @@
 					break;
 				}
 			});
->>>>>>> 783dec7f
-
-			FileService.FileChanged += delegate(object sender, FileEventArgs e) {
-				//				if (!TrackFileChanges)
-				//					return;
-				foreach (var file in e) {
-					// Open documents are handled by the Document class itself.
-					if (IdeApp.Workbench != null && IdeApp.Workbench.GetDocument (file.FileName) != null)
-						continue;
-					var text = MonoDevelop.Core.Text.StringTextSource.ReadFrom (file.FileName).Text;
-					Workspace.UpdateFileContent (file.FileName, text);
-				}
-			};
-<<<<<<< HEAD
-
-			IntitializeTrackedProjectHandling ();
-=======
-			if (IdeApp.ProjectOperations != null) {
-				IdeApp.ProjectOperations.EndBuild += HandleEndBuild;
-			}
-			if (IdeApp.Workspace != null) {
-				IdeApp.Workspace.ActiveConfigurationChanged += HandleActiveConfigurationChanged;
-			}
-		}
-
-		static void HandleActiveConfigurationChanged (object sender, EventArgs e)
-		{
-			foreach (var pr in projectContents.ToArray ()) {
-				var project = pr.Key as DotNetProject;
-				if (project != null)
-					CheckProjectOutput (project, true);
-
-				pr.Value.referencesConnected = false;
-			}
-		}
 
 		static readonly List<TypeSystemOutputTrackingNode> outputTrackedProjects = new List<TypeSystemOutputTrackingNode> ();
 
@@ -273,36 +141,7 @@
 			return outputTrackedProjects.Any (otp => otp.LanguageName != null && string.Equals (otp.LanguageName, project.LanguageName, StringComparison.OrdinalIgnoreCase));
 		}
 
-		static void CheckProjectOutput (DotNetProject project, bool autoUpdate)
-		{
-			if (project == null)
-				throw new ArgumentNullException ("project");
-			if (IsOutputTracked (project)) {
-				var fileName = project.GetOutputFileName (IdeApp.Workspace.ActiveConfiguration);
-
-				var wrapper = GetProjectContentWrapper (project);
-				if (wrapper == null)
-					return;
-				bool update = wrapper.UpdateTrackedOutputAssembly (fileName);
-				if (autoUpdate && update) {
-					wrapper.ReconnectAssemblyReferences ();
-
-					// update documents
-					foreach (var openDocument in IdeApp.Workbench.Documents) {
-						openDocument.ReparseDocument ();
-					}
-				}
-			}
-		}
-
-		static void HandleEndBuild (object sender, BuildEventArgs args)
-		{
-			var project = args.SolutionItem as DotNetProject;
-			if (project == null)
-				return;
-			CheckProjectOutput (project, true);
->>>>>>> 783dec7f
-		}
+*/
 
 		public static TypeSystemParser GetParser (string mimeType, string buildAction = BuildAction.Compile)
 		{
@@ -327,11 +166,7 @@
 			try {
 				if (!File.Exists (fileName))
 					return null;
-<<<<<<< HEAD
 				text = StringTextSource.ReadFrom (fileName);
-=======
-				text = TextFileUtility.ReadAllText (fileName);
->>>>>>> 783dec7f
 			} catch (Exception) {
 				return null;
 			}
@@ -397,11 +232,7 @@
 			return ParseFile (project, fileName, mimeType, new StringTextSource (content.ReadToEnd ()), cancellationToken);
 		}
 
-<<<<<<< HEAD
 		public static Task<ParsedDocument> ParseFile (Project project, IReadonlyTextDocument data, CancellationToken cancellationToken = default(CancellationToken))
-=======
-		public static ParsedDocument ParseFile (Project project, IReadonlyTextDocument data)
->>>>>>> 783dec7f
 		{
 			return ParseFile (project, data.FileName, data.MimeType, data, cancellationToken);
 		}
