--- conflicted
+++ resolved
@@ -387,13 +387,8 @@
             } catch {
                 native_push_pop_exists = false;
             }
-<<<<<<< HEAD
-        }
-
-=======
-        }
-
->>>>>>> 8b377e00
+        }
+
 		[DllImport ("libcairo-2.dll", CallingConvention = CallingConvention.Cdecl)]
         private static extern void cairo_pop_group_to_source (IntPtr ptr);
         private static CairoInteropCall cairo_pop_group_to_source_call = new CairoInteropCall ("PopGroupToSource");
@@ -411,7 +406,6 @@
             } catch (EntryPointNotFoundException) {
                 native_push_pop_exists = false;
             }
-        }
 
 		public static Cairo.Color ParseColor (string s, double alpha = 1)
 		{
@@ -443,7 +437,6 @@
 			System.IO.File.Delete (tmp);
 			return img;
 		}
-<<<<<<< HEAD
 
 		public static void CachedDraw (this Cairo.Context self, ref SurfaceWrapper surface, Gdk.Point position, Gdk.Size size, 
 		                               object parameters = null, float opacity = 1.0f, Action<Cairo.Context, float> draw = null)
@@ -486,19 +479,11 @@
 	}
 
 	public class SurfaceWrapper
-=======
-	}
-
-	class SurfaceWrapper
->>>>>>> 8b377e00
 	{
 		public Cairo.Surface Surface { get; private set; }
 		public int Width { get; private set; }
 		public int Height { get; private set; }
-<<<<<<< HEAD
 		public object Data { get; set; }
-=======
->>>>>>> 8b377e00
 
 		public SurfaceWrapper (Cairo.Context similar, int width, int height)
 		{
@@ -537,11 +522,7 @@
 	}
 
 	public class QuartzSurface : Cairo.Surface
-<<<<<<< HEAD
 	{
-=======
-	{
->>>>>>> 8b377e00
 		[DllImport ("libcairo-2.dll", CallingConvention = CallingConvention.Cdecl)]
 		public static extern IntPtr cairo_quartz_surface_create(Cairo.Format format, uint width, uint height);
 
@@ -550,4 +531,5 @@
 		{
 		}
 	}
+	}
 }