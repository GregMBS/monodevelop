--- conflicted
+++ resolved
@@ -38,7 +38,7 @@
 using MonoDevelop.Ide.Gui.Dialogs;
 using Newtonsoft.Json.Linq;
 using MonoDevelop.Ide.Editor;
-
+
 namespace MonoDevelop.Ide.Projects.OptionPanels
 {
 	internal class PortableRuntimeOptionsPanel : ItemOptionsPanel
@@ -422,14 +422,9 @@
 				file.Save ();
 			}
 
-<<<<<<< HEAD
 			project.AddFile (projectJsonFile);
 			if (packagesConfigFile != null) {
 				project.Files.Remove (packagesConfigFile);
-=======
-			AddInfo (GettextCatalog.GetString ("The following frameworks have been implicitly selected:"));
-			AddInfo ("   " + string.Join (", ", common.Select (GetDisplayName)));
->>>>>>> 68479785
 
 				//we have to delete the packages.config, or the NuGet addin will try to retarget its packages
 				FileService.DeleteFile (packagesConfigFile.FilePath);
