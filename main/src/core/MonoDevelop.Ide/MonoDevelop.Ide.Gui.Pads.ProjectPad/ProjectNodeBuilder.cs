--- conflicted
+++ resolved
@@ -129,11 +129,7 @@
 			} else if (p is UnknownProject) {
 				var up = (UnknownProject)p;
 				nodeInfo.StatusSeverity = TaskSeverity.Warning;
-<<<<<<< HEAD
 				nodeInfo.StatusMessage = up.UnsupportedProjectMessage.TrimEnd ('.');
-=======
-				nodeInfo.StatusMessage = up.LoadError.TrimEnd ('.');
->>>>>>> 3f5c8de6
 				nodeInfo.Label = escapedProjectName;
 				nodeInfo.DisabledStyle = true;
 				nodeInfo.Icon = Context.GetIcon (p.StockIcon);
