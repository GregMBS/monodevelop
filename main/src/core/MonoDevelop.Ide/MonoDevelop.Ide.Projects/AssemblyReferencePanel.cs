// AssemblyReferencePanel.cs
//  
// Author:
//       Todd Berman <tberman@sevenl.net>
//       Lluis Sanchez Gual <lluis@novell.com>
// 
// Copyright (c) 2004 Todd Berman
// Copyright (c) 2009 Novell, Inc (http://www.novell.com)
// 
// Permission is hereby granted, free of charge, to any person obtaining a copy
// of this software and associated documentation files (the "Software"), to deal
// in the Software without restriction, including without limitation the rights
// to use, copy, modify, merge, publish, distribute, sublicense, and/or sell
// copies of the Software, and to permit persons to whom the Software is
// furnished to do so, subject to the following conditions:
// 
// The above copyright notice and this permission notice shall be included in
// all copies or substantial portions of the Software.
// 
// THE SOFTWARE IS PROVIDED "AS IS", WITHOUT WARRANTY OF ANY KIND, EXPRESS OR
// IMPLIED, INCLUDING BUT NOT LIMITED TO THE WARRANTIES OF MERCHANTABILITY,
// FITNESS FOR A PARTICULAR PURPOSE AND NONINFRINGEMENT. IN NO EVENT SHALL THE
// AUTHORS OR COPYRIGHT HOLDERS BE LIABLE FOR ANY CLAIM, DAMAGES OR OTHER
// LIABILITY, WHETHER IN AN ACTION OF CONTRACT, TORT OR OTHERWISE, ARISING FROM,
// OUT OF OR IN CONNECTION WITH THE SOFTWARE OR THE USE OR OTHER DEALINGS IN
// THE SOFTWARE.


using System;
using System.IO;
using System.Text;
using System.Linq;
using MonoDevelop.Projects;
using MonoDevelop.Core;
using MonoDevelop.Components;

using Gtk;
using MonoDevelop.Core.Assemblies;
using MonoDevelop.Core.Text;
using MonoDevelop.Ide.Gui.Dialogs;
using MonoDevelop.Components.Extensions;
using System.Collections.Generic;
using System.Reflection;

namespace MonoDevelop.Ide.Projects
{
	internal class AssemblyReferencePanel : VBox, IReferencePanel
	{
		SelectReferenceDialog selectDialog;
		ListStore store = null;
		private TreeView treeView = null;
		StringMatcher stringMatcher;
		List<AssemblyInfo> assemblies = new List<AssemblyInfo> ();
		FilePath basePath;
		FilePath baseSolutionPath;

		class AssemblyInfo
		{
			public AssemblyInfo (FilePath file)
			{
				this.File = file.CanonicalPath;
				try {
					Version = new AssemblyName (SystemAssemblyService.GetAssemblyName (file)).Version.ToString ();
				} catch {
					Version = "";
				}
			}
			
			public FilePath File;
			public string Version;
			public bool Selected;
		}

		const int ColName = 0;
		const int ColVersion = 1;
		const int ColAssemblyInfo = 2;
		const int ColSelected = 3;
		const int ColPath = 4;
		const int ColIcon = 5;
		const int ColMatchRank = 6;

		public AssemblyReferencePanel (SelectReferenceDialog selectDialog)
		{
			Spacing = 6;
			this.selectDialog = selectDialog;
<<<<<<< HEAD
			
			chooser = new FileChooserWidget (FileChooserAction.Open, "");
			chooser.SetCurrentFolder (Environment.GetFolderPath (Environment.SpecialFolder.Personal));
			chooser.SelectMultiple = true;

			// this should only allow dll's and exe's
			FileFilter filter = new FileFilter ();
			filter.Name = GettextCatalog.GetString ("Assemblies");
			filter.AddPattern ("*.[Dd][Ll][Ll]");
			filter.AddPattern ("*.[Ee][Xx][Ee]");
			chooser.AddFilter (filter);
			chooser.FileActivated += new EventHandler (SelectReferenceDialog);
			chooser.SelectionChanged += HandleChooserSelectionChanged;
			chooser.BorderWidth = 6;

			PackStart (chooser, true, true, 0);
			
			HeaderBox hbox = new HeaderBox (1, 0, 0, 0);
			hbox.GradientBackground = true;
			hbox.SetPadding (6,6,6,6);
			
			HBox box = new HBox ();
			detailsLabel = new Label ();
			detailsLabel.Xalign = 0;
			detailsLabel.Ellipsize = Pango.EllipsizeMode.End;
			box.PackStart (detailsLabel, true, true, 0);
			addButton = new Gtk.Button (Gtk.Stock.Add);
			box.PackEnd (addButton, false, false, 0);
			hbox.Add (box);
=======

			store = new ListStore (typeof (string), typeof (string), typeof (AssemblyInfo), typeof (bool), typeof (string), typeof(IconId), typeof(int));
			treeView = new TreeView (store);

			TreeViewColumn firstColumn = new TreeViewColumn ();
			CellRendererToggle tog_render = new CellRendererToggle ();
			tog_render.Toggled += AddReference;
			firstColumn.PackStart (tog_render, false);
			firstColumn.AddAttribute (tog_render, "active", ColSelected);

			treeView.AppendColumn (firstColumn);

			TreeViewColumn secondColumn = new TreeViewColumn ();
			secondColumn.Title = GettextCatalog.GetString ("Assembly");
			CellRendererImage crp = new CellRendererImage ();
			secondColumn.PackStart (crp, false);
			secondColumn.AddAttribute (crp, "icon-id", ColIcon);

			CellRendererText text_render = new CellRendererText ();
			secondColumn.PackStart (text_render, true);
			secondColumn.AddAttribute (text_render, "markup", ColName);

			treeView.AppendColumn (secondColumn);

			treeView.AppendColumn (GettextCatalog.GetString ("Version"), new CellRendererText (), "markup", ColVersion);
			treeView.AppendColumn (GettextCatalog.GetString ("Path"), new CellRendererText (), "text", ColPath);

			treeView.Columns[1].Resizable = true;

			store.SetSortColumnId (0, SortType.Ascending);
			store.SetSortFunc (0, new TreeIterCompareFunc (Sort));

			ScrolledWindow sc = new ScrolledWindow ();
			sc.ShadowType = Gtk.ShadowType.In;
			sc.Add (treeView);
			PackStart (sc, true, true, 0);

			var but = new Gtk.Button (GettextCatalog.GetString ("Browse..."));
			but.Clicked += HandleClicked;
			var hbox = new Gtk.HBox ();
			hbox.PackEnd (but, false, false, 0);
>>>>>>> 3f5c8de6
			PackStart (hbox, false, false, 0);

			ShowAll ();
			BorderWidth = 6;
		}

		private int Sort (TreeModel model, TreeIter left, TreeIter right)
		{
			int result = 0;

			if (stringMatcher != null) {
				result = ((int)model.GetValue (right, ColMatchRank)).CompareTo ((int)model.GetValue (left, ColMatchRank));
				if (result != 0)
					return result;
			}

			result = String.Compare ((string)model.GetValue (left, 0), (string)model.GetValue (right, 0), StringComparison.InvariantCultureIgnoreCase);

			if (result != 0)
				return result;

			return String.Compare ((string)model.GetValue (left, ColVersion), (string)model.GetValue (right, ColVersion), StringComparison.InvariantCultureIgnoreCase);
		}

		void HandleClicked (object sender, EventArgs e)
		{
			var dlg = new OpenFileDialog (GettextCatalog.GetString ("Select Assembly"), FileChooserAction.Open);
//			dlg.AddFilter (GettextCatalog.GetString ("Assemblies"), "*.[Dd][Ll][Ll]", "*.[Ee][Xx][Ee]");
			dlg.AddFilter (GettextCatalog.GetString ("Assemblies"), "*.dll", "*.exe");
			dlg.CurrentFolder = basePath;

			if (dlg.Run ()) {
				basePath = dlg.CurrentFolder;
				foreach (string file in dlg.SelectedFiles) {
					var fn = new FilePath (file).CanonicalPath;
					var asm = assemblies.FirstOrDefault (a => a.File.Equals (fn));
					if (asm != null) {
						if (!asm.Selected) {
							asm.Selected = true;
							AddReference (file);
						}
						continue;
					}

					bool isAssembly = true;
					try	{
						SystemAssemblyService.GetAssemblyName (System.IO.Path.GetFullPath (file));
					} catch {
						isAssembly = false;
					}

					if (isAssembly) {
						assemblies.Add (new AssemblyInfo (file) { Selected = true });
						AddReference (file);
						if (IsExternalAssembly (file))
							selectDialog.RegisterFileReference (file);
						else if (!IsNuGetAssembly (file))
							selectDialog.RegisterFileReference (file, project.ParentSolution.FileName);
					} else {
						MessageService.ShowError (GettextCatalog.GetString ("File '{0}' is not a valid .Net Assembly", file));
					}
				}
				Reset ();
			}
		}

		FilePath nugetDir;
		DotNetProject project;
		
		public void SetProject (DotNetProject configureProject)
		{
			this.project = configureProject;
			assemblies.Clear ();

			nugetDir = configureProject.ParentSolution.ItemDirectory.Combine ("packages");

			foreach (var asm in selectDialog.GetRecentFileReferences (project.ParentSolution.FileName)) {
				if (File.Exists (asm))
					assemblies.Add (new AssemblyInfo (asm));
			}

			foreach (var pr in configureProject.ParentSolution.GetAllSolutionItems<DotNetProject> ().SelectMany (p => p.References).Where (r => r.ReferenceType == ReferenceType.Assembly && !string.IsNullOrEmpty (r.HintPath))) {
				var file = new FilePath (pr.HintPath).CanonicalPath;
				if (File.Exists (file) && !IsNuGetAssembly (file) && !assemblies.Any (a => a.File.Equals (file)))
					assemblies.Add (new AssemblyInfo (pr.HintPath));
			}

			basePath = configureProject.BaseDirectory;
			Reset ();
		}
		
		bool IsNuGetAssembly (FilePath p)
		{
			return p.IsChildPathOf (nugetDir);
		}

		bool IsExternalAssembly (FilePath p)
		{
			return !p.IsChildPathOf (project.ParentSolution.BaseDirectory) && !p.IsChildPathOf (project.ParentSolution.ItemDirectory);
		}

		public void SignalRefChange (ProjectReference refInfo, bool newState)
		{
			if (refInfo.ReferenceType == ReferenceType.Assembly && !string.IsNullOrEmpty (refInfo.HintPath)) {
				var path = new FilePath (refInfo.HintPath).CanonicalPath;
				var asm = assemblies.FirstOrDefault (a => a.File.Equals (path));
				if (asm != null)
					asm.Selected = newState;
				else if (newState)
					assemblies.Add (new AssemblyInfo (refInfo.HintPath) { Selected = true });
				Reset ();
			}
		}
		
		public void SetFilter (string filter)
		{
			if (!string.IsNullOrEmpty (filter))
				stringMatcher = StringMatcher.GetMatcher (filter, false);
			else
				stringMatcher = null;
			Reset ();
		}
		
		public void Reset ()
		{
			store.Clear ();

			foreach (var asm in assemblies) {

				int matchRank = 0;
				string name, version;

				if (stringMatcher != null) {
					string txt = asm.File.FileName + " " + asm.Version;
					if (!stringMatcher.CalcMatchRank (txt, out matchRank))
						continue;
					int[] match = stringMatcher.GetMatch (txt);
					name = GetMatchMarkup (treeView, asm.File.FileName, match, 0);
					version = GetMatchMarkup (treeView, asm.Version, match, asm.File.FileName.Length + 1);
				} else {
					name = GLib.Markup.EscapeText (asm.File.FileName);
					version = GLib.Markup.EscapeText (asm.Version);
				}

				store.AppendValues (name, 
					version, 
					asm, 
					asm.Selected, 
					asm.File.ToString (), 
					MonoDevelop.Ide.Gui.Stock.OpenFolder,
					matchRank);
			}
		}

		internal static string GetMatchMarkup (Gtk.Widget widget, string text, int[] matches, int startIndex)
		{
			StringBuilder result = new StringBuilder ();
			int lastPos = 0;
			var color = Mono.TextEditor.HslColor.GenerateHighlightColors (widget.Style.Base (StateType.Normal), 
				widget.Style.Text (StateType.Normal), 3)[2];
			for (int n=0; n < matches.Length; n++) {
				int pos = matches[n] - startIndex;
				if (pos < 0 || pos >= text.Length)
					continue;
				if (pos - lastPos > 0)
					result.Append (GLib.Markup.EscapeText (text.Substring (lastPos, pos - lastPos)));
				result.Append ("<span foreground=\"");
				result.Append (color.ToPangoString ());
				result.Append ("\">");
				result.Append (GLib.Markup.EscapeText (text[pos].ToString ()));
				result.Append ("</span>");
				lastPos = pos + 1;
			}
			if (lastPos < text.Length)
				result.Append (GLib.Markup.EscapeText (text.Substring (lastPos, text.Length - lastPos)));
			return result.ToString ();
		}

		public void AddReference (object sender, Gtk.ToggledArgs e)
		{
			Gtk.TreeIter iter;
			store.GetIterFromString (out iter, e.Path);
			var ainfo = (AssemblyInfo)store.GetValue (iter, ColAssemblyInfo);
			string fullName = (string)store.GetValue (iter, ColPath);
			if (!(bool)store.GetValue (iter, ColSelected)) {
				store.SetValue (iter, ColSelected, true);
				ainfo.Selected = true;
				AddReference (fullName);
			}
			else {
				store.SetValue (iter, ColSelected, false);
				ainfo.Selected = false;
				RemoveReference (fullName);

				// Ensure that this file is kept in the recents list, so it can be added later on
				if (IsExternalAssembly (fullName))
					selectDialog.RegisterFileReference (fullName);
				else if (!IsNuGetAssembly (fullName))
					selectDialog.RegisterFileReference (fullName, project.ParentSolution.FileName);
			}
		}

		void AddReference (FilePath path)
		{
			selectDialog.AddReference (new ProjectReference (ReferenceType.Assembly, path));
		}

		void RemoveReference (FilePath path)
		{
			selectDialog.RemoveReference (ReferenceType.Assembly, path.FileNameWithoutExtension);
		}
	}
}<|MERGE_RESOLUTION|>--- conflicted
+++ resolved
@@ -83,37 +83,6 @@
 		{
 			Spacing = 6;
 			this.selectDialog = selectDialog;
-<<<<<<< HEAD
-			
-			chooser = new FileChooserWidget (FileChooserAction.Open, "");
-			chooser.SetCurrentFolder (Environment.GetFolderPath (Environment.SpecialFolder.Personal));
-			chooser.SelectMultiple = true;
-
-			// this should only allow dll's and exe's
-			FileFilter filter = new FileFilter ();
-			filter.Name = GettextCatalog.GetString ("Assemblies");
-			filter.AddPattern ("*.[Dd][Ll][Ll]");
-			filter.AddPattern ("*.[Ee][Xx][Ee]");
-			chooser.AddFilter (filter);
-			chooser.FileActivated += new EventHandler (SelectReferenceDialog);
-			chooser.SelectionChanged += HandleChooserSelectionChanged;
-			chooser.BorderWidth = 6;
-
-			PackStart (chooser, true, true, 0);
-			
-			HeaderBox hbox = new HeaderBox (1, 0, 0, 0);
-			hbox.GradientBackground = true;
-			hbox.SetPadding (6,6,6,6);
-			
-			HBox box = new HBox ();
-			detailsLabel = new Label ();
-			detailsLabel.Xalign = 0;
-			detailsLabel.Ellipsize = Pango.EllipsizeMode.End;
-			box.PackStart (detailsLabel, true, true, 0);
-			addButton = new Gtk.Button (Gtk.Stock.Add);
-			box.PackEnd (addButton, false, false, 0);
-			hbox.Add (box);
-=======
 
 			store = new ListStore (typeof (string), typeof (string), typeof (AssemblyInfo), typeof (bool), typeof (string), typeof(IconId), typeof(int));
 			treeView = new TreeView (store);
@@ -155,7 +124,6 @@
 			but.Clicked += HandleClicked;
 			var hbox = new Gtk.HBox ();
 			hbox.PackEnd (but, false, false, 0);
->>>>>>> 3f5c8de6
 			PackStart (hbox, false, false, 0);
 
 			ShowAll ();
@@ -237,7 +205,7 @@
 					assemblies.Add (new AssemblyInfo (asm));
 			}
 
-			foreach (var pr in configureProject.ParentSolution.GetAllSolutionItems<DotNetProject> ().SelectMany (p => p.References).Where (r => r.ReferenceType == ReferenceType.Assembly && !string.IsNullOrEmpty (r.HintPath))) {
+			foreach (var pr in configureProject.ParentSolution.GetAllItems<DotNetProject> ().SelectMany (p => p.References).Where (r => r.ReferenceType == ReferenceType.Assembly && !string.IsNullOrEmpty (r.HintPath))) {
 				var file = new FilePath (pr.HintPath).CanonicalPath;
 				if (File.Exists (file) && !IsNuGetAssembly (file) && !assemblies.Any (a => a.File.Equals (file)))
 					assemblies.Add (new AssemblyInfo (pr.HintPath));
