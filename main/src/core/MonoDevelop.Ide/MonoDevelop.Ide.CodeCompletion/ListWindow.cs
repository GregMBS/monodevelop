--- conflicted
+++ resolved
@@ -27,19 +27,12 @@
 
 using System;
 using System.Collections.Generic;
-<<<<<<< HEAD
 using MonoDevelop.Core.Text;
 using ICSharpCode.NRefactory6.CSharp.Completion;
 using MonoDevelop.Ide.Gui.Content;
 using System.Linq;
 using Gdk;
 using Gtk;
-=======
-using System.Linq;
-using Gdk;
-using Gtk;
-using ICSharpCode.NRefactory.Completion;
->>>>>>> 783dec7f
 using MonoDevelop.Core.Text;
 using MonoDevelop.Components;
 using MonoDevelop.Ide.Gui.Content;
@@ -293,10 +286,7 @@
 				return KeyActions.Process;
 			}
 			var keyChar = descriptor.KeyChar;
-<<<<<<< HEAD
-=======
-			
->>>>>>> 783dec7f
+
 			const string commitChars = " <>()[]{}=+-*/%~&^|!.,;:";
 			if (keyChar == '[' && CloseOnSquareBrackets)
 				return KeyActions.Process | KeyActions.CloseWindow;
