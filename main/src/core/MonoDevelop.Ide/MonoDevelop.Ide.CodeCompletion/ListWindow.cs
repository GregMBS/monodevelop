--- conflicted
+++ resolved
@@ -285,13 +285,8 @@
 				UpdateWordSelection ();
 				return KeyActions.Process;
 			}
-<<<<<<< HEAD
 			var keyChar = descriptor.KeyChar;
-			const string commitChars = " <>()[]{}=+-*/%~&|!";
-=======
-			
 			const string commitChars = " <>()[]{}=+-*/%~&^|!.,;:";
->>>>>>> 88335b79
 			if (keyChar == '[' && CloseOnSquareBrackets)
 				return KeyActions.Process | KeyActions.CloseWindow;
 			
