--- conflicted
+++ resolved
@@ -240,8 +240,7 @@
 				// load previous combine
 				RecentFile openedProject = null;
 				if (IdeApp.Preferences.LoadPrevSolutionOnStartup && !startupInfo.HasSolutionFile && !IdeApp.Workspace.WorkspaceItemIsOpening && !IdeApp.Workspace.IsOpen) {
-<<<<<<< HEAD
-					openedProject = DesktopService.RecentFiles.GetProjects ().FirstOrDefault ();
+					openedProject = DesktopService.RecentFiles.MostRecentlyUsedProject;
 					if (openedProject != null) {
 						var metadata = GetOpenWorkspaceOnStartupMetadata ();
 						IdeApp.Workspace.OpenWorkspaceItem (openedProject.FileName, true, true, metadata).ContinueWith (t => IdeApp.OpenFiles (startupInfo.RequestedFileList, metadata), TaskScheduler.FromCurrentSynchronizationContext ());
@@ -251,11 +250,6 @@
 				if (openedProject == null) {
 					IdeApp.OpenFiles (startupInfo.RequestedFileList, GetOpenWorkspaceOnStartupMetadata ());
 					startupInfo.OpenedFiles = startupInfo.HasFiles;
-=======
-					openedProject = DesktopService.RecentFiles.MostRecentlyUsedProject;
-					if (openedProject != null)
-						IdeApp.Workspace.OpenWorkspaceItem (openedProject.FileName).ContinueWith (t => IdeApp.OpenFiles (startupInfo.RequestedFileList), TaskScheduler.FromCurrentSynchronizationContext ());
->>>>>>> d9fb91c9
 				}
 				
 				monitor.Step (1);
@@ -650,7 +644,7 @@
 			if (!string.IsNullOrEmpty (type)) {
 				foreach (var path in paths) {
 					var file = BrandingService.GetFile (path.Replace ('/',Path.DirectorySeparatorChar));
-					if (File.Exists (file)) {
+					if (File.Exists (file)) {
 						Assembly asm = Platform.AssemblyLoad(file);
 						var t = asm.GetType (type, true);
 						var c = Activator.CreateInstance (t) as IdeCustomizer;
