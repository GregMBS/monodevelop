//
// ProjectOperations.cs
//
// Author:
//   Lluis Sanchez Gual
//
// Copyright (C) 2005 Novell, Inc (http://www.novell.com)
//
// Permission is hereby granted, free of charge, to any person obtaining
// a copy of this software and associated documentation files (the
// "Software"), to deal in the Software without restriction, including
// without limitation the rights to use, copy, modify, merge, publish,
// distribute, sublicense, and/or sell copies of the Software, and to
// permit persons to whom the Software is furnished to do so, subject to
// the following conditions:
// 
// The above copyright notice and this permission notice shall be
// included in all copies or substantial portions of the Software.
// 
// THE SOFTWARE IS PROVIDED "AS IS", WITHOUT WARRANTY OF ANY KIND,
// EXPRESS OR IMPLIED, INCLUDING BUT NOT LIMITED TO THE WARRANTIES OF
// MERCHANTABILITY, FITNESS FOR A PARTICULAR PURPOSE AND
// NONINFRINGEMENT. IN NO EVENT SHALL THE AUTHORS OR COPYRIGHT HOLDERS BE
// LIABLE FOR ANY CLAIM, DAMAGES OR OTHER LIABILITY, WHETHER IN AN ACTION
// OF CONTRACT, TORT OR OTHERWISE, ARISING FROM, OUT OF OR IN CONNECTION
// WITH THE SOFTWARE OR THE USE OR OTHER DEALINGS IN THE SOFTWARE.
//


using System;
using System.Linq;
using System.Collections;
using System.Collections.Generic;
using System.IO;

using MonoDevelop.Projects;
using MonoDevelop.Projects.Text;
using MonoDevelop.Components;
using MonoDevelop.Core;
using MonoDevelop.Core.Execution;
using MonoDevelop.Core.ProgressMonitoring;
using MonoDevelop.Ide.ProgressMonitoring;
using MonoDevelop.Ide.Gui.Dialogs;
using MonoDevelop.Ide.Gui;
using MonoDevelop.Ide.Projects;
using MonoDevelop.Core.Assemblies;
using MonoDevelop.Core.Instrumentation;
using Mono.TextEditor;
using System.Diagnostics;
using ICSharpCode.NRefactory.Documentation;
using ICSharpCode.NRefactory.TypeSystem.Implementation;
using System.Text;
using MonoDevelop.Ide.TypeSystem;
using ICSharpCode.NRefactory.TypeSystem;
using System.Threading.Tasks;
using System.Threading;
using ExecutionContext = MonoDevelop.Projects.ExecutionContext;
using MonoDevelop.Ide.Tasks;

namespace MonoDevelop.Ide
{
	/// <summary>
	/// This is the basic interface to the workspace.
	/// </summary>
	public class ProjectOperations
	{
		AsyncOperation<BuildResult> currentBuildOperation = new AsyncOperation<BuildResult> (Task.FromResult (BuildResult.Success), null);
		AsyncOperation currentRunOperation = AsyncOperation.CompleteOperation;
		IBuildTarget currentBuildOperationOwner;
		IBuildTarget currentRunOperationOwner;
		
		SelectReferenceDialog selDialog = null;
		
		SolutionFolderItem currentSolutionItem = null;
		WorkspaceItem currentWorkspaceItem = null;
		object currentItem;
		
		BuildResult lastResult = new BuildResult ();
		
		internal ProjectOperations ()
		{
			IdeApp.Workspace.WorkspaceItemUnloaded += OnWorkspaceItemUnloaded;
			IdeApp.Workspace.ItemUnloading += IdeAppWorkspaceItemUnloading;
			
		}
		
		public BuildResult LastCompilerResult {
			get { return lastResult; }
		}
		
		public Project CurrentSelectedProject {
			get {
				return currentSolutionItem as Project;
			}
		}
		
		public Solution CurrentSelectedSolution {
			get {
				return currentWorkspaceItem as Solution;
			}
		}
		
		public IBuildTarget CurrentSelectedBuildTarget {
			get {
				if (currentSolutionItem is IBuildTarget)
					return (IBuildTarget) currentSolutionItem;
				return currentWorkspaceItem as IBuildTarget;
			}
		}
		
		public WorkspaceObject CurrentSelectedObject {
			get {
				return (WorkspaceObject)currentSolutionItem ?? (WorkspaceObject) currentWorkspaceItem;
			}
		}

		public WorkspaceItem CurrentSelectedWorkspaceItem {
			get {
				return currentWorkspaceItem;
			}
			internal set {
				if (value != currentWorkspaceItem) {
					WorkspaceItem oldValue = currentWorkspaceItem;
					currentWorkspaceItem = value;
					if (oldValue is Solution || value is Solution)
						OnCurrentSelectedSolutionChanged(new SolutionEventArgs (currentWorkspaceItem as Solution));
				}
			}
		}
		
		public SolutionFolderItem CurrentSelectedSolutionItem {
			get {
				if (currentSolutionItem == null && CurrentSelectedSolution != null)
					return CurrentSelectedSolution.RootFolder;
				return currentSolutionItem;
			}
			internal set {
				if (value != currentSolutionItem) {
					SolutionFolderItem oldValue = currentSolutionItem;
					currentSolutionItem = value;
					if (oldValue is Project || value is Project)
						OnCurrentProjectChanged (new ProjectEventArgs(currentSolutionItem as Project));
				}
			}
		}
		
		public object CurrentSelectedItem {
			get {
				return currentItem;
			}
			internal set {
				currentItem = value;
			}
		}
		
		public string ProjectsDefaultPath {
			get {
				return PropertyService.Get ("MonoDevelop.Core.Gui.Dialogs.NewProjectDialog.DefaultPath", System.IO.Path.Combine (Environment.GetFolderPath (Environment.SpecialFolder.Personal), "Projects"));
			}
			set {
				PropertyService.Set ("MonoDevelop.Core.Gui.Dialogs.NewProjectDialog.DefaultPath", value);
			}
		}
		
		public AsyncOperation CurrentBuildOperation {
			get { return currentBuildOperation; }
		}
		
		public AsyncOperation CurrentRunOperation {
			get { return currentRunOperation; }
			set {
				currentRunOperation = value ?? AsyncOperation.CompleteOperation;
				OnCurrentRunOperationChanged (EventArgs.Empty);
			}
		}

		public bool IsBuilding (WorkspaceObject ob)
		{
			var owner = currentBuildOperationOwner as WorkspaceObject;
			return owner != null && !currentBuildOperation.IsCompleted && ContainsTarget (ob, owner);
		}
		
		public bool IsRunning (WorkspaceObject target)
		{
			var owner = currentRunOperationOwner as WorkspaceObject;
			return owner != null && !currentRunOperation.IsCompleted && ContainsTarget (target, owner);
		}
		
		internal static bool ContainsTarget (WorkspaceObject owner, WorkspaceObject target)
		{
			if (owner == target)
				return true;
			else if (target is RootWorkspace)
				return ContainsTarget (owner, IdeApp.ProjectOperations.CurrentSelectedSolution);
			else if (owner is WorkspaceItem)
				return ((WorkspaceItem)owner).ContainsItem (target);
			return false;
		}
		/*
		string GetDeclaredFile(IMember item)
		{			
			if (item is IMember) {
				IMember mem = (IMember) item;				
				if (mem.Region == null)
					return null;
				else if (mem.Region.FileName != null)
					return mem.Region.FileName;
				else if (mem.DeclaringType != null) {
					foreach (IType c in mem.DeclaringType.Parts) {
						if ((mem is IField && c.Fields.Contains((IField)mem)) ||
						    (mem is IEvent && c.Events.Contains((IEvent)mem)) || 
						    (mem is IProperty  && c.Properties.Contains((IProperty)mem)) ||
						    (mem is IMethod && c.Methods.Contains((IMethod)mem))) {
							return GetClassFileName(c);							
						}                                   
					}
				}
			} else if (item is IType) {
				IType cls = (IType) item;
				return GetClassFileName (cls);
			} else if (item is MonoDevelop.Projects.Parser.LocalVariable) {
				MonoDevelop.Projects.Parser.LocalVariable cls = (MonoDevelop.Projects.Parser.LocalVariable) item;
				return cls.Region.FileName;
			}
			return null;
		}
		
		public bool CanJumpToDeclaration (IMember item)
		{
			return (GetDeclaredFile(item) != null);
		}*/
		
		public bool CanJumpToDeclaration (object element)
		{
			if (element is ICSharpCode.NRefactory.TypeSystem.IVariable)
				return true;
			var entity = element as ICSharpCode.NRefactory.TypeSystem.IEntity;
			if (entity == null && element is ICSharpCode.NRefactory.TypeSystem.IType)
				entity = ((ICSharpCode.NRefactory.TypeSystem.IType)element).GetDefinition ();
			if (entity == null)
				return false;
			if (entity.Region.IsEmpty) {
				var parentAssembly = entity.ParentAssembly;
				if (parentAssembly == null)
					return false;
				return !string.IsNullOrEmpty (parentAssembly.UnresolvedAssembly.Location);
			}
			return true;
		}

		static MonoDevelop.Ide.FindInFiles.SearchResult GetJumpTypePartSearchResult (ICSharpCode.NRefactory.TypeSystem.IUnresolvedTypeDefinition part)
		{
			var provider = new MonoDevelop.Ide.FindInFiles.FileProvider (part.Region.FileName);
			var doc = new Mono.TextEditor.TextDocument ();
			doc.Text = provider.ReadString ();
			int position = doc.LocationToOffset (part.Region.BeginLine, part.Region.BeginColumn);
			while (position + part.Name.Length < doc.TextLength) {
				if (doc.GetTextAt (position, part.Name.Length) == part.Name)
					break;
				position++;
			}
			return new MonoDevelop.Ide.FindInFiles.SearchResult (provider, position, part.Name.Length);
		}

		public void JumpToDeclaration (ICSharpCode.NRefactory.TypeSystem.INamedElement visitable, bool askIfMultipleLocations = true)
		{
			if (askIfMultipleLocations) {
				var type = visitable as ICSharpCode.NRefactory.TypeSystem.IType;
				if (type != null && type.GetDefinition () != null && type.GetDefinition ().Parts.Count > 1) {
					using (var monitor = IdeApp.Workbench.ProgressMonitors.GetSearchProgressMonitor (true, true)) {
						foreach (var part in type.GetDefinition ().Parts)
							monitor.ReportResult (GetJumpTypePartSearchResult (part));
					}
					return;
				}
			}

			JumpToDeclaration (visitable);
		}

		void JumpToDeclaration (ICSharpCode.NRefactory.TypeSystem.INamedElement element)
		{
			var entity = element as ICSharpCode.NRefactory.TypeSystem.IEntity;

			if (entity == null && element is ICSharpCode.NRefactory.TypeSystem.IType)
				entity = ((ICSharpCode.NRefactory.TypeSystem.IType)element).GetDefinition ();
			if (entity is SpecializedMember) 
				entity = ((SpecializedMember)entity).MemberDefinition;

			if (entity == null) {
				LoggingService.LogError ("Unknown element:" + element);
				return;
			}
			string fileName;
			bool isCecilProjectContent = entity.Region.IsEmpty;
			if (isCecilProjectContent) {
				fileName = entity.ParentAssembly.UnresolvedAssembly.Location;
			} else {
				fileName = entity.Region.FileName;
			}
			var project = (entity is ITypeDefinition ? ((ITypeDefinition )entity) : entity.DeclaringTypeDefinition).GetProjectWhereTypeIsDefined ();
			var doc = IdeApp.Workbench.OpenDocument (fileName,
				project,
				entity.Region.BeginLine,
				entity.Region.BeginColumn);

			if (isCecilProjectContent && doc != null) {
				doc.RunWhenLoaded (delegate {
					var handler = doc.PrimaryView.GetContent<MonoDevelop.Ide.Gui.Content.IOpenNamedElementHandler> ();
					if (handler != null)
						handler.Open (entity);
				});
			}
		}

		public void JumpToDeclaration (ICSharpCode.NRefactory.TypeSystem.IVariable entity)
		{
			if (entity == null)
				throw new ArgumentNullException ("entity");
			string fileName = entity.Region.FileName;
			// variables are always in the same file -> file is already open, project not needed.
			IdeApp.Workbench.OpenDocument (fileName, null, entity.Region.BeginLine, entity.Region.BeginColumn);
		}

		public void RenameItem (IWorkspaceFileObject item, string newName)
		{
			ProjectOptionsDialog.RenameItem (item, newName);
			if (item is SolutionFolderItem) {
				SaveAsync (((SolutionFolderItem)item).ParentSolution);
			} else {
				IdeApp.Workspace.SaveAsync ();
				IdeApp.Workspace.SavePreferences ();
			}
		}
		
		public void Export (WorkspaceItem item)
		{
			Export (item, null);
		}
		
		public void Export (WorkspaceItem item, FileFormat format)
		{
			ExportSolutionDialog dlg = new ExportSolutionDialog (item, format);
			
			try {
				if (MessageService.RunCustomDialog (dlg) == (int) Gtk.ResponseType.Ok) {
					using (ProgressMonitor monitor = IdeApp.Workbench.ProgressMonitors.GetToolOutputProgressMonitor (true)) {
						Services.ProjectService.Export (monitor, item.FileName, dlg.TargetFolder, dlg.Format);
					}
				}
			} finally {
				dlg.Destroy ();
			}
		}
		
		public async Task SaveAsync (IEnumerable<SolutionItem> entries)
		{
			List<IWorkspaceFileObject> items = new List<IWorkspaceFileObject> ();
			foreach (IWorkspaceFileObject it in entries)
				items.Add (it);
			await SaveAsync (items);
		}
		
		public async Task SaveAsync (SolutionItem entry)
		{
			if (!entry.FileFormat.CanWrite (entry)) {
				IWorkspaceFileObject itemContainer = GetContainer (entry);
				if (SelectValidFileFormat (itemContainer))
					await SaveAsync (itemContainer);
				return;
			}
			
			if (!AllowSave (entry))
				return;
			
			ProgressMonitor monitor = IdeApp.Workbench.ProgressMonitors.GetSaveProgressMonitor (true);
			try {
				await entry.SaveAsync (monitor);
				monitor.ReportSuccess (GettextCatalog.GetString ("Project saved."));
			} catch (Exception ex) {
				monitor.ReportError (GettextCatalog.GetString ("Save failed."), ex);
			} finally {
				monitor.Dispose ();
			}
		}
		
		public async Task SaveAsync (Solution item)
		{
			if (!item.FileFormat.CanWrite (item)) {
				if (!SelectValidFileFormat (item))
					return;
			}
			
			if (!AllowSave (item))
				return;
			
			ProgressMonitor monitor = IdeApp.Workbench.ProgressMonitors.GetSaveProgressMonitor (true);
			try {
				await item.SaveAsync (monitor);
				monitor.ReportSuccess (GettextCatalog.GetString ("Solution saved."));
			} catch (Exception ex) {
				monitor.ReportError (GettextCatalog.GetString ("Save failed."), ex);
			} finally {
				monitor.Dispose ();
			}
		}
		
		public async Task SaveAsync (IEnumerable<IWorkspaceFileObject> items)
		{
			int count = items.Count ();
			if (count == 0)
				return;
			
			// Verify that the file format for each item is still valid
			
			HashSet<IWorkspaceFileObject> fixedItems = new HashSet<IWorkspaceFileObject> ();
			HashSet<IWorkspaceFileObject> failedItems = new HashSet<IWorkspaceFileObject> ();
			
			foreach (IWorkspaceFileObject entry in items) {
				IWorkspaceFileObject itemContainer = GetContainer (entry);
				if (fixedItems.Contains (itemContainer) || failedItems.Contains (itemContainer))
					continue;
				if (!entry.FileFormat.CanWrite (entry)) {
					// Can't save the project using this format. Try to find a valid format for the whole solution
					if (SelectValidFileFormat (itemContainer))
						fixedItems.Add (itemContainer);
					else
						failedItems.Add (itemContainer);
				}
			}
			if (fixedItems.Count > 0)
				await SaveAsync (fixedItems);
			
			if (failedItems.Count > 0 || fixedItems.Count > 0) {
				// Some file format changes were required, and some items were saved.
				// Get a list of items not yet saved.
				List<IWorkspaceFileObject> notSavedEntries = new List<IWorkspaceFileObject> ();
				foreach (IWorkspaceFileObject entry in items) {
					IWorkspaceFileObject itemContainer = GetContainer (entry);
					if (!fixedItems.Contains (itemContainer) && !failedItems.Contains (itemContainer))
						notSavedEntries.Add (entry);
				}
				items = notSavedEntries;
			}
			
			ProgressMonitor monitor = IdeApp.Workbench.ProgressMonitors.GetSaveProgressMonitor (true);
			try {
				var tasks = new List<Task> ();
				monitor.BeginTask (null, count);
				foreach (IWorkspaceFileObject item in items) {
					if (AllowSave (item))
						tasks.Add (item.SaveAsync (monitor).ContinueWith (t => monitor.Step(1)));
					else
						monitor.Step (1);
				}
				await Task.WhenAll (tasks);
				monitor.EndTask ();
				monitor.ReportSuccess (GettextCatalog.GetString ("Items saved."));
			} catch (Exception ex) {
				monitor.ReportError (GettextCatalog.GetString ("Save failed."), ex);
			} finally {
				monitor.Dispose ();
			}
		}
		
		public Task SaveAsync (WorkspaceObject item)
		{
			if (item is IWorkspaceFileObject)
				return SaveAsync ((IWorkspaceFileObject)item);
			if (item.ParentObject != null)
				return SaveAsync (item.ParentObject);
			return Task.FromResult (0);
		}

		async Task SaveAsync (IWorkspaceFileObject item)
		{
			if (item is SolutionItem)
				await SaveAsync ((SolutionItem) item);
			else if (item is Solution)
				await SaveAsync ((Solution)item);
			
			if (!item.FileFormat.CanWrite (item)) {
				IWorkspaceFileObject ci = GetContainer (item);
				if (SelectValidFileFormat (ci))
					await SaveAsync (ci);
				return;
			}
			
			if (!AllowSave (item))
				return;
			
			ProgressMonitor monitor = IdeApp.Workbench.ProgressMonitors.GetSaveProgressMonitor (true);
			try {
				await item.SaveAsync (monitor);
				monitor.ReportSuccess (GettextCatalog.GetString ("Item saved."));
			} catch (Exception ex) {
				monitor.ReportError (GettextCatalog.GetString ("Save failed."), ex);
			} finally {
				monitor.Dispose ();
			}
		}
		
		bool AllowSave (IWorkspaceFileObject item)
		{
			if (HasChanged (item)) {
				return MessageService.Confirm (
					GettextCatalog.GetString (
						"Some project files have been changed from outside {0}. Do you want to overwrite them?",
						BrandingService.ApplicationName
					),
					GettextCatalog.GetString (
						"Changes done in those files will be overwritten by {0}.",
						BrandingService.ApplicationName
					),
					AlertButton.OverwriteFile);
			} else {
				return true;
			}
		}
		
		bool HasChanged (IWorkspaceFileObject item)
		{
			if (item.ItemFilesChanged)
				return true;
			if (item is WorkspaceItem) {
				foreach (SolutionItem eitem in ((WorkspaceItem)item).GetAllItems<SolutionItem> ())
					if (eitem.ItemFilesChanged)
						return true;
			}
			return false;
		}

		IWorkspaceFileObject GetContainer (IWorkspaceFileObject item)
		{
			SolutionItem si = item as SolutionItem;
			if (si != null && si.ParentSolution != null && !si.ParentSolution.FileFormat.SupportsMixedFormats)
				return si.ParentSolution;
			else
				return item;
		}
		
		bool SelectValidFileFormat (IWorkspaceFileObject item)
		{
			var dlg = new SelectFileFormatDialog (item);
			try {
				if (MessageService.RunCustomDialog (dlg) == (int) Gtk.ResponseType.Ok && dlg.Format != null) {
					item.ConvertToFormat (dlg.Format, true);
					return true;
				}
				return false;
			} finally {
				dlg.Destroy ();
			}
		}
		
		public void MarkFileDirty (string filename)
		{
			try {
				var fi = new FileInfo (filename);
				if (fi.Exists)
					fi.LastWriteTime = DateTime.Now;
			} catch (Exception e) {
				LoggingService.LogError ("Error while marking file as dirty", e);
			}
		}
		
		public void ShowOptions (WorkspaceObject entry)
		{
			ShowOptions (entry, null);
		}
		
		public void ShowOptions (WorkspaceObject entry, string panelId)
		{
			if (entry is SolutionItem) {
				var selectedProject = (SolutionItem) entry;
				
				var optionsDialog = new ProjectOptionsDialog (IdeApp.Workbench.RootWindow, selectedProject);
				var conf = selectedProject.GetConfiguration (IdeApp.Workspace.ActiveConfiguration);
				optionsDialog.CurrentConfig = conf != null ? conf.Name : null;
				optionsDialog.CurrentPlatform = conf != null ? conf.Platform : null;
				try {
					if (panelId != null)
						optionsDialog.SelectPanel (panelId);
					
					if (MessageService.RunCustomDialog (optionsDialog) == (int)Gtk.ResponseType.Ok) {
						foreach (object ob in optionsDialog.ModifiedObjects) {
							if (ob is Solution) {
								SaveAsync ((Solution)ob);
								return;
							}
						}
						SaveAsync (selectedProject);
						IdeApp.Workspace.SavePreferences ();
						IdeApp.Workbench.ReparseOpenDocuments ();
					}
				} finally {
					optionsDialog.Destroy ();
				}
			} else if (entry is Solution) {
				Solution solution = (Solution) entry;
				
				var optionsDialog = new CombineOptionsDialog (IdeApp.Workbench.RootWindow, solution);
				optionsDialog.CurrentConfig = IdeApp.Workspace.ActiveConfigurationId;
				try {
					if (panelId != null)
						optionsDialog.SelectPanel (panelId);
					if (MessageService.RunCustomDialog (optionsDialog) == (int) Gtk.ResponseType.Ok) {
						SaveAsync (solution);
						IdeApp.Workspace.SavePreferences (solution);
					}
				} finally {
					optionsDialog.Destroy ();
				}
			}
			else {
				ItemOptionsDialog optionsDialog = new ItemOptionsDialog (IdeApp.Workbench.RootWindow, entry);
				try {
					if (panelId != null)
						optionsDialog.SelectPanel (panelId);
					if (MessageService.RunCustomDialog (optionsDialog) == (int) Gtk.ResponseType.Ok) {
						if (entry is IWorkspaceFileObject)
							SaveAsync ((IWorkspaceFileObject) entry);
						else {
							SolutionFolderItem si = entry as SolutionFolderItem;
							if (si.ParentSolution != null)
								SaveAsync (si.ParentSolution);
						}
						IdeApp.Workspace.SavePreferences ();
					}
				} finally {
					optionsDialog.Destroy ();
				}
			}
		}
		
		public void NewSolution ()
		{
			NewSolution (null);
		}
		
		public void NewSolution (string defaultTemplate)
		{
			var newProjectDialog = new NewProjectDialogController ();
			newProjectDialog.OpenSolution = true;
			newProjectDialog.SelectedTemplateId = defaultTemplate;
			newProjectDialog.Show ();
		}
		
		public Task<WorkspaceItem> AddNewWorkspaceItem (Workspace parentWorkspace)
		{
			return AddNewWorkspaceItem (parentWorkspace, null);
		}
		
		public async Task<WorkspaceItem> AddNewWorkspaceItem (Workspace parentWorkspace, string defaultItemId)
		{
<<<<<<< HEAD
			NewProjectDialog npdlg = new NewProjectDialog (null, false, parentWorkspace.BaseDirectory);
			npdlg.SelectTemplate (defaultItemId);
			try {
				if (MessageService.RunCustomDialog (npdlg) == (int) Gtk.ResponseType.Ok && npdlg.NewItem != null) {
					parentWorkspace.Items.Add ((WorkspaceItem) npdlg.NewItem);
					await SaveAsync ((IWorkspaceFileObject)parentWorkspace);
					return (WorkspaceItem) npdlg.NewItem;
				}
			} finally {
				npdlg.Destroy ();
=======
			var newProjectDialog = new NewProjectDialogController ();
			newProjectDialog.BasePath = parentWorkspace.BaseDirectory;
			newProjectDialog.SelectedTemplateId = defaultItemId;

			if (newProjectDialog.Show () && newProjectDialog.NewItem != null) {
				parentWorkspace.Items.Add ((WorkspaceItem)newProjectDialog.NewItem);
				Save (parentWorkspace);
				return (WorkspaceItem)newProjectDialog.NewItem;
>>>>>>> 3422508b
			}
			return null;
		}
		
		public async Task<WorkspaceItem> AddWorkspaceItem (Workspace parentWorkspace)
		{
			WorkspaceItem res = null;
			
			var dlg = new SelectFileDialog () {
				Action = Gtk.FileChooserAction.Open,
				CurrentFolder = parentWorkspace.BaseDirectory,
				SelectMultiple = false,
			};
		
			dlg.AddAllFilesFilter ();
			dlg.DefaultFilter = dlg.AddFilter (GettextCatalog.GetString ("Solution Files"), "*.mds", "*.sln");
			
			if (dlg.Run ()) {
				try {
					res = await AddWorkspaceItem (parentWorkspace, dlg.SelectedFile);
				} catch (Exception ex) {
					MessageService.ShowError (GettextCatalog.GetString ("The file '{0}' could not be loaded.", dlg.SelectedFile), ex);
				}
			}

			return res;
		}
		
		public async Task<WorkspaceItem> AddWorkspaceItem (Workspace parentWorkspace, string itemFileName)
		{
			using (ProgressMonitor monitor = IdeApp.Workbench.ProgressMonitors.GetProjectLoadProgressMonitor (true)) {
				WorkspaceItem it = await Services.ProjectService.ReadWorkspaceItem (monitor, itemFileName);
				if (it != null) {
					parentWorkspace.Items.Add (it);
					await SaveAsync ((IWorkspaceFileObject)parentWorkspace);
				}
				return it;
			}
		}
		
		public SolutionFolderItem CreateProject (SolutionFolder parentFolder)
		{
			string basePath = parentFolder != null ? parentFolder.BaseDirectory : null;
<<<<<<< HEAD
			NewProjectDialog npdlg = new NewProjectDialog (parentFolder, false, basePath);
			if (MessageService.ShowCustomDialog (npdlg) == (int)Gtk.ResponseType.Ok) {
				var item = npdlg.NewItem as SolutionFolderItem;
=======
			var newProjectDialog = new NewProjectDialogController ();
			newProjectDialog.ParentFolder = parentFolder;
			newProjectDialog.BasePath = basePath;

			if (newProjectDialog.Show ()) {
				var item = newProjectDialog.NewItem as SolutionItem;
>>>>>>> 3422508b
				if ((item is Project) && ProjectCreated != null)
					ProjectCreated (this, new ProjectCreatedEventArgs (item as Project));
				return item;
			}
			return null;
		}

		public async Task<SolutionFolderItem> AddSolutionItem (SolutionFolder parentFolder)
		{
			SolutionFolderItem res = null;
			
			var dlg = new SelectFileDialog () {
				Action = Gtk.FileChooserAction.Open,
				CurrentFolder = parentFolder.BaseDirectory,
				SelectMultiple = false,
			};
		
			dlg.AddAllFilesFilter ();
			dlg.DefaultFilter = dlg.AddFilter (GettextCatalog.GetString ("Project Files"), "*.*proj");
			
			if (dlg.Run ()) {
				if (!Services.ProjectService.IsSolutionItemFile (dlg.SelectedFile)) {
					MessageService.ShowMessage (GettextCatalog.GetString ("The file '{0}' is not a known project file format.", dlg.SelectedFile));
					return res;
				}

				try {
					res = await AddSolutionItem (parentFolder, dlg.SelectedFile);
				} catch (Exception ex) {
					MessageService.ShowError (GettextCatalog.GetString ("The file '{0}' could not be loaded.", dlg.SelectedFile), ex);
				}
			}
			
			if (res != null)
				await IdeApp.Workspace.SaveAsync ();

			return res;
		}
		
		public async Task<SolutionFolderItem> AddSolutionItem (SolutionFolder folder, string entryFileName)
		{
			AddEntryEventArgs args = new AddEntryEventArgs (folder, entryFileName);
			if (AddingEntryToCombine != null)
				AddingEntryToCombine (this, args);
			if (args.Cancel)
				return null;
			using (ProgressMonitor monitor = IdeApp.Workbench.ProgressMonitors.GetProjectLoadProgressMonitor (true)) {
				return await folder.AddItem (monitor, args.FileName, true);
			}
		}

		public bool CreateProjectFile (Project parentProject, string basePath)
		{
			return CreateProjectFile (parentProject, basePath, null);
		}
		
		public bool CreateProjectFile (Project parentProject, string basePath, string selectedTemplateId)
		{
			NewFileDialog nfd = new NewFileDialog (parentProject, basePath);
			if (selectedTemplateId != null)
				nfd.SelectTemplate (selectedTemplateId);
			return MessageService.ShowCustomDialog (nfd) == (int) Gtk.ResponseType.Ok;
		}

		public bool AddReferenceToProject (DotNetProject project)
		{
			try {
				if (selDialog == null)
					selDialog = new SelectReferenceDialog ();
				
				selDialog.SetProject (project);

				if (MessageService.RunCustomDialog (selDialog) == (int)Gtk.ResponseType.Ok) {
					var newRefs = selDialog.ReferenceInformations;
					
					var editEventArgs = new EditReferencesEventArgs (project);
					foreach (var refInfo in project.References)
						if (!newRefs.Contains (refInfo))
							editEventArgs.ReferencesToRemove.Add (refInfo);

					foreach (var refInfo in selDialog.ReferenceInformations)
						if (!project.References.Contains (refInfo))
							editEventArgs.ReferencesToAdd.Add(refInfo);

					if (BeforeEditReferences != null)
						BeforeEditReferences (this, editEventArgs);

					foreach (var reference in editEventArgs.ReferencesToRemove)
						project.References.Remove (reference);

					foreach (var reference in editEventArgs.ReferencesToAdd)
						project.References.Add (reference);

					return editEventArgs.ReferencesToAdd.Count > 0 || editEventArgs.ReferencesToRemove.Count > 0;
				}
				else
					return false;
			} finally {
				selDialog.Hide ();
			}
		}
		
		public void RemoveSolutionItem (SolutionFolderItem item)
		{
			string question = GettextCatalog.GetString ("Do you really want to remove project '{0}' from '{1}'?", item.Name, item.ParentFolder.Name);
			string secondaryText = GettextCatalog.GetString ("The Remove option remove the project from the solution, but it will not physically delete any file from disk.");
			
			SolutionItem prj = item as SolutionItem;
			if (prj == null) {
				if (MessageService.Confirm (question, AlertButton.Remove) && IdeApp.Workspace.RequestItemUnload (item))
					RemoveItemFromSolution (prj);
				return;
			}
			
			AlertButton delete = new AlertButton (GettextCatalog.GetString ("Delete from Disk"));
			AlertButton result = MessageService.AskQuestion (question, secondaryText,
			                                                 delete, AlertButton.Cancel, AlertButton.Remove);
			if (result == delete) {
				if (!IdeApp.Workspace.RequestItemUnload (prj))
					return;
				ConfirmProjectDeleteDialog dlg = new ConfirmProjectDeleteDialog (prj);
				try {
					if (MessageService.RunCustomDialog (dlg) == (int) Gtk.ResponseType.Ok) {

						// Remove the project before removing the files to avoid unnecessary events
						RemoveItemFromSolution (prj);

						List<FilePath> files = dlg.GetFilesToDelete ();
						using (ProgressMonitor monitor = new MessageDialogProgressMonitor (true)) {
							monitor.BeginTask (GettextCatalog.GetString ("Deleting Files..."), files.Count);
							foreach (FilePath file in files) {
								try {
									if (Directory.Exists (file))
										FileService.DeleteDirectory (file);
									else
										FileService.DeleteFile (file);
								} catch (Exception ex) {
									monitor.ReportError (GettextCatalog.GetString ("The file or directory '{0}' could not be deleted.", file), ex);
								}
								monitor.Step (1);
							}
							monitor.EndTask ();
						}
					}
				} finally {
					dlg.Destroy ();
				}
			}
			else if (result == AlertButton.Remove && IdeApp.Workspace.RequestItemUnload (prj)) {
				RemoveItemFromSolution (prj);
			}
		}
		
		void RemoveItemFromSolution (SolutionFolderItem prj)
		{
			foreach (var doc in IdeApp.Workbench.Documents.Where (d => d.Project == prj).ToArray ())
				doc.Close ();
			Solution sol = prj.ParentSolution;
			prj.ParentFolder.Items.Remove (prj);
			prj.Dispose ();
			IdeApp.ProjectOperations.SaveAsync (sol);
		}
		
		/// <summary>
		/// Checks if an execution operation can start (asking the user if necessary)
		/// </summary>
		/// <returns>
		/// True if execution can continue, false otherwise
		/// </returns>
		/// <remarks>
		/// This method must be called before starting an execution operation. If there is already an execution in
		/// progress, MonoDevelop will ask confirmation for stopping the current operation.
		/// </remarks>
		public bool ConfirmExecutionOperation ()
		{
			if (!currentRunOperation.IsCompleted) {
				if (MessageService.Confirm (GettextCatalog.GetString ("An application is already running and will have to be stopped. Do you want to continue?"), AlertButton.Yes)) {
					if (currentRunOperation != null && !currentRunOperation.IsCompleted)
						currentRunOperation.Cancel ();
					return true;
				} else
					return false;
			} else
				return true;
		}

		public bool CanExecute (IBuildTarget entry)
		{
			ExecutionContext context = new ExecutionContext (Runtime.ProcessService.DefaultExecutionHandler, IdeApp.Workbench.ProgressMonitors, IdeApp.Workspace.ActiveExecutionTarget);
			return CanExecute (entry, context);
		}
		
		public bool CanExecute (IBuildTarget entry, IExecutionHandler handler)
		{
			ExecutionContext context = new ExecutionContext (handler, IdeApp.Workbench.ProgressMonitors, IdeApp.Workspace.ActiveExecutionTarget);
			return entry.CanExecute (context, IdeApp.Workspace.ActiveConfiguration);
		}
		
		public bool CanExecute (IBuildTarget entry, ExecutionContext context)
		{
			return entry.CanExecute (context, IdeApp.Workspace.ActiveConfiguration);
		}
		
		public AsyncOperation Execute (IBuildTarget entry)
		{
			return Execute (entry, Runtime.ProcessService.DefaultExecutionHandler);
		}
		
		public AsyncOperation Execute (IBuildTarget entry, IExecutionHandler handler)
		{
			ExecutionContext context = new ExecutionContext (handler, IdeApp.Workbench.ProgressMonitors, IdeApp.Workspace.ActiveExecutionTarget);
			return Execute (entry, context);
		}
		
		public AsyncOperation Execute (IBuildTarget entry, ExecutionContext context)
		{
			if (currentRunOperation != null && !currentRunOperation.IsCompleted) return currentRunOperation;

			var cs = new CancellationTokenSource ();
			ProgressMonitor monitor = new ProgressMonitor (cs);

			var t = ExecuteSolutionItemAsync (monitor, entry, context);

			var op = new AsyncOperation (t, cs);
			CurrentRunOperation = op;
			currentRunOperationOwner = entry;
			t.ContinueWith (ta => {
				var error = monitor.Errors.FirstOrDefault ();
				if (error != null)
					IdeApp.Workbench.StatusBar.ShowError (error.Message);
				currentRunOperationOwner = null;
			});
			return currentRunOperation;
		}
		
		async Task ExecuteSolutionItemAsync (ProgressMonitor monitor, IBuildTarget entry, ExecutionContext context)
		{
			try {
				OnBeforeStartProject ();
				await entry.Execute (monitor, context, IdeApp.Workspace.ActiveConfiguration);
			} catch (Exception ex) {
				monitor.ReportError (GettextCatalog.GetString ("Execution failed."), ex);
				LoggingService.LogError ("Execution failed", ex);
			} finally {
				monitor.Dispose ();
			}
		}

		public bool CanExecuteFile (string file, IExecutionHandler handler)
		{
			ExecutionContext context = new ExecutionContext (handler, IdeApp.Workbench.ProgressMonitors, IdeApp.Workspace.ActiveExecutionTarget);
			return CanExecuteFile (file, context);
		}

		public bool CanExecuteFile (string file, ExecutionContext context)
		{
			var cmd = Runtime.ProcessService.CreateCommand (file);
			if (context.ExecutionHandler.CanExecute (cmd))
				return true;
			return false;
		}

		public AsyncOperation ExecuteFile (string file, IExecutionHandler handler)
		{
			ExecutionContext context = new ExecutionContext (handler, IdeApp.Workbench.ProgressMonitors, IdeApp.Workspace.ActiveExecutionTarget);
			return ExecuteFile (file, context);
		}

		public AsyncOperation ExecuteFile (string file, ExecutionContext context)
		{
			var cmd = Runtime.ProcessService.CreateCommand (file);
			if (context.ExecutionHandler.CanExecute (cmd))
				return context.ExecutionHandler.Execute (cmd, context.ConsoleFactory.CreateConsole (true));
			else {
				MessageService.ShowError(GettextCatalog.GetString ("No runnable executable found."));
				return AsyncOperation.CompleteOperation;
			}
		}

		public AsyncOperation Clean (IBuildTarget entry)
		{
			if (currentBuildOperation != null && !currentBuildOperation.IsCompleted) return currentBuildOperation;
			
			ITimeTracker tt = Counters.BuildItemTimer.BeginTiming ("Cleaning " + entry.Name);
			try {
				var cs = new CancellationTokenSource ();
				ProgressMonitor monitor = IdeApp.Workbench.ProgressMonitors.GetCleanProgressMonitor ().WithCancellationSource (cs);

				OnStartClean (monitor, tt);

				var t = CleanAsync (entry, monitor, tt, false);

				t = t.ContinueWith (ta => {
					currentBuildOperationOwner = null;
					return ta.Result; 
				});

				var op = new AsyncOperation<BuildResult> (t, cs);
				currentBuildOperation = op;
				currentBuildOperationOwner = entry;
			}
			catch {
				tt.End ();
				throw;
			}
			
			return currentBuildOperation;
		}
		
		async Task<BuildResult> CleanAsync (IBuildTarget entry, ProgressMonitor monitor, ITimeTracker tt, bool isRebuilding)
		{
			BuildResult res = null;
			try {
				tt.Trace ("Cleaning item");
				res = await entry.Clean (monitor, IdeApp.Workspace.ActiveConfiguration);
			} catch (Exception ex) {
				monitor.ReportError (GettextCatalog.GetString ("Clean failed."), ex);
			} finally {
				tt.Trace ("Done cleaning");
			}
			
			if (isRebuilding) {
				if (EndClean != null) {
					OnEndClean (monitor, tt);
				}
			} else {
				CleanDone (monitor, entry, tt);
			}
			return res;
		}
		
		void CleanDone (ProgressMonitor monitor, IBuildTarget entry, ITimeTracker tt)
		{
			tt.Trace ("Begin reporting clean result");
			try {
				monitor.Log.WriteLine ();
				monitor.Log.WriteLine (GettextCatalog.GetString ("---------------------- Done ----------------------"));
				tt.Trace ("Reporting result");			
				monitor.ReportSuccess (GettextCatalog.GetString ("Clean successful."));
				OnEndClean (monitor, tt);
			} finally {
				monitor.Dispose ();
				tt.End ();
			}
		}
		
		public AsyncOperation<BuildResult> Rebuild (IBuildTarget entry)
		{
			if (currentBuildOperation != null && !currentBuildOperation.IsCompleted) return currentBuildOperation;

			var cs = new CancellationTokenSource ();
			ProgressMonitor monitor = IdeApp.Workbench.ProgressMonitors.GetRebuildProgressMonitor ().WithCancellationSource (cs);

			var t = RebuildAsync (entry, monitor);
			t = t.ContinueWith (ta => {
				currentBuildOperationOwner = null;
				return ta.Result;
			});

			var op = new AsyncOperation<BuildResult> (t, cs);

			return currentBuildOperation = op;
		}
		
		async Task<BuildResult> RebuildAsync (IBuildTarget entry, ProgressMonitor monitor)
		{
			ITimeTracker tt = Counters.BuildItemTimer.BeginTiming ("Rebuilding " + entry.Name);
			try {
				OnStartClean (monitor, tt);

				var res = await CleanAsync (entry, monitor, tt, true);
				if (res.HasErrors) {
					tt.End ();
					monitor.Dispose ();
					return res;
				}
				if (StartBuild != null) {
					BeginBuild (monitor, tt, true);
				}
				return await BuildSolutionItemAsync (entry, monitor, tt);
			} finally {
				tt.End ();
			}
		}

		public async Task<bool> CheckAndBuildForExecute (IBuildTarget executionTarget)
		{
			if (currentBuildOperation != null && !currentBuildOperation.IsCompleted) {
				return new FinishBuildAndCheckAgainOperation (currentBuildOperation, () => CheckAndBuildForExecute (executionTarget));
			}

			//saves open documents since it may dirty the "needs building" check
			var r = DoBeforeCompileAction ();
			if (r.Failed)
				return false;

			var configuration = IdeApp.Workspace.ActiveConfiguration;

			var buildTarget = executionTarget;
			var buildDeps = buildTarget.GetExecutionDependencies ().ToList ();
			if (buildDeps.Count > 1)
				throw new NotImplementedException ("Multiple execution dependencies not yet supported");
			if (buildDeps.Count != 0)
				buildTarget = buildDeps [0];

			bool needsBuild = FastCheckNeedsBuild (buildTarget, configuration);
			if (!needsBuild) {
				return true;
			}

			if (IdeApp.Preferences.BuildBeforeExecuting) {
				var result = await Build (buildTarget, true).Task;
				if (IdeApp.Preferences.RunWithWarnings)
					return !result.HasErrors;
				else
					return !result.HasErrors && !result.HasWarnings;
			}

			var bBuild = new AlertButton (GettextCatalog.GetString ("Build"));
			var bRun = new AlertButton (Gtk.Stock.Execute, true);
			var res = MessageService.AskQuestion (
				GettextCatalog.GetString ("Outdated Build"),
				GettextCatalog.GetString ("The project you are executing has changes done after the last time it was compiled. Do you want to continue?"),
				2,
				AlertButton.Cancel,
				bBuild,
				bRun);

			// This call is a workaround for bug #6907. Without it, the main monodevelop window is left it a weird
			// drawing state after the message dialog is shown. This may be a gtk/mac issue. Still under research.
			DispatchService.RunPendingEvents ();

			if (res == bRun) {
				return true;
			}

			if (res == bBuild) {
				var result = await Build (buildTarget, true).Task;
				if (IdeApp.Preferences.RunWithWarnings)
					return !result.HasErrors;
				else
					return !result.HasErrors && !result.HasWarnings;
			}

			return false;
		}

		class FinishBuildAndCheckAgainOperation : IAsyncOperation
		{
			object locker = new object ();
			IAsyncOperation buildOp;
			IAsyncOperation checkOp;
			bool cancelled;
			OperationHandler completedEvt;
			System.Threading.ManualResetEvent completedSignal;

			public FinishBuildAndCheckAgainOperation (IAsyncOperation build, Func<IAsyncOperation> checkAgain)
			{
				buildOp = build;
				build.Completed += bop => {
					if (!bop.Success) {
						MarkCompleted (false);
						return;
					}
					bool alreadyCancelled;
					lock (locker) {
						alreadyCancelled = cancelled;
						if (!alreadyCancelled)
							checkOp = checkAgain ();
					}

					if (alreadyCancelled) {
						MarkCompleted (false);
					} else {
						checkOp.Completed += o => MarkCompleted (o.Success);
					}
				};
			}

			void MarkCompleted (bool success)
			{
				OperationHandler evt;
				System.Threading.ManualResetEvent signal;

				lock (locker) {
					evt = completedEvt;
					signal = completedSignal;
					IsCompleted = true;
					Success = success;
				}

				if (evt != null)
					evt (this);

				if (signal != null)
					signal.Set ();
			}

			public event OperationHandler Completed {
				add {
					bool alreadyCompleted;
					lock (locker) {
						completedEvt += value;
						alreadyCompleted = IsCompleted;
					}
					if (alreadyCompleted)
						value (this);
				}
				remove {
					lock (locker) {
						completedEvt -= value;
					}
				}
			}

			public void Cancel ()
			{
				buildOp.Cancel ();

				bool checkStarted;
				lock (locker) {
					cancelled = true;
					checkStarted = checkOp != null;
				}

				if (checkStarted) {
					checkOp.Cancel ();
				}
			}

			public void WaitForCompleted ()
			{
				if (IsCompleted)
					return;
				lock (locker) {
					if (IsCompleted)
						return;
					if (completedSignal == null)
						completedSignal = new System.Threading.ManualResetEvent (false);
				}
				completedSignal.WaitOne ();
			}

			public bool IsCompleted { get; private set; }

			public bool Success { get; private set; }

			public bool SuccessWithWarnings {
				get { return false; }
			}
		}

		bool FastCheckNeedsBuild (IBuildTarget target, ConfigurationSelector configuration)
		{
			var env = Environment.GetEnvironmentVariable ("DisableFastUpToDateCheck");
			if (!string.IsNullOrEmpty (env) && env != "0" && !env.Equals ("false", StringComparison.OrdinalIgnoreCase))
				return true;

			var sei = target as Project;
			if (sei != null) {
				if (sei.FastCheckNeedsBuild (configuration))
					return true;
				//TODO: respect solution level dependencies
				var deps = new HashSet<SolutionItem> ();
				CollectReferencedItems (sei, deps, configuration);
				foreach (var dep in deps.OfType<Project> ()) {
					if (dep.FastCheckNeedsBuild (configuration))
						return true;
				}
				return false;
			}

			var sln = target as Solution;
			if (sln != null) {
				foreach (var item in sln.GetAllProjects ()) {
					if (item.FastCheckNeedsBuild (configuration))
						return true;
				}
				return false;
			}

			//TODO: handle other IBuildTargets
			return true;
		}

		void CollectReferencedItems (SolutionItem item, HashSet<SolutionItem> collected, ConfigurationSelector configuration)
		{
			foreach (var refItem in item.GetReferencedItems (configuration)) {
				if (collected.Add (refItem)) {
					CollectReferencedItems (refItem, collected, configuration);
				}
			}
		}
		
//		bool errorPadInitialized = false;

		public AsyncOperation<BuildResult> Build (IBuildTarget entry, CancellationToken? cancellationToken = null)
		{
			return Build (entry, false, cancellationToken);
		}

		AsyncOperation<BuildResult> Build (IBuildTarget entry, bool skipPrebuildCheck, CancellationToken? cancellationToken = null)
		{
			if (currentBuildOperation != null && !currentBuildOperation.IsCompleted) return currentBuildOperation;

			ITimeTracker tt = Counters.BuildItemTimer.BeginTiming ("Building " + entry.Name);
			try {
				var cs = new CancellationTokenSource ();
				if (cancellationToken != null)
					cs = CancellationTokenSource.CreateLinkedTokenSource (cs.Token, cancellationToken.Value);
				ProgressMonitor monitor = IdeApp.Workbench.ProgressMonitors.GetBuildProgressMonitor ().WithCancellationSource (cs);
				BeginBuild (monitor, tt, false);
				var t = BuildSolutionItemAsync (entry, monitor, tt, skipPrebuildCheck);
				currentBuildOperation = new AsyncOperation<BuildResult> (t, cs);
				currentBuildOperationOwner = entry;
				t.ContinueWith ((ta) => currentBuildOperationOwner = null);
			} catch {
				tt.End ();
				throw;
			}
			return currentBuildOperation;
		}
		
		async Task<BuildResult> BuildSolutionItemAsync (IBuildTarget entry, ProgressMonitor monitor, ITimeTracker tt, bool skipPrebuildCheck = false)
		{
			BuildResult result = null;
			try {
				if (!skipPrebuildCheck) {
					tt.Trace ("Pre-build operations");
					result = DoBeforeCompileAction ();
				}

				//wait for any custom tools that were triggered by the save, since the build may depend on them
				MonoDevelop.Ide.CustomTools.CustomToolService.WaitForRunningTools (monitor);

				if (skipPrebuildCheck || result.ErrorCount == 0) {
					tt.Trace ("Building item");
					result = await entry.Build (monitor, IdeApp.Workspace.ActiveConfiguration, true);
				}
			} catch (Exception ex) {
				monitor.ReportError (GettextCatalog.GetString ("Build failed."), ex);
				if (result == null)
					result = new BuildResult ();
				result.AddError ("Build failed. See the build log for details.");
				if (result.SourceTarget == null)
					result.SourceTarget = entry;
			} finally {
				tt.Trace ("Done building");
			}

			BuildDone (monitor, result, entry, tt);	// BuildDone disposes the monitor

			return result;
		}
		
		// Note: This must run in the main thread
		void PromptForSave (BuildResult result)
		{
			var couldNotSaveError = "The build has been aborted as the file '{0}' could not be saved";
			
			foreach (var doc in IdeApp.Workbench.Documents) {
				if (doc.IsDirty && doc.Project != null) {
					if (MessageService.AskQuestion (GettextCatalog.GetString ("Save changed documents before building?"),
					                                GettextCatalog.GetString ("Some of the open documents have unsaved changes."),
					                                AlertButton.BuildWithoutSave, AlertButton.Save) == AlertButton.Save) {
						MarkFileDirty (doc.FileName);
						doc.Save ();
						if (doc.IsDirty)
							result.AddError (string.Format (couldNotSaveError, Path.GetFileName (doc.FileName)), doc.FileName);
					} else
						break;
				}
			}
		}
		
		// Note: This must run in the main thread
		void SaveAllFiles (BuildResult result)
		{
			var couldNotSaveError = "The build has been aborted as the file '{0}' could not be saved";
			
			foreach (var doc in new List<MonoDevelop.Ide.Gui.Document> (IdeApp.Workbench.Documents)) {
				if (doc.IsDirty && doc.Project != null) {
					doc.Save ();
					if (doc.IsDirty)
						result.AddError (string.Format (couldNotSaveError, Path.GetFileName (doc.FileName)), doc.FileName);
				}
			}
		}

		BuildResult DoBeforeCompileAction ()
		{
			BeforeCompileAction action = IdeApp.Preferences.BeforeBuildSaveAction;
			var result = new BuildResult ();
			
			switch (action) {
			case BeforeCompileAction.Nothing: break;
			case BeforeCompileAction.PromptForSave: PromptForSave (result); break;
			case BeforeCompileAction.SaveAllFiles: SaveAllFiles (result); break;
			default: System.Diagnostics.Debug.Assert (false); break;
			}
			
			return result;
		}

		void BeginBuild (ProgressMonitor monitor, ITimeTracker tt, bool isRebuilding)
		{
			tt.Trace ("Start build event");
			if (!isRebuilding) {
				MonoDevelop.Ide.Tasks.TaskService.Errors.ClearByOwner (this);
			}
			if (StartBuild != null) {
				StartBuild (this, new BuildEventArgs (monitor, true));
			}
		}
		
		void BuildDone (ProgressMonitor monitor, BuildResult result, IBuildTarget entry, ITimeTracker tt)
		{
			UserTask[] tasks = null;
			tt.Trace ("Begin reporting build result");
			try {
				if (result != null) {
					lastResult = result;
					monitor.Log.WriteLine ();
					monitor.Log.WriteLine (GettextCatalog.GetString ("---------------------- Done ----------------------"));
					
					tt.Trace ("Updating task service");
					tasks = new UserTask [result.Errors.Count];
					for (int n=0; n<tasks.Length; n++) {
						tasks [n] = new UserTask (result.Errors [n]);
						tasks [n].Owner = this;
					}

					TaskService.Errors.AddRange (tasks);
					TaskService.Errors.ResetLocationList ();
					IdeApp.Workbench.ActiveLocationList = TaskService.Errors;
					
					tt.Trace ("Reporting result");
					
					string errorString = GettextCatalog.GetPluralString("{0} error", "{0} errors", result.ErrorCount, result.ErrorCount);
					string warningString = GettextCatalog.GetPluralString("{0} warning", "{0} warnings", result.WarningCount, result.WarningCount);

					if (monitor.CancellationToken.IsCancellationRequested) {
						monitor.ReportError (GettextCatalog.GetString ("Build canceled."), null);
					} else if (result.ErrorCount == 0 && result.WarningCount == 0 && lastResult.FailedBuildCount == 0) {
						monitor.ReportSuccess (GettextCatalog.GetString ("Build successful."));
					} else if (result.ErrorCount == 0 && result.WarningCount > 0) {
						monitor.ReportWarning(GettextCatalog.GetString("Build: ") + errorString + ", " + warningString);
					} else if (result.ErrorCount > 0) {
						monitor.ReportError(GettextCatalog.GetString("Build: ") + errorString + ", " + warningString, null);
					} else {
						monitor.ReportError(GettextCatalog.GetString("Build failed."), null);
					}
					tt.Trace ("End build event");
					OnEndBuild (monitor, lastResult.FailedBuildCount == 0, lastResult, entry as SolutionFolderItem);
				} else {
					tt.Trace ("End build event");
					OnEndBuild (monitor, false);
				}
				
				tt.Trace ("Showing results pad");
				
				try {
					Pad errorsPad = IdeApp.Workbench.GetPad<MonoDevelop.Ide.Gui.Pads.ErrorListPad> ();
					switch (IdeApp.Preferences.ShowErrorPadAfterBuild) {
					case BuildResultStates.Always:
						if (!errorsPad.Visible)
							errorsPad.IsOpenedAutomatically = true;
						errorsPad.Visible = true;
						errorsPad.BringToFront ();
						break;
					case BuildResultStates.Never:
						break;
					case BuildResultStates.OnErrors:
						if (TaskService.Errors.Any (task => task.Severity == TaskSeverity.Error))
							goto case BuildResultStates.Always;
						goto case BuildResultStates.Never;
					case BuildResultStates.OnErrorsOrWarnings:
						if (TaskService.Errors.Any (task => task.Severity == TaskSeverity.Error || task.Severity == TaskSeverity.Warning))
							goto case BuildResultStates.Always;
						goto case BuildResultStates.Never;
					}
				} catch {}
				
				if (tasks != null) {
					UserTask jumpTask = null;
					switch (IdeApp.Preferences.JumpToFirstErrorOrWarning) {
					case JumpToFirst.Error:
						jumpTask = tasks.FirstOrDefault (t => t.Severity == TaskSeverity.Error && TaskStore.IsProjectTaskFile (t));
						break;
					case JumpToFirst.ErrorOrWarning:
						jumpTask = tasks.FirstOrDefault (t => (t.Severity == TaskSeverity.Error || t.Severity == TaskSeverity.Warning) && TaskStore.IsProjectTaskFile (t));
						break;
					}
					if (jumpTask != null) {
						tt.Trace ("Jumping to first result position");
						jumpTask.JumpToPosition ();
					}
				}
				
			} finally {
				monitor.Dispose ();
				tt.End ();
			}
		}
		
		public bool AddFilesToSolutionFolder (SolutionFolder folder)
		{
			var dlg = new SelectFileDialog () {
				SelectMultiple = true,
				Action = Gtk.FileChooserAction.Open,
				CurrentFolder = folder.BaseDirectory,
				TransientFor = MessageService.RootWindow,
			};
			if (dlg.Run ())
				return AddFilesToSolutionFolder (folder, dlg.SelectedFiles);
			else
				return false;
		}
		
		public bool AddFilesToSolutionFolder (SolutionFolder folder, FilePath[] files)
		{
			return AddFilesToSolutionFolder (folder, files.ToStringArray ());
		}
		
		public bool AddFilesToSolutionFolder (SolutionFolder folder, string[] files)
		{
			QuestionMessage msg = new QuestionMessage ();
			AlertButton keepButton = new AlertButton (GettextCatalog.GetString ("Keep file path"));
			msg.Buttons.Add (keepButton);
			msg.Buttons.Add (AlertButton.Copy);
			msg.Buttons.Add (AlertButton.Move);
			msg.Buttons.Add (AlertButton.Cancel);
			msg.AllowApplyToAll = true;
			
			bool someAdded = false;
			
			foreach (string file in files) {
				FilePath fp = file;
				FilePath dest = folder.BaseDirectory.Combine (fp.FileName);
				
				if (folder.IsRoot) {
					// Don't allow adding files to the root folder. VS doesn't allow it
					// If there is no existing folder, create one
					folder = folder.ParentSolution.DefaultSolutionFolder;
				}
				
				if (!fp.IsChildPathOf (folder.BaseDirectory)) {
					msg.Text = GettextCatalog.GetString ("The file {0} is outside the folder directory. What do you want to do?", fp.FileName);
					AlertButton res = MessageService.AskQuestion (msg);
					if (res == AlertButton.Cancel)
						return someAdded;
					if (res == AlertButton.Copy) {
						FileService.CopyFile (file, dest);
						fp = dest;
					} else if (res == AlertButton.Move) {
						FileService.MoveFile (file, dest);
						fp = dest;
					}
				}
				folder.Files.Add (fp);
				someAdded = true;
			}
			return someAdded;
		}
		
		public IList<ProjectFile> AddFilesToProject (Project project, string[] files, FilePath targetDirectory)
		{
			return AddFilesToProject (project, files.ToFilePathArray (), targetDirectory);
		}
		
		public IList<ProjectFile> AddFilesToProject (Project project, FilePath[] files, FilePath targetDirectory)
		{
			return AddFilesToProject (project, files, targetDirectory, null);
		}
		
		public IList<ProjectFile> AddFilesToProject (Project project, FilePath[] files, FilePath targetDirectory,
			string buildAction)
		{
			Debug.Assert (targetDirectory.CanonicalPath == project.BaseDirectory.CanonicalPath
				|| targetDirectory.IsChildPathOf (project.BaseDirectory));
			
			var targetPaths = new FilePath[files.Length];
			for (int i = 0; i < files.Length; i++)
				targetPaths[i] = targetDirectory.Combine (files[i].FileName);
			
			return AddFilesToProject (project, files, targetPaths, buildAction);
		}

		/// <summary>
		/// Adds files to a project, potentially asking the user whether to move, copy or link the files.
		/// </summary>
		public IList<ProjectFile> AddFilesToProject (Project project, FilePath[] files, FilePath[] targetPaths,
			string buildAction)
		{
			Debug.Assert (project != null);
			Debug.Assert (files != null);
			Debug.Assert (targetPaths != null);
			Debug.Assert (files.Length == targetPaths.Length);
			
			AddAction action = AddAction.Copy;
			bool applyToAll = true;
			bool dialogShown = false;
			bool supportsLinking = !(project is MonoDevelop.Projects.SharedAssetsProjects.SharedAssetsProject);
			
			ProgressMonitor monitor = null;
			
			if (files.Length > 10) {
				monitor = new MessageDialogProgressMonitor (true);
				monitor.BeginTask (GettextCatalog.GetString("Adding files..."), files.Length);
			}
			
			var newFileList = new List<ProjectFile> ();
			
			//project.AddFile (string) does linear search for duplicate file, so instead we use this HashSet and 
			//and add the ProjectFiles directly. With large project and many files, this should really help perf.
			//Also, this is a better check because we handle vpaths and links.
			//FIXME: it would be really nice if project.Files maintained these hashmaps
			var vpathsInProject = new Dictionary<FilePath, ProjectFile> ();
			var filesInProject = new Dictionary<FilePath,ProjectFile> ();
			foreach (var pf in project.Files) {
				filesInProject [pf.FilePath] = pf;
				vpathsInProject [pf.ProjectVirtualPath] = pf;
			}

			using (monitor)
			{
				for (int i = 0; i < files.Length; i++) {
					FilePath file = files[i];
					
					if (monitor != null) {
						monitor.Log.WriteLine (file);
						monitor.Step (1);
					}
					
					if (FileService.IsDirectory (file)) {
						//FIXME: warning about skipping?
						newFileList.Add (null);
						continue;
					}
					
					FilePath targetPath = targetPaths[i].CanonicalPath;
					Debug.Assert (targetPath.IsChildPathOf (project.BaseDirectory));

					ProjectFile vfile;
					var vpath = targetPath.ToRelative (project.BaseDirectory);
					if (vpathsInProject.TryGetValue (vpath, out vfile)) {
						if (vfile.FilePath != file)
							MessageService.ShowWarning (GettextCatalog.GetString (
								"There is a already a file or link in the project with the name '{0}'", vpath));
						continue;
					}
					
					string fileBuildAction = buildAction;
					if (string.IsNullOrEmpty (buildAction))
						fileBuildAction = project.GetDefaultBuildAction (targetPath);
					
					//files in the target directory get added directly in their current location without moving/copying
					if (file.CanonicalPath == targetPath) {
						AddFileToFolder (newFileList, vpathsInProject, filesInProject, file, fileBuildAction);
						continue;
					}
					
					//for files outside the project directory, we ask the user whether to move, copy or link
					
					AddExternalFileDialog addExternalDialog = null;
					
					if (!dialogShown || !applyToAll) {
						addExternalDialog = new AddExternalFileDialog (file);
						if (!supportsLinking)
							addExternalDialog.DisableLinkOption ();
						if (files.Length > 1) {
							addExternalDialog.ApplyToAll = applyToAll;
							addExternalDialog.ShowApplyAll = true;
						}
						if (file.IsChildPathOf (targetPath.ParentDirectory))
							addExternalDialog.ShowKeepOption (file.ParentDirectory.ToRelative (targetPath.ParentDirectory));
						else {
							if (action == AddAction.Keep)
								action = AddAction.Copy;
							addExternalDialog.SelectedAction = action;
						}
					}
					
					try {
						if (!dialogShown || !applyToAll) {
							if (MessageService.RunCustomDialog (addExternalDialog) == (int) Gtk.ResponseType.Cancel) {
								project.Files.AddRange (newFileList.Where (f => f != null));
								return newFileList;
							}
							action = addExternalDialog.SelectedAction;
							applyToAll = addExternalDialog.ApplyToAll;
							dialogShown = true;
						}
						
						if (action == AddAction.Keep) {
							AddFileToFolder (newFileList, vpathsInProject, filesInProject, file, fileBuildAction);
							continue;
						}
						
						if (action == AddAction.Link) {
							ProjectFile pf = new ProjectFile (file, fileBuildAction) {
								Link = vpath
							};
							vpathsInProject [pf.ProjectVirtualPath] = pf;
							filesInProject [pf.FilePath] = pf;
							newFileList.Add (pf);
							continue;
						}
						
						try {
							if (!Directory.Exists (targetPath.ParentDirectory))
								FileService.CreateDirectory (targetPath.ParentDirectory);
							
							if (MoveCopyFile (file, targetPath, action == AddAction.Move)) {
								var pf = new ProjectFile (targetPath, fileBuildAction);
								vpathsInProject [pf.ProjectVirtualPath] = pf;
								filesInProject [pf.FilePath] = pf;
								newFileList.Add (pf);
							}
							else {
								newFileList.Add (null);
							}
						}
						catch (Exception ex) {
							MessageService.ShowError (GettextCatalog.GetString (
								"An error occurred while attempt to move/copy that file. Please check your permissions."), ex);
							newFileList.Add (null);
						}
					} finally {
						if (addExternalDialog != null)
							addExternalDialog.Destroy ();
					}
				}
			}
			project.Files.AddRange (newFileList.Where (f => f != null));
			return newFileList;
		}
		
		void AddFileToFolder (List<ProjectFile> newFileList, Dictionary<FilePath, ProjectFile> vpathsInProject, Dictionary<FilePath, ProjectFile> filesInProject, FilePath file, string fileBuildAction)
		{
			//FIXME: MD project system doesn't cope with duplicate includes - project save/load will remove the file
			ProjectFile pf;
			if (filesInProject.TryGetValue (file, out pf)) {
				var link = pf.Link;
				MessageService.ShowWarning (GettextCatalog.GetString (
					"The link '{0}' in the project already includes the file '{1}'", link, file));
				return;
			}
			pf = new ProjectFile (file, fileBuildAction);
			vpathsInProject [pf.ProjectVirtualPath] = pf;
			filesInProject [pf.FilePath] = pf;
			newFileList.Add (pf);
		}
		
		bool MoveCopyFile (string filename, string targetFilename, bool move)
		{
			if (filename != targetFilename) {
				if (File.Exists (targetFilename)) {
					if (!MessageService.Confirm (GettextCatalog.GetString ("The file '{0}' already exists. Do you want to replace it?",
					                                                       targetFilename), AlertButton.OverwriteFile))
						return false;
				}
				FileService.CopyFile (filename, targetFilename);
				if (move)
					FileService.DeleteFile (filename);
			}
			return true;
		}		
		
		public void TransferFiles (ProgressMonitor monitor, Project sourceProject, FilePath sourcePath, Project targetProject,
		                           FilePath targetPath, bool removeFromSource, bool copyOnlyProjectFiles)
		{
			// When transfering directories, targetPath is the directory where the source
			// directory will be transfered, including the destination directory or file name.
			// For example, if sourcePath is /a1/a2/a3 and targetPath is /b1/b2, the
			// new folder or file will be /b1/b2
			
			if (targetProject == null)
				throw new ArgumentNullException ("targetProject");

			if (!targetPath.IsChildPathOf (targetProject.BaseDirectory))
				throw new ArgumentException ("Invalid project folder: " + targetPath);

			if (sourceProject != null && !sourcePath.IsChildPathOf (sourceProject.BaseDirectory))
				throw new ArgumentException ("Invalid project folder: " + sourcePath);
				
			if (copyOnlyProjectFiles && sourceProject == null)
				throw new ArgumentException ("A source project must be specified if copyOnlyProjectFiles is True");
			
			bool sourceIsFolder = Directory.Exists (sourcePath);

			bool movingFolder = (removeFromSource && sourceIsFolder && (
					!copyOnlyProjectFiles ||
					IsDirectoryHierarchyEmpty (sourcePath)));

			// We need to remove all files + directories from the source project
			// but when dealing with the VCS addins we need to process only the
			// files so we do not create a 'file' in the VCS which corresponds
			// to a directory in the project and blow things up.
			List<ProjectFile> filesToRemove = null;
			List<ProjectFile> filesToMove = null;
			try {
				//get the real ProjectFiles
				if (sourceProject != null) {
					if (sourceIsFolder) {
						var virtualPath = sourcePath.ToRelative (sourceProject.BaseDirectory);
						// Grab all the child nodes of the folder we just dragged/dropped
						filesToRemove = sourceProject.Files.GetFilesInVirtualPath (virtualPath).ToList ();
						// Add the folder itself so we can remove it from the source project if its a Move operation
						var folder = sourceProject.Files.FirstOrDefault (f => f.ProjectVirtualPath == virtualPath);
						if (folder != null)
							filesToRemove.Add (folder);
					} else {
						filesToRemove = new List<ProjectFile> ();
						var pf = sourceProject.Files.GetFileWithVirtualPath (sourceProject.GetRelativeChildPath (sourcePath));
						if (pf != null)
							filesToRemove.Add (pf);
					}
				}
				//get all the non-project files and create fake ProjectFiles
				if (!copyOnlyProjectFiles || sourceProject == null) {
					var col = new List<ProjectFile> ();
					GetAllFilesRecursive (sourcePath, col);
					if (sourceProject != null) {
						var names = new HashSet<string> (filesToRemove.Select (f => sourceProject.BaseDirectory.Combine (f.ProjectVirtualPath).ToString ()));
						foreach (var f in col)
							if (names.Add (f.Name))
							    filesToRemove.Add (f);
					} else {
						filesToRemove = col;
					}
				}
			} catch (Exception ex) {
				monitor.ReportError (GettextCatalog.GetString ("Could not get any file from '{0}'.", sourcePath), ex);
				return;
			}
			
			// Strip out all the directories to leave us with just the files.
			filesToMove = filesToRemove.Where (f => f.Subtype != Subtype.Directory).ToList ();
			
			// If copying a single file, bring any grouped children along
			ProjectFile sourceParent = null;
			if (filesToMove.Count == 1 && sourceProject != null) {
				var pf = filesToMove[0];
				if (pf != null && pf.HasChildren) {
					foreach (ProjectFile child in pf.DependentChildren) {
						filesToRemove.Add (child);
						filesToMove.Add (child);
					}
				}
				sourceParent = pf;
			}
			
			// Ensure that the destination folder is created, even if no files
			// are copied
			
			try {
				if (sourceIsFolder && !Directory.Exists (targetPath) && !movingFolder)
					FileService.CreateDirectory (targetPath);
			} catch (Exception ex) {
				monitor.ReportError (GettextCatalog.GetString ("Could not create directory '{0}'.", targetPath), ex);
				return;
			}

			// Transfer files
			// If moving a folder, do it all at once
			
			if (movingFolder) {
				try {
					FileService.MoveDirectory (sourcePath, targetPath);
				} catch (Exception ex) {
					monitor.ReportError (GettextCatalog.GetString ("Directory '{0}' could not be moved.", sourcePath), ex);
					return;
				}
			}

			if (removeFromSource)
				monitor.BeginTask (GettextCatalog.GetString ("Moving files..."), filesToMove.Count);
			else
				monitor.BeginTask (GettextCatalog.GetString ("Copying files..."), filesToMove.Count);
			
			ProjectFile targetParent = null;
			foreach (ProjectFile file in filesToMove) {
				bool fileIsLink = file.Project != null && file.IsLink;
				
				var sourceFile = fileIsLink
					? file.Project.BaseDirectory.Combine (file.ProjectVirtualPath)
					: file.FilePath;
				
				FilePath newFile;
				if (sourceIsFolder)
					newFile = targetPath.Combine (sourceFile.ToRelative (sourcePath));
				else if (sourceFile == sourcePath)
					newFile = targetPath;
				else if (sourceFile.ParentDirectory != targetPath.ParentDirectory)
					newFile = targetPath.ParentDirectory.Combine (sourceFile.ToRelative (sourcePath.ParentDirectory));
				else
					newFile = GetTargetCopyName (sourceFile, false);
				
				if (!movingFolder && !fileIsLink) {
					try {
						FilePath fileDir = newFile.ParentDirectory;
						if (!Directory.Exists (fileDir) && !file.IsLink)
							FileService.CreateDirectory (fileDir);
						if (removeFromSource) {
							// File.Move() does not have an overwrite argument and will fail if the destFile path exists, however, the user
							// has already chosen to overwrite the destination file.
							if (File.Exists (newFile))
								File.Delete (newFile);

							FileService.MoveFile (sourceFile, newFile);
						} else
							FileService.CopyFile (sourceFile, newFile);
					} catch (Exception ex) {
						if (removeFromSource)
							monitor.ReportError (GettextCatalog.GetString ("File '{0}' could not be moved.", sourceFile), ex);
						else
							monitor.ReportError (GettextCatalog.GetString ("File '{0}' could not be copied.", sourceFile), ex);
						monitor.Step (1);
						continue;
					}
				}
				
				if (sourceProject != null) {
					if (fileIsLink) {
						var linkFile = (ProjectFile) file.Clone ();
						if (movingFolder) {
							var abs = linkFile.Link.ToAbsolute (sourceProject.BaseDirectory);
							var relSrc = abs.ToRelative (sourcePath);
							var absTarg = relSrc.ToAbsolute (targetPath);
							linkFile.Link = absTarg.ToRelative (targetProject.BaseDirectory);
						} else {
							linkFile.Link = newFile.ToRelative (targetProject.BaseDirectory);
						}
						targetProject.Files.Add (linkFile);
					} else if (targetProject.Files.GetFile (newFile) == null) {
						ProjectFile projectFile = (ProjectFile) file.Clone ();
						projectFile.Name = newFile;
						targetProject.Files.Add (projectFile);
						if (targetParent == null) {
							if (file == sourceParent)
								targetParent = projectFile;
						} else if (sourceParent != null) {
							if (projectFile.DependsOn == sourceParent.Name)
								projectFile.DependsOn = targetParent.Name;
						}
					}
				}
				
				monitor.Step (1);
			}
			
			if (removeFromSource) {
				// Remove all files and directories under 'sourcePath'
				foreach (var v in filesToRemove)
					sourceProject.Files.Remove (v);

				// Moving an empty folder. A new folder object has to be added to the project.
				if (movingFolder && !sourceProject.Files.GetFilesInVirtualPath (targetPath).Any ()) {
					var folderFile = new ProjectFile (targetPath) { Subtype = Subtype.Directory };
					sourceProject.Files.Add (folderFile);
				}
			}
			
			var pfolder = sourcePath.ParentDirectory;
			
			// If this was the last item in the folder, make sure we keep
			// a reference to the folder, so it is not deleted from the tree.
			if (removeFromSource && sourceProject != null && pfolder.CanonicalPath != sourceProject.BaseDirectory.CanonicalPath && pfolder.IsChildPathOf (sourceProject.BaseDirectory)) {
				pfolder = pfolder.ToRelative (sourceProject.BaseDirectory);
				if (!sourceProject.Files.GetFilesInVirtualPath (pfolder).Any () && sourceProject.Files.GetFileWithVirtualPath (pfolder) == null) {
					var folderFile = new ProjectFile (sourceProject.BaseDirectory.Combine (pfolder));
					folderFile.Subtype = Subtype.Directory;
					sourceProject.Files.Add (folderFile);
				}
			}
			
			monitor.EndTask ();
		}
		
		internal static FilePath GetTargetCopyName (FilePath path, bool isFolder)
		{
			int n=1;
			// First of all try to find an existing copy tag
			string fn = path.FileNameWithoutExtension;
			for (int i=1; i<100; i++) {
				string copyTag = GetCopyTag (i); 
				if (fn.EndsWith (copyTag)) {
					string newfn = fn.Substring (0, fn.Length - copyTag.Length);
					if (newfn.Trim ().Length > 0) {
						n = i + 1;
						path = path.ParentDirectory.Combine (newfn + path.Extension);
						break;
					}
				}
			}
			FilePath basePath = path;
			while ((!isFolder && File.Exists (path)) || (isFolder && Directory.Exists (path))) {
				string copyTag = GetCopyTag (n);
				path = basePath.ParentDirectory.Combine (basePath.FileNameWithoutExtension + copyTag + basePath.Extension);
				n++;
			}
			return path;
		}
		
		static string GetCopyTag (int n)
		{
			string sc;
			switch (n) {
				case 1: sc = GettextCatalog.GetString ("copy"); break;
				case 2: sc = GettextCatalog.GetString ("another copy"); break;
				case 3: sc = GettextCatalog.GetString ("3rd copy"); break;
				case 4: sc = GettextCatalog.GetString ("4th copy"); break;
				case 5: sc = GettextCatalog.GetString ("5th copy"); break;
				case 6: sc = GettextCatalog.GetString ("6th copy"); break;
				case 7: sc = GettextCatalog.GetString ("7th copy"); break;
				case 8: sc = GettextCatalog.GetString ("8th copy"); break;
				case 9: sc = GettextCatalog.GetString ("9th copy"); break;
				default: sc = GettextCatalog.GetString ("copy {0}"); break;
			}
			return " (" + string.Format (sc, n) + ")";
		}
		
		void GetAllFilesRecursive (string path, List<ProjectFile> files)
		{
			if (File.Exists (path)) {
				files.Add (new ProjectFile (path));
				return;
			}
			
			if (Directory.Exists (path)) {
				foreach (string file in Directory.GetFiles (path))
					files.Add (new ProjectFile (file));
				
				foreach (string dir in Directory.GetDirectories (path))
					GetAllFilesRecursive (dir, files);
			}
		}
		
		bool IsDirectoryHierarchyEmpty (string path)
		{
			if (Directory.GetFiles(path).Length > 0) return false;
			foreach (string dir in Directory.GetDirectories (path))
				if (!IsDirectoryHierarchyEmpty (dir)) return false;
			return true;
		}

		void OnBeforeStartProject()
		{
			if (BeforeStartProject != null) {
				BeforeStartProject(this, null);
			}
		}

		void OnEndBuild (ProgressMonitor monitor, bool success, BuildResult result = null, SolutionFolderItem item = null)
		{
			if (EndBuild == null)
				return;
					
			var args = new BuildEventArgs (monitor, success) {
				SolutionItem = item
			};
			if (result != null) {
				args.WarningCount = result.WarningCount;
				args.ErrorCount = result.ErrorCount;
				args.BuildCount = result.BuildCount;
				args.FailedBuildCount = result.FailedBuildCount;
			}
			EndBuild (this, args);
		}
		
		void OnStartClean (ProgressMonitor monitor, ITimeTracker tt)
		{
			tt.Trace ("Start clean event");
			TaskService.Errors.ClearByOwner (this);
			if (StartClean != null) {
				StartClean (this, new CleanEventArgs (monitor));
			}
		}
		
		void OnEndClean (ProgressMonitor monitor, ITimeTracker tt)
		{
			tt.Trace ("End clean event");
			if (EndClean != null) {
				EndClean (this, new CleanEventArgs (monitor));
			}
		}

		void IdeAppWorkspaceItemUnloading (object sender, ItemUnloadingEventArgs args)
		{
			if (IsBuilding (args.Item))
				CurrentBuildOperation.Cancel ();
			if (IsRunning (args.Item)) {
				if (MessageService.Confirm (GettextCatalog.GetString (
						"The project '{0}' is currently running and will have to be stopped. Do you want to continue closing it?",
						currentRunOperationOwner.Name),
						new AlertButton (GettextCatalog.GetString ("Close Project")))) {
					CurrentRunOperation.Cancel ();
				} else
					args.Cancel = true;
			}
		}
		
		void OnWorkspaceItemUnloaded (object s, WorkspaceItemEventArgs args)
		{
			if (ContainsTarget (args.Item, currentSolutionItem))
				CurrentSelectedSolutionItem = null;
			if (ContainsTarget (args.Item, currentWorkspaceItem))
				CurrentSelectedWorkspaceItem = null;
			if ((currentItem is IBuildTarget) && ContainsTarget (args.Item, ((WorkspaceObject)currentItem)))
				CurrentSelectedItem = null;
		}
		
		protected virtual void OnCurrentSelectedSolutionChanged(SolutionEventArgs e)
		{
			if (CurrentSelectedSolutionChanged != null) {
				CurrentSelectedSolutionChanged (this, e);
			}
		}
		
		protected virtual void OnCurrentProjectChanged(ProjectEventArgs e)
		{
			if (CurrentSelectedProject != null) {
				StringParserService.Properties["PROJECTNAME"] = CurrentSelectedProject.Name;
			}
			if (CurrentProjectChanged != null) {
				CurrentProjectChanged (this, e);
			}
		}
		
		public event BuildEventHandler StartBuild;
		public event BuildEventHandler EndBuild;
		public event EventHandler BeforeStartProject;
		public event CleanEventHandler StartClean;
		public event CleanEventHandler EndClean;
		
		public event EventHandler<SolutionEventArgs> CurrentSelectedSolutionChanged;
		public event ProjectEventHandler CurrentProjectChanged;
		public event EventHandler<ProjectCreatedEventArgs> ProjectCreated;
		
		// Fired just before an entry is added to a combine
		public event AddEntryEventHandler AddingEntryToCombine;

		public event EventHandler CurrentRunOperationChanged;
		public event EventHandler<EditReferencesEventArgs> BeforeEditReferences;
		protected virtual void OnCurrentRunOperationChanged (EventArgs e)
		{
			var handler = CurrentRunOperationChanged;
			if (handler != null)
				handler (this, e);
		}
	}
	
	class ParseProgressMonitorFactory: IProgressMonitorFactory
	{
		public ProgressMonitor CreateProgressMonitor ()
		{
			return new BackgroundProgressMonitor (GettextCatalog.GetString ("Code completion database generation"), "md-parser");
		}
	}
	
	public class TextFileProvider : ITextFileProvider
	{
		static TextFileProvider instance = new TextFileProvider ();
		public static TextFileProvider Instance {
			get {
				return instance;
			}
		}
		
		TextFileProvider ()
		{
		}
		
		class ProviderProxy : ITextEditorDataProvider, IEditableTextFile
		{
			TextEditorData data;
			string encoding;
			bool bom;
			
			public ProviderProxy (TextEditorData data, string encoding, bool bom)
			{
				this.data = data;
				this.encoding = encoding;
				this.bom = bom;
			}

			public TextEditorData GetTextEditorData ()
			{
				return data;
			}
			
			void Save ()
			{
				TextFile.WriteFile (Name, Text, encoding, bom);
			}
			
			#region IEditableTextFile implementation
			public FilePath Name { get { return data.Document.FileName; } }

			public int Length { get { return data.Length; } }
		
			public string GetText (int startPosition, int endPosition)
			{
				return data.GetTextBetween (startPosition, endPosition);
			}
			
			public char GetCharAt (int position)
			{
				return data.GetCharAt (position);
			}
			
			public int GetPositionFromLineColumn (int line, int column)
			{
				return data.Document.LocationToOffset (line, column);
			}
			
			public void GetLineColumnFromPosition (int position, out int line, out int column)
			{
				var loc = data.Document.OffsetToLocation (position);
				line = loc.Line;
				column = loc.Column;
			}
			
			public int InsertText (int position, string text)
			{
				int result = data.Insert (position, text);
				Save ();
				
				return result;
			}
			
			public void DeleteText (int position, int length)
			{
				data.Remove (position, length);
				Save ();
			}
			
			public string Text {
				get {
					return data.Text;
				}
				set {
					data.Text = value;
					Save ();
				}
			}
			
			#endregion
		}
		
		public IEditableTextFile GetEditableTextFile (FilePath filePath)
		{
			if (IdeApp.IsInitialized) {
				foreach (var doc in IdeApp.Workbench.Documents) {
					if (doc.FileName == filePath) {
						IEditableTextFile ef = doc.GetContent<IEditableTextFile> ();
						if (ef != null) return ef;
					}
				}
			}
			
			TextFile file = TextFile.ReadFile (filePath);
			TextEditorData data = new TextEditorData ();
			data.Document.FileName = filePath;
			data.Text = file.Text;
			
			return new ProviderProxy (data, file.SourceEncoding, file.HadBOM);
		}

		/// <summary>
		/// Performs an edit operation on a text file regardless of it's open in the IDE or not.
		/// </summary>
		/// <returns><c>true</c>, if file operation was saved, <c>false</c> otherwise.</returns>
		/// <param name="filePath">File path.</param>
		/// <param name="operation">The operation.</param>
		public bool EditFile (FilePath filePath, Action<TextEditorData> operation)
		{
			if (operation == null)
				throw new ArgumentNullException ("operation");
			bool hadBom;
			Encoding encoding;
			bool isOpen;
			var data = GetTextEditorData (filePath, out hadBom, out encoding, out isOpen);
			operation (data);
			if (!isOpen) {
				try { 
					Mono.TextEditor.Utils.TextFileUtility.WriteText (filePath, data.Text, encoding, hadBom);
				} catch (Exception e) {
					LoggingService.LogError ("Error while saving changes to : " + filePath, e);
					return false;
				}
			}
			return true;
		}

		public TextEditorData GetTextEditorData (FilePath filePath)
		{
			bool isOpen;
			return GetTextEditorData (filePath, out isOpen);
		}

		public TextEditorData GetReadOnlyTextEditorData (FilePath filePath)
		{
			if (filePath.IsNullOrEmpty)
				throw new ArgumentNullException ("filePath");
			foreach (var doc in IdeApp.Workbench.Documents) {
				if (doc.FileName == filePath) {
					return doc.Editor;
				}
			}
			bool hadBom;
			Encoding encoding;
			var text = Mono.TextEditor.Utils.TextFileUtility.ReadAllText (filePath, out hadBom, out encoding);
			var data = new TextEditorData (TextDocument.CreateImmutableDocument (text));
			data.Document.MimeType = DesktopService.GetMimeTypeForUri (filePath);
			data.Document.FileName = filePath;
			data.Text = text;
			return data;
		}

		public TextEditorData GetTextEditorData (FilePath filePath, out bool isOpen)
		{
			bool hadBom;
			Encoding encoding;
			return GetTextEditorData (filePath, out hadBom, out encoding, out isOpen);
		}

		public TextEditorData GetTextEditorData (FilePath filePath, out bool hadBom, out Encoding encoding, out bool isOpen)
		{
			foreach (var doc in IdeApp.Workbench.Documents) {
				if (doc.FileName == filePath) {
					var content = doc.GetContent <MonoDevelop.Ide.Gui.Content.IEncodedTextContent> (); 
					var theEncoding = content != null ? content.SourceEncoding : null;

					isOpen = true;
					hadBom = false;
					encoding = theEncoding ?? Encoding.Default;
					return doc.Editor;
				}
			}

			var text = Mono.TextEditor.Utils.TextFileUtility.ReadAllText (filePath, out hadBom, out encoding);
			TextEditorData data = new TextEditorData ();
			data.Document.SuppressHighlightUpdate = true;
			data.Document.MimeType = DesktopService.GetMimeTypeForUri (filePath);
			data.Document.FileName = filePath;
			data.Text = text;
			isOpen = false;
			return data;
		}
	}
}<|MERGE_RESOLUTION|>--- conflicted
+++ resolved
@@ -653,27 +653,14 @@
 		
 		public async Task<WorkspaceItem> AddNewWorkspaceItem (Workspace parentWorkspace, string defaultItemId)
 		{
-<<<<<<< HEAD
-			NewProjectDialog npdlg = new NewProjectDialog (null, false, parentWorkspace.BaseDirectory);
-			npdlg.SelectTemplate (defaultItemId);
-			try {
-				if (MessageService.RunCustomDialog (npdlg) == (int) Gtk.ResponseType.Ok && npdlg.NewItem != null) {
-					parentWorkspace.Items.Add ((WorkspaceItem) npdlg.NewItem);
-					await SaveAsync ((IWorkspaceFileObject)parentWorkspace);
-					return (WorkspaceItem) npdlg.NewItem;
-				}
-			} finally {
-				npdlg.Destroy ();
-=======
 			var newProjectDialog = new NewProjectDialogController ();
 			newProjectDialog.BasePath = parentWorkspace.BaseDirectory;
 			newProjectDialog.SelectedTemplateId = defaultItemId;
 
 			if (newProjectDialog.Show () && newProjectDialog.NewItem != null) {
 				parentWorkspace.Items.Add ((WorkspaceItem)newProjectDialog.NewItem);
-				Save (parentWorkspace);
+				await SaveAsync (parentWorkspace);
 				return (WorkspaceItem)newProjectDialog.NewItem;
->>>>>>> 3422508b
 			}
 			return null;
 		}
@@ -717,18 +704,12 @@
 		public SolutionFolderItem CreateProject (SolutionFolder parentFolder)
 		{
 			string basePath = parentFolder != null ? parentFolder.BaseDirectory : null;
-<<<<<<< HEAD
-			NewProjectDialog npdlg = new NewProjectDialog (parentFolder, false, basePath);
-			if (MessageService.ShowCustomDialog (npdlg) == (int)Gtk.ResponseType.Ok) {
-				var item = npdlg.NewItem as SolutionFolderItem;
-=======
 			var newProjectDialog = new NewProjectDialogController ();
 			newProjectDialog.ParentFolder = parentFolder;
 			newProjectDialog.BasePath = basePath;
 
 			if (newProjectDialog.Show ()) {
-				var item = newProjectDialog.NewItem as SolutionItem;
->>>>>>> 3422508b
+				var item = newProjectDialog.NewItem as SolutionFolderItem;
 				if ((item is Project) && ProjectCreated != null)
 					ProjectCreated (this, new ProjectCreatedEventArgs (item as Project));
 				return item;
