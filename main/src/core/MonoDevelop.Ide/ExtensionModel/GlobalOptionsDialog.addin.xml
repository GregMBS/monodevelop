--- conflicted
+++ resolved
@@ -28,12 +28,8 @@
 
 	<Section id = "TextEditor" _label = "Text Editor">
 		<Section id = "Formatting" _label = "Formatting" icon="md-prefs-code-formatting" />
-<<<<<<< HEAD
 		<Section id = "CodeTemplates" _label = "Code Snippets" fill="true" class = "MonoDevelop.Ide.CodeTemplates.CodeTemplatePane" icon="md-prefs-code-templates" />
-=======
-		<Section id = "CodeTemplates" _label = "Code Templates" fill="true" class = "MonoDevelop.Ide.CodeTemplates.CodeTemplatePane" icon="md-prefs-code-templates" />
 		<Section id = "LanguageBundles" _label = "Language Bundles" fill="true" class = "MonoDevelop.Ide.Editor.TextMate.TextMateBundleOptionsPanel" />
->>>>>>> 4458a0a1
 	</Section>
 
 	<Section id="SourceCode" _label="Source Code">
