--- conflicted
+++ resolved
@@ -60,12 +60,6 @@
 			notebook.BorderWidth = 0;
 			notebook.AppendPage (new AboutMonoDevelopTabPage (), new Label (Title));
 			notebook.AppendPage (new VersionInformationTabPage (), new Label (GettextCatalog.GetString ("Version Info")));
-<<<<<<< HEAD
-			var buildInfo = LoadBuildInfo ();
-			if (buildInfo != null)
-				notebook.AppendPage (buildInfo, new Label (GettextCatalog.GetString ("Build Info")));
-=======
->>>>>>> f36dd68c
 			VBox.PackStart (notebook, true, true, 0);
 			
 			AddButton (Gtk.Stock.Close, (int)ResponseType.Close);
@@ -86,15 +80,10 @@
 					ChangeColor (cw);
 			}
 		}
-<<<<<<< HEAD
-
-		Widget LoadBuildInfo ()
-=======
 		
 		static CommonAboutDialog instance;
 		
 		public static void ShowAboutDialog ()
->>>>>>> f36dd68c
 		{
 			if (Platform.IsMac) {
 				if (instance == null) {
