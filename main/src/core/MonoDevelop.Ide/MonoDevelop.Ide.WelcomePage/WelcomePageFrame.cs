//
// WelcomePageFrame.cs
//
// Author:
//       Lluis Sanchez Gual <lluis@xamarin.com>
//
// Copyright (c) 2012 Xamarin Inc. (http://xamarin.com)
//
// Permission is hereby granted, free of charge, to any person obtaining a copy
// of this software and associated documentation files (the "Software"), to deal
// in the Software without restriction, including without limitation the rights
// to use, copy, modify, merge, publish, distribute, sublicense, and/or sell
// copies of the Software, and to permit persons to whom the Software is
// furnished to do so, subject to the following conditions:
//
// The above copyright notice and this permission notice shall be included in
// all copies or substantial portions of the Software.
//
// THE SOFTWARE IS PROVIDED "AS IS", WITHOUT WARRANTY OF ANY KIND, EXPRESS OR
// IMPLIED, INCLUDING BUT NOT LIMITED TO THE WARRANTIES OF MERCHANTABILITY,
// FITNESS FOR A PARTICULAR PURPOSE AND NONINFRINGEMENT. IN NO EVENT SHALL THE
// AUTHORS OR COPYRIGHT HOLDERS BE LIABLE FOR ANY CLAIM, DAMAGES OR OTHER
// LIABILITY, WHETHER IN AN ACTION OF CONTRACT, TORT OR OTHERWISE, ARISING FROM,
// OUT OF OR IN CONNECTION WITH THE SOFTWARE OR THE USE OR OTHER DEALINGS IN
// THE SOFTWARE.

using System;
using System.IO;
using System.Xml;
using System.Linq;
using Gdk;
using Gtk;
using Mono.Addins;
using MonoDevelop.Core;
using MonoDevelop.Ide;
using MonoDevelop.Projects;
using MonoDevelop.Ide.Desktop;
using System.Reflection;
using System.Xml.Linq;
using MonoDevelop.Components;
using MonoDevelop.Components.AtkCocoaHelper;

namespace MonoDevelop.Ide.WelcomePage
{
	class WelcomePageFrame: EventBox
	{
		WelcomePageProjectBar projectBar;
		Gtk.Widget welcomePage;

		public WelcomePageFrame (Gtk.Widget w)
		{
<<<<<<< HEAD
			Accessible.Name = "WelcomePageFrame";

=======
			welcomePage = w;
>>>>>>> b4c75c94
			VBox box = new VBox ();
			box.Accessible.SetShouldIgnore (true);

			box.Show ();
			projectBar = new WelcomePageProjectBar ();
			box.PackStart (projectBar, false, false, 0);

			box.PackStart (welcomePage, true, true, 0);
			CanFocus = true;

			Add (box);
			Show ();
			UpdateProjectBar ();

			IdeApp.Workbench.GuiLocked += HandleGuiLocked;
			IdeApp.Workbench.GuiUnlocked += HandleGuiUnlocked;
		}

		protected override void OnDestroyed ()
		{
			base.OnDestroyed ();
			IdeApp.Workbench.GuiLocked -= HandleGuiLocked;
			IdeApp.Workbench.GuiUnlocked -= HandleGuiUnlocked;
		}

		void HandleGuiUnlocked (object sender, EventArgs e)
		{
			Sensitive = true;
		}

		void HandleGuiLocked (object sender, EventArgs e)
		{
			Sensitive = false;
		}

		public void UpdateProjectBar ()
		{
			if (IdeApp.Workspace.IsOpen || IdeApp.Workbench.Documents.Count > 0) {
				projectBar.UpdateContent ();
				projectBar.ShowAll ();
			}
			else
				projectBar.Hide ();
		}

		protected override void OnFocusGrabbed ()
		{
			welcomePage.GrabFocus ();
		}

		protected override bool OnKeyPressEvent (EventKey evnt)
		{
			if (evnt.Key == Gdk.Key.Escape && IdeApp.Workspace.IsOpen)
				WelcomePageService.HideWelcomePage (true);
			return base.OnKeyPressEvent (evnt);
		}

		void HandleLastWorkspaceItemClosed (object sender, EventArgs e)
		{
			UpdateProjectBar ();
		}

		void HandleDocumentClosed (object sender, MonoDevelop.Ide.Gui.DocumentEventArgs e)
		{
			UpdateProjectBar ();
		}

		protected override void OnParentSet (Widget previous_parent)
		{
			base.OnParentSet (previous_parent);
			if (Parent == null) {
				IdeApp.Workspace.LastWorkspaceItemClosed -= HandleLastWorkspaceItemClosed;
				IdeApp.Workbench.DocumentClosed -= HandleDocumentClosed;
			} else {
				IdeApp.Workspace.LastWorkspaceItemClosed += HandleLastWorkspaceItemClosed;
				IdeApp.Workbench.DocumentClosed += HandleDocumentClosed;
			}
		}
	}

	class WelcomePageProjectBar: HeaderBox
	{
		Gtk.Label messageLabel;
		Gtk.Button backButton;

		public WelcomePageProjectBar ()
		{
			Accessible.Name = "WelcomePageProjectBar";
			SetPadding (3, 3, 12, 12);
			GradientBackground = false;
			BackgroundColor = MonoDevelop.Ide.Gui.Styles.BaseBackgroundColor.ToGdkColor ();

			HBox box = new HBox (false, 6);
			box.PackStart (messageLabel = new Gtk.Label () { Xalign = 0 }, true, true, 0);
			backButton = new Gtk.Button ();
			backButton.Accessible.Name = "WelcomePageProjectBar.BackButton";
			box.PackEnd (backButton, false, false, 0);
<<<<<<< HEAD
			closeButton = new Gtk.Button ();
			closeButton.Accessible.Name = "WelcomePageProjectBar.CloseButton";
			box.PackEnd (closeButton, false, false, 0);

			closeButton.Clicked += delegate {
				if (IdeApp.Workspace.IsOpen)
					IdeApp.Workspace.Close ();
				else
					IdeApp.Workbench.CloseAllDocuments (false);
			};
=======

>>>>>>> b4c75c94
			backButton.Clicked += delegate {
				WelcomePageService.HideWelcomePage (true);
			};
			Add (box);
			UpdateContent ();
		}

		public void UpdateContent ()
		{
			if (IdeApp.Workspace.Items.Count > 0) {
				var sols = IdeApp.Workspace.GetAllSolutions ().ToArray ();
				if (sols.Length == 1) {
					messageLabel.Text = GettextCatalog.GetString ("Solution '{0}' is currently open", sols [0].Name);
					backButton.Label = GettextCatalog.GetString ("Go Back to Solution");
				}
				else if (sols.Length > 1) {
					messageLabel.Text = GettextCatalog.GetString ("Solution '{0}' and others are currently open", sols [0].Name);
					backButton.Label = GettextCatalog.GetString ("Go Back to Solutions");
				}
				else {
					messageLabel.Text = GettextCatalog.GetString ("A workspace is currently open");
					backButton.Label = GettextCatalog.GetString ("Go Back to Workspace");
				}
			} else if (IdeApp.Workbench.Documents.Count> 0) {
				var files = IdeApp.Workbench.Documents.Where (d => d.IsFile).ToArray ();
				if (files.Length == 1) {
					messageLabel.Text = GettextCatalog.GetString ("The file '{0}' is currently open", files[0].FileName.FileName);
					backButton.Label = GettextCatalog.GetString ("Go Back to File");
				} else if (files.Length > 1) {
					messageLabel.Text = GettextCatalog.GetString ("The file '{0}' and other are currently open", files[0].FileName.FileName);
					backButton.Label = GettextCatalog.GetString ("Go Back to Files");
				} else {
					messageLabel.Text = GettextCatalog.GetString ("Some documents are currently open");
					backButton.Label = GettextCatalog.GetString ("Go Back to Documents");
				}
			}
		}
		
		//this is used to style like a tooltip
		bool changeStyle = false;
		
		protected override void OnStyleSet (Gtk.Style previous_style)
		{
			if (changeStyle)
				return;
			changeStyle = true;
			var surrogate = new TooltipStyleSurrogate ();
			surrogate.EnsureStyle ();
			this.Style = surrogate.Style;
			surrogate.Destroy ();

			base.OnStyleSet (previous_style);
			changeStyle = false;
		}
		
		class TooltipStyleSurrogate : TooltipWindow {}
	}
}<|MERGE_RESOLUTION|>--- conflicted
+++ resolved
@@ -49,12 +49,8 @@
 
 		public WelcomePageFrame (Gtk.Widget w)
 		{
-<<<<<<< HEAD
 			Accessible.Name = "WelcomePageFrame";
-
-=======
 			welcomePage = w;
->>>>>>> b4c75c94
 			VBox box = new VBox ();
 			box.Accessible.SetShouldIgnore (true);
 
@@ -152,20 +148,7 @@
 			backButton = new Gtk.Button ();
 			backButton.Accessible.Name = "WelcomePageProjectBar.BackButton";
 			box.PackEnd (backButton, false, false, 0);
-<<<<<<< HEAD
-			closeButton = new Gtk.Button ();
-			closeButton.Accessible.Name = "WelcomePageProjectBar.CloseButton";
-			box.PackEnd (closeButton, false, false, 0);
-
-			closeButton.Clicked += delegate {
-				if (IdeApp.Workspace.IsOpen)
-					IdeApp.Workspace.Close ();
-				else
-					IdeApp.Workbench.CloseAllDocuments (false);
-			};
-=======
-
->>>>>>> b4c75c94
+
 			backButton.Clicked += delegate {
 				WelcomePageService.HideWelcomePage (true);
 			};
