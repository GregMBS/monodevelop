<<<<<<< HEAD
﻿//
// TemplateWizard.cs
//
// Author:
//       Matt Ward <matt.ward@xamarin.com>
//
// Copyright (c) 2014 Xamarin Inc. (http://xamarin.com)
//
// Permission is hereby granted, free of charge, to any person obtaining a copy
// of this software and associated documentation files (the "Software"), to deal
// in the Software without restriction, including without limitation the rights
// to use, copy, modify, merge, publish, distribute, sublicense, and/or sell
// copies of the Software, and to permit persons to whom the Software is
// furnished to do so, subject to the following conditions:
//
// The above copyright notice and this permission notice shall be included in
// all copies or substantial portions of the Software.
//
// THE SOFTWARE IS PROVIDED "AS IS", WITHOUT WARRANTY OF ANY KIND, EXPRESS OR
// IMPLIED, INCLUDING BUT NOT LIMITED TO THE WARRANTIES OF MERCHANTABILITY,
// FITNESS FOR A PARTICULAR PURPOSE AND NONINFRINGEMENT. IN NO EVENT SHALL THE
// AUTHORS OR COPYRIGHT HOLDERS BE LIABLE FOR ANY CLAIM, DAMAGES OR OTHER
// LIABILITY, WHETHER IN AN ACTION OF CONTRACT, TORT OR OTHERWISE, ARISING FROM,
// OUT OF OR IN CONNECTION WITH THE SOFTWARE OR THE USE OR OTHER DEALINGS IN
// THE SOFTWARE.
//

using System;
using System.Collections.Generic;
using System.Linq;
using MonoDevelop.Projects;

namespace MonoDevelop.Ide.Templates
{
	public abstract class TemplateWizard
	{
		public abstract string Id { get; }

		public abstract WizardPage GetPage (int pageNumber);

		public virtual void ConfigureWizard ()
		{
		}

		public virtual int TotalPages {
			get { return 1; }
		}

		ProjectCreateParameters parameters;

		public ProjectCreateParameters Parameters {
			get {
				if (parameters == null) {
					parameters = new ProjectCreateParameters ();
				}
				return parameters;
			}
			set { parameters = value; }
		}

		List<string> supportedParameters;

		internal void UpdateSupportedParameters (string parameters)
		{
			if (String.IsNullOrEmpty (parameters)) {
				supportedParameters = null;
				return;
			}

			supportedParameters = new List<string> ();
			foreach (string part in parameters.Split (new [] {',', ';'}, StringSplitOptions.RemoveEmptyEntries)) {
				supportedParameters.Add (part.Trim ());
			}
		}

		public bool IsSupportedParameter (string name)
		{
			if (supportedParameters == null) {
				return true;
			}

			return supportedParameters.Contains (name);
		}

		internal void UpdateDefaultParameters (string parameters)
		{
			if (String.IsNullOrEmpty (parameters)) {
				return;
			}

			foreach (TemplateParameter parameter in GetValidParameters (parameters)) {
				Parameters [parameter.Name] = parameter.Value;
			}
		}

		static IEnumerable<TemplateParameter> GetValidParameters (string parameters)
		{
			return TemplateParameter.CreateParameters (parameters)
				.Where (parameter => parameter.IsValid);
		}
	}
}
=======
﻿//
// TemplateWizard.cs
//
// Author:
//       Matt Ward <matt.ward@xamarin.com>
//
// Copyright (c) 2014 Xamarin Inc. (http://xamarin.com)
//
// Permission is hereby granted, free of charge, to any person obtaining a copy
// of this software and associated documentation files (the "Software"), to deal
// in the Software without restriction, including without limitation the rights
// to use, copy, modify, merge, publish, distribute, sublicense, and/or sell
// copies of the Software, and to permit persons to whom the Software is
// furnished to do so, subject to the following conditions:
//
// The above copyright notice and this permission notice shall be included in
// all copies or substantial portions of the Software.
//
// THE SOFTWARE IS PROVIDED "AS IS", WITHOUT WARRANTY OF ANY KIND, EXPRESS OR
// IMPLIED, INCLUDING BUT NOT LIMITED TO THE WARRANTIES OF MERCHANTABILITY,
// FITNESS FOR A PARTICULAR PURPOSE AND NONINFRINGEMENT. IN NO EVENT SHALL THE
// AUTHORS OR COPYRIGHT HOLDERS BE LIABLE FOR ANY CLAIM, DAMAGES OR OTHER
// LIABILITY, WHETHER IN AN ACTION OF CONTRACT, TORT OR OTHERWISE, ARISING FROM,
// OUT OF OR IN CONNECTION WITH THE SOFTWARE OR THE USE OR OTHER DEALINGS IN
// THE SOFTWARE.
//

using System;
using System.Collections.Generic;
using System.Linq;
using MonoDevelop.Projects;

namespace MonoDevelop.Ide.Templates
{
	public abstract class TemplateWizard
	{
		public abstract string Id { get; }

		public abstract WizardPage GetPage (int pageNumber);

		public virtual int TotalPages {
			get { return 1; }
		}

		ProjectCreateParameters parameters;

		public ProjectCreateParameters Parameters {
			get {
				if (parameters == null) {
					parameters = new ProjectCreateParameters ();
				}
				return parameters;
			}
			set { parameters = value; }
		}

		List<string> supportedParameters;

		internal void UpdateSupportedParameters (string parameters)
		{
			if (String.IsNullOrEmpty (parameters)) {
				supportedParameters = null;
				return;
			}

			supportedParameters = new List<string> ();
			foreach (string part in parameters.Split (new [] {',', ';'}, StringSplitOptions.RemoveEmptyEntries)) {
				supportedParameters.Add (part.Trim ());
			}
		}

		public bool IsSupportedParameter (string name)
		{
			if (supportedParameters == null) {
				return true;
			}

			return supportedParameters.Contains (name);
		}

		internal void UpdateDefaultParameters (string parameters)
		{
			if (String.IsNullOrEmpty (parameters)) {
				return;
			}

			foreach (TemplateParameter parameter in GetValidParameters (parameters)) {
				Parameters [parameter.Name] = parameter.Value;
			}
		}

		static IEnumerable<TemplateParameter> GetValidParameters (string parameters)
		{
			return TemplateParameter.CreateParameters (parameters)
				.Where (parameter => parameter.IsValid);
		}

		public virtual void ItemsCreated (IEnumerable<IWorkspaceFileObject> items)
		{
		}
	}
}

>>>>>>> 50aff0e4
<|MERGE_RESOLUTION|>--- conflicted
+++ resolved
@@ -1,5 +1,4 @@
-<<<<<<< HEAD
-﻿//
+//
 // TemplateWizard.cs
 //
 // Author:
@@ -99,110 +98,9 @@
 			return TemplateParameter.CreateParameters (parameters)
 				.Where (parameter => parameter.IsValid);
 		}
-	}
-}
-=======
-﻿//
-// TemplateWizard.cs
-//
-// Author:
-//       Matt Ward <matt.ward@xamarin.com>
-//
-// Copyright (c) 2014 Xamarin Inc. (http://xamarin.com)
-//
-// Permission is hereby granted, free of charge, to any person obtaining a copy
-// of this software and associated documentation files (the "Software"), to deal
-// in the Software without restriction, including without limitation the rights
-// to use, copy, modify, merge, publish, distribute, sublicense, and/or sell
-// copies of the Software, and to permit persons to whom the Software is
-// furnished to do so, subject to the following conditions:
-//
-// The above copyright notice and this permission notice shall be included in
-// all copies or substantial portions of the Software.
-//
-// THE SOFTWARE IS PROVIDED "AS IS", WITHOUT WARRANTY OF ANY KIND, EXPRESS OR
-// IMPLIED, INCLUDING BUT NOT LIMITED TO THE WARRANTIES OF MERCHANTABILITY,
-// FITNESS FOR A PARTICULAR PURPOSE AND NONINFRINGEMENT. IN NO EVENT SHALL THE
-// AUTHORS OR COPYRIGHT HOLDERS BE LIABLE FOR ANY CLAIM, DAMAGES OR OTHER
-// LIABILITY, WHETHER IN AN ACTION OF CONTRACT, TORT OR OTHERWISE, ARISING FROM,
-// OUT OF OR IN CONNECTION WITH THE SOFTWARE OR THE USE OR OTHER DEALINGS IN
-// THE SOFTWARE.
-//
-
-using System;
-using System.Collections.Generic;
-using System.Linq;
-using MonoDevelop.Projects;
-
-namespace MonoDevelop.Ide.Templates
-{
-	public abstract class TemplateWizard
-	{
-		public abstract string Id { get; }
-
-		public abstract WizardPage GetPage (int pageNumber);
-
-		public virtual int TotalPages {
-			get { return 1; }
-		}
-
-		ProjectCreateParameters parameters;
-
-		public ProjectCreateParameters Parameters {
-			get {
-				if (parameters == null) {
-					parameters = new ProjectCreateParameters ();
-				}
-				return parameters;
-			}
-			set { parameters = value; }
-		}
-
-		List<string> supportedParameters;
-
-		internal void UpdateSupportedParameters (string parameters)
-		{
-			if (String.IsNullOrEmpty (parameters)) {
-				supportedParameters = null;
-				return;
-			}
-
-			supportedParameters = new List<string> ();
-			foreach (string part in parameters.Split (new [] {',', ';'}, StringSplitOptions.RemoveEmptyEntries)) {
-				supportedParameters.Add (part.Trim ());
-			}
-		}
-
-		public bool IsSupportedParameter (string name)
-		{
-			if (supportedParameters == null) {
-				return true;
-			}
-
-			return supportedParameters.Contains (name);
-		}
-
-		internal void UpdateDefaultParameters (string parameters)
-		{
-			if (String.IsNullOrEmpty (parameters)) {
-				return;
-			}
-
-			foreach (TemplateParameter parameter in GetValidParameters (parameters)) {
-				Parameters [parameter.Name] = parameter.Value;
-			}
-		}
-
-		static IEnumerable<TemplateParameter> GetValidParameters (string parameters)
-		{
-			return TemplateParameter.CreateParameters (parameters)
-				.Where (parameter => parameter.IsValid);
-		}
 
 		public virtual void ItemsCreated (IEnumerable<IWorkspaceFileObject> items)
 		{
 		}
 	}
 }
-
->>>>>>> 50aff0e4
