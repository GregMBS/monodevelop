--- conflicted
+++ resolved
@@ -1,4 +1,4 @@
-﻿//
+//
 // MicrosoftTemplateEngineProjectTemplatingProvider.cs
 //
 // Author:
@@ -186,48 +186,5 @@
 			return TemplateParameter.CreateParameters (parameters)
 				.Where (parameter => parameter.IsValid);
 		}
-<<<<<<< HEAD
-
-		async Task FormatFile (PolicyContainer policies, FilePath file)
-		{
-			string mime = DesktopService.GetMimeTypeForUri (file);
-			if (mime == null)
-				return;
-
-			var formatter = CodeFormatterService.GetFormatter (mime);
-			if (formatter != null) {
-				try {
-					var content = await TextFileUtility.ReadAllTextAsync (file);
-					var formatted = formatter.FormatText (policies, content.Text);
-					if (formatted != null)
-						TextFileUtility.WriteText (file, formatted, content.Encoding);
-				} catch (Exception ex) {
-					LoggingService.LogError ("File formatting failed", ex);
-				}
-			}
-		}
-
-		class MyTemplateEngineHost : DefaultTemplateEngineHost
-		{
-			static readonly AssemblyComponentCatalog builtIns = new AssemblyComponentCatalog (new[] {
-				typeof (RunnableProjectGenerator).Assembly,
-			});
-
-			public MyTemplateEngineHost () : base (BrandingService.ApplicationName, BuildInfo.CompatVersion, "en-US", new Dictionary<string, string> { { "dotnet-cli-version", "0" } }, builtIns)
-			{
-			}
-
-			public override bool TryGetHostParamDefault (string paramName, out string value)
-			{
-				if (paramName == "HostIdentifier") {
-					value = this.HostIdentifier;
-					return true;
-				}
-				value = null;
-				return false;
-			}
-		}
-=======
->>>>>>> 20146986
 	}
 }