// 
// RoundButton.cs
//  
// Author:
//       Mike Krüger <mkrueger@xamarin.com>
// 
// Copyright (c) 2012 Xamarin Inc. (http://xamarin.com)
// 
// Permission is hereby granted, free of charge, to any person obtaining a copy
// of this software and associated documentation files (the "Software"), to deal
// in the Software without restriction, including without limitation the rights
// to use, copy, modify, merge, publish, distribute, sublicense, and/or sell
// copies of the Software, and to permit persons to whom the Software is
// furnished to do so, subject to the following conditions:
// 
// The above copyright notice and this permission notice shall be included in
// all copies or substantial portions of the Software.
// 
// THE SOFTWARE IS PROVIDED "AS IS", WITHOUT WARRANTY OF ANY KIND, EXPRESS OR
// IMPLIED, INCLUDING BUT NOT LIMITED TO THE WARRANTIES OF MERCHANTABILITY,
// FITNESS FOR A PARTICULAR PURPOSE AND NONINFRINGEMENT. IN NO EVENT SHALL THE
// AUTHORS OR COPYRIGHT HOLDERS BE LIABLE FOR ANY CLAIM, DAMAGES OR OTHER
// LIABILITY, WHETHER IN AN ACTION OF CONTRACT, TORT OR OTHERWISE, ARISING FROM,
// OUT OF OR IN CONNECTION WITH THE SOFTWARE OR THE USE OR OTHER DEALINGS IN
// THE SOFTWARE.
using System;
using Gtk;
using Gdk;
using MonoDevelop.Components;
using Cairo;
using MonoDevelop.Ide;
using System.Reflection;
using Mono.TextEditor;


namespace MonoDevelop.Components.MainToolbar
{
	class RoundButton : Gtk.EventBox
	{
		const int height = 32;
/*		Cairo.Color borderColor;

		Cairo.Color fill0Color;
		Cairo.Color fill1Color;
		Cairo.Color fill2Color;
		Cairo.Color fill3Color;*/

		Xwt.Drawing.Image btnNormal/*, btnInactive, btnHover, btnPressed*/;

		Xwt.Drawing.Image iconRunNormal, iconRunDisabled;
		Xwt.Drawing.Image iconStopNormal, iconStopDisabled;
		Xwt.Drawing.Image iconBuildNormal, iconBuildDisabled;

		public enum OperationIcon {
			Run,
			Build,
			Stop
		}

		public RoundButton ()
		{
			WidgetFlags |= Gtk.WidgetFlags.AppPaintable;
			Events |= EventMask.ButtonPressMask | EventMask.ButtonReleaseMask | EventMask.LeaveNotifyMask | EventMask.PointerMotionMask;
			VisibleWindow = false;
			SetSizeRequest (height, height);

			btnNormal = Xwt.Drawing.Image.FromResource (GetType (), "btExecuteBase-Normal.png");
//			btnInactive = new LazyImage ("btExecuteBase-Disabled.png");
			//btnPressed = new LazyImage ("btExecuteBase-Pressed.png");
//			btnHover = new LazyImage ("btExecuteBase-Hover.png");

			iconRunNormal = Xwt.Drawing.Image.FromResource (GetType (), "icoExecute-Normal.png");
			iconRunDisabled = Xwt.Drawing.Image.FromResource (GetType (), "icoExecute-Disabled.png");

			iconStopNormal = Xwt.Drawing.Image.FromResource (GetType (), "icoStop-Normal.png");
			iconStopDisabled = Xwt.Drawing.Image.FromResource (GetType (), "icoStop-Disabled.png");

			iconBuildNormal = Xwt.Drawing.Image.FromResource (GetType (), "icoBuild-Normal.png");
			iconBuildDisabled = Xwt.Drawing.Image.FromResource (GetType (), "icoBuild-Disabled.png");
		}

		StateType hoverState = StateType.Normal;

		protected override bool OnMotionNotifyEvent (EventMotion evnt)
		{

			State = IsInside (evnt.X, evnt.Y) ? hoverState : StateType.Normal;;
			return base.OnMotionNotifyEvent (evnt);
		}


		protected override bool OnLeaveNotifyEvent (EventCrossing evnt)
		{
			State = StateType.Normal;
			return base.OnLeaveNotifyEvent (evnt);
		}

		protected override bool OnButtonPressEvent (EventButton evnt)
		{
			if (evnt.Button == 1 && IsInside (evnt.X, evnt.Y)) {
				hoverState = State = StateType.Selected;
			}
			return true;
		}

		protected override bool OnButtonReleaseEvent (EventButton evnt)
		{
			if (State == StateType.Selected)
				OnClicked (EventArgs.Empty);
			State = IsInside (evnt.X, evnt.Y) ? StateType.Prelight : StateType.Normal;;
			hoverState = StateType.Prelight; 
			return true;
		}

		bool IsInside (double x, double y)
		{
			var xr = x - Allocation.Width / 2;
			var yr = y - Allocation.Height / 2;
			return Math.Sqrt (xr * xr + yr * yr) <= height / 2;
		}

		protected override void OnSizeRequested (ref Requisition requisition)
		{
			requisition.Width = (int) btnNormal.Size.Width;
			requisition.Height = (int) btnNormal.Size.Height + 2;
			base.OnSizeRequested (ref requisition);
		}

		Xwt.Drawing.Image GetIcon()
		{
			switch (icon) {
			case OperationIcon.Stop:
				return State ==  StateType.Insensitive ? iconStopDisabled : iconStopNormal;
			case OperationIcon.Run:
				return State ==  StateType.Insensitive ? iconRunDisabled : iconRunNormal;
			case OperationIcon.Build:
				return State ==  StateType.Insensitive ? iconBuildDisabled : iconBuildNormal;
			}
			throw new InvalidOperationException ();
		}

		OperationIcon icon;
		public OperationIcon Icon {
			get { return icon; }
			set {
				if (value != icon) {
					icon = value;
					QueueDraw ();
				}
			}
		}

		protected override bool OnExposeEvent (EventExpose evnt)
		{
			using (var context = Gdk.CairoHelper.Create (evnt.Window)) {
				DrawBackground (context, Allocation, 15, State);
				var icon = GetIcon();
<<<<<<< HEAD
				context.DrawImage (this, icon, Allocation.X + (icon.Size.Width - Allocation.Width) / 2, Allocation.Y + (icon.Size.Height - Allocation.Height) / 2);
=======
				icon.Show (
					context,
					Allocation.X + Math.Max (0, (Allocation.Width - icon.Width) / 2),
					Allocation.Y + Math.Max (0, (Allocation.Height - icon.Height) / 2)
				);
>>>>>>> 5e8d0272
			}
			return base.OnExposeEvent (evnt);
		}

		void DrawBackground (Cairo.Context context, Gdk.Rectangle region, int radius, StateType state)
		{
			double rad = radius - 0.5;
			int centerX = region.X + region.Width / 2;
			int centerY = region.Y + region.Height / 2;

			context.MoveTo (centerX + rad, centerY);
			context.Arc (centerX, centerY, rad, 0, Math.PI * 2);

			double high;
			double low;
			switch (state) {
			case StateType.Selected:
				high = 0.85;
				low = 1.0;
				break;
			case StateType.Prelight:
				high = 1.0;
				low = 0.9;
				break;
			case StateType.Insensitive:
				high = 0.95;
				low = 0.83;
				break;
			default:
				high = 1.0;
				low = 0.85;
				break;
			}
			using (var lg = new LinearGradient (0, centerY - rad, 0, centerY +rad)) {
				lg.AddColorStop (0, new Cairo.Color (high, high, high));
				lg.AddColorStop (1, new Cairo.Color (low, low, low));
				context.SetSource (lg);
				context.FillPreserve ();
			}

			context.SetSourceRGBA (0, 0, 0, 0.4);
			context.LineWidth = 1;
			context.Stroke ();
		}

		public event EventHandler Clicked;

		protected virtual void OnClicked (EventArgs e)
		{
			EventHandler handler = this.Clicked;
			if (handler != null)
				handler (this, e);
		}

		protected override void OnDestroyed ()
		{
			base.OnDestroyed ();

			if (btnNormal != null) {
				btnNormal.Dispose ();
				btnNormal = null;
			}

			if (iconRunNormal != null) {
				iconRunNormal.Dispose ();
				iconRunNormal = null;
			}

			if (iconRunDisabled != null) {
				iconRunDisabled.Dispose ();
				iconRunDisabled = null;
			}

			if (iconStopNormal != null) {
				iconStopNormal.Dispose ();
				iconStopNormal = null;
			}

			if (iconStopDisabled != null) {
				iconStopDisabled.Dispose ();
				iconStopDisabled = null;
			}

			if (iconBuildNormal != null) {
				iconBuildNormal.Dispose ();
				iconBuildNormal = null;
			}

			if (iconBuildDisabled != null) {
				iconBuildDisabled.Dispose ();
				iconBuildDisabled = null;
			}
		}
	}
}
<|MERGE_RESOLUTION|>--- conflicted
+++ resolved
@@ -155,15 +155,7 @@
 			using (var context = Gdk.CairoHelper.Create (evnt.Window)) {
 				DrawBackground (context, Allocation, 15, State);
 				var icon = GetIcon();
-<<<<<<< HEAD
-				context.DrawImage (this, icon, Allocation.X + (icon.Size.Width - Allocation.Width) / 2, Allocation.Y + (icon.Size.Height - Allocation.Height) / 2);
-=======
-				icon.Show (
-					context,
-					Allocation.X + Math.Max (0, (Allocation.Width - icon.Width) / 2),
-					Allocation.Y + Math.Max (0, (Allocation.Height - icon.Height) / 2)
-				);
->>>>>>> 5e8d0272
+				context.DrawImage (this, icon, Allocation.X + Math.Max (0, (Allocation.Width - icon.Width) / 2), Allocation.Y + Math.Max (0, (Allocation.Height - icon.Height) / 2));
 			}
 			return base.OnExposeEvent (evnt);
 		}
