--- conflicted
+++ resolved
@@ -1,295 +1,291 @@
-/* 
- * CollectionEditor.cs - The base class for the visual type editors
- * 
- * Part of PropertyGrid - A Gtk# widget that displays and allows 
- * editing of all of an object's public properties 
- * 
- * Authors: 
- *  Michael Hutchinson <m.j.hutchinson@gmail.com>
- *  
- * Copyright (C) 2005 Michael Hutchinson
- *
- * This sourcecode is licenced under The MIT License:
- * 
- * Permission is hereby granted, free of charge, to any person obtaining
- * a copy of this software and associated documentation files (the
- * "Software"), to deal in the Software without restriction, including
- * without limitation the rights to use, copy, modify, merge, publish,
- * distribute, sublicense, and/or sell copies of the Software, and to permit
- * persons to whom the Software is furnished to do so, subject to the
- * following conditions:
- * 
- * The above copyright notice and this permission notice shall be included in
- * all copies or substantial portions of the Software.
- *
- * THE SOFTWARE IS PROVIDED "AS IS", WITHOUT WARRANTY OF ANY KIND, EXPRESS
- * OR IMPLIED, INCLUDING BUT NOT LIMITED TO THE WARRANTIES OF
- * MERCHANTABILITY, FITNESS FOR A PARTICULAR PURPOSE AND NONINFRINGEMENT. IN
- * NO EVENT SHALL THE AUTHORS OR COPYRIGHT HOLDERS BE LIABLE FOR ANY CLAIM,
- * DAMAGES OR OTHER LIABILITY, WHETHER IN AN ACTION OF CONTRACT, TORT OR
- * OTHERWISE, ARISING FROM, OUT OF OR IN CONNECTION WITH THE SOFTWARE OR THE
- * USE OR OTHER DEALINGS IN THE SOFTWARE.
+/* 
+ * CollectionEditor.cs - The base class for the visual type editors
+ * 
+ * Part of PropertyGrid - A Gtk# widget that displays and allows 
+ * editing of all of an object's public properties 
+ * 
+ * Authors: 
+ *  Michael Hutchinson <m.j.hutchinson@gmail.com>
+ *  
+ * Copyright (C) 2005 Michael Hutchinson
+ *
+ * This sourcecode is licenced under The MIT License:
+ * 
+ * Permission is hereby granted, free of charge, to any person obtaining
+ * a copy of this software and associated documentation files (the
+ * "Software"), to deal in the Software without restriction, including
+ * without limitation the rights to use, copy, modify, merge, publish,
+ * distribute, sublicense, and/or sell copies of the Software, and to permit
+ * persons to whom the Software is furnished to do so, subject to the
+ * following conditions:
+ * 
+ * The above copyright notice and this permission notice shall be included in
+ * all copies or substantial portions of the Software.
+ *
+ * THE SOFTWARE IS PROVIDED "AS IS", WITHOUT WARRANTY OF ANY KIND, EXPRESS
+ * OR IMPLIED, INCLUDING BUT NOT LIMITED TO THE WARRANTIES OF
+ * MERCHANTABILITY, FITNESS FOR A PARTICULAR PURPOSE AND NONINFRINGEMENT. IN
+ * NO EVENT SHALL THE AUTHORS OR COPYRIGHT HOLDERS BE LIABLE FOR ANY CLAIM,
+ * DAMAGES OR OTHER LIABILITY, WHETHER IN AN ACTION OF CONTRACT, TORT OR
+ * OTHERWISE, ARISING FROM, OUT OF OR IN CONNECTION WITH THE SOFTWARE OR THE
+ * USE OR OTHER DEALINGS IN THE SOFTWARE.
  */
 
-using System;
-using Gtk;
+using System;
+using Gtk;
 using System.ComponentModel;
-using System.ComponentModel.Design;
-using System.Collections;
-
-namespace MonoDevelop.Components.PropertyGrid.PropertyEditors
-{
-	class CollectionEditor : PropertyEditorCell
-	{
-		//TODO: Support for multiple object types
-		private Type[] types;
-
+using System.ComponentModel.Design;
+using System.Collections;
+
+namespace MonoDevelop.Components.PropertyGrid.PropertyEditors
+{
+	class CollectionEditor : PropertyEditorCell
+	{
+		//TODO: Support for multiple object types
+		private Type[] types;
+
 		protected override void Initialize ()
 		{
 			base.Initialize ();
-			this.types = new Type[] { EditorManager.GetCollectionItemType (Property.PropertyType) };
+			this.types = new Type[] { EditorManager.GetCollectionItemType (Property.PropertyType) };
 		}
-
-		protected virtual Type[] NewItemTypes ()
-		{
-			return types;
-		}
-
-		public override bool DialogueEdit
-		{
-			get { return true; }
-		}
-
-		public override bool EditsReadOnlyObject {
-			get { return true; }
+
+		protected virtual Type[] NewItemTypes ()
+		{
+			return types;
+		}
+
+		public override bool DialogueEdit
+		{
+			get { return true; }
+		}
+
+		public override bool EditsReadOnlyObject {
+			get { return true; }
 		}
 		
 		protected override string GetValueText ()
 		{
 			return MonoDevelop.Core.GettextCatalog.GetString ("(Collection)");
-		}
-
-		public override void LaunchDialogue ()
-		{
-			//the Type in the collection
+		}
+
+		public override void LaunchDialogue ()
+		{
+			//the Type in the collection
 			IList collection = (IList) Value;
 			string displayName = Property.DisplayName;
-
-			//populate list with existing items
-			ListStore itemStore = new ListStore (typeof (object), typeof (int), typeof (string));
-			for (int i=0; i<collection.Count; i++)
-				itemStore.AppendValues(collection [i], i, collection [i].ToString ());
-
-			#region Building Dialogue
-			
-			TreeView itemTree;
-			PropertyGrid grid;
-			TreeIter previousIter = TreeIter.Zero;
-
-			//dialogue and buttons
-			var dialog = new Gtk.Dialog () {
-				Title = displayName + " Editor",
-				Modal = true,
-				AllowGrow = true,
-				AllowShrink = true,
-			};
-<<<<<<< HEAD
-			IdeTheme.ApplyTheme (dialog);
-			var toplevel = this.Container.Toplevel as Window;
-=======
-			var toplevel = this.Container.GetNativeWidget<Gtk.Widget> ().Toplevel as Gtk.Window;
->>>>>>> cea70d80
-			if (toplevel != null)
-				dialog.TransientFor = toplevel;
-			
-			dialog.AddActionWidget (new Button (Stock.Cancel), ResponseType.Cancel);
-			dialog.AddActionWidget (new Button (Stock.Ok), ResponseType.Ok);
-			
-			//three columns for items, sorting, PropGrid
-			HBox hBox = new HBox ();
-			dialog.VBox.PackStart (hBox, true, true, 5);
-
-			//propGrid at end
-			grid = new PropertyGrid (base.EditorManager) {
-				CurrentObject = null,
-				WidthRequest = 200,
-				ShowHelp = false
-			};
-			hBox.PackEnd (grid, true, true, 5);
-
-			//followed by a ButtonBox
-			VBox buttonBox = new VBox ();
-			buttonBox.Spacing = 6;
-			hBox.PackEnd (buttonBox, false, false, 5);
-			
-			//add/remove buttons
-			Button addButton = new Button (new ImageView (Stock.Add, IconSize.Button));
-			buttonBox.PackStart (addButton, false, false, 0);
-			if (types [0].IsAbstract)
-				addButton.Sensitive = false;
-			Button removeButton = new Button (new ImageView (Stock.Remove, IconSize.Button));
-			buttonBox.PackStart (removeButton, false, false, 0);
-			
-			//sorting buttons
-			Button upButton = new Button (new ImageView (Stock.GoUp, IconSize.Button));
-			buttonBox.PackStart (upButton, false, false, 0);
-			Button downButton = new Button (new ImageView (Stock.GoDown, IconSize.Button));
-			buttonBox.PackStart (downButton, false, false, 0);
-
-			//Third column has list (TreeView) in a ScrolledWindow
-			ScrolledWindow listScroll = new ScrolledWindow ();
-			listScroll.WidthRequest = 200;
-			listScroll.HeightRequest = 320;
-			hBox.PackStart (listScroll, false, false, 5);
-			
-			itemTree = new TreeView (itemStore);
-			itemTree.Selection.Mode = SelectionMode.Single;
-			itemTree.HeadersVisible = false;
-			listScroll.AddWithViewport (itemTree);
-
-			//renderers and attribs for TreeView
-			CellRenderer rdr = new CellRendererText ();
-			itemTree.AppendColumn (new TreeViewColumn ("Index", rdr, "text", 1));
-			rdr = new CellRendererText ();
-			itemTree.AppendColumn (new TreeViewColumn ("Object", rdr, "text", 2));
-
-			#endregion
-
-			#region Events
-
-			addButton.Clicked += delegate {
-				//create the object
-				object instance = System.Activator.CreateInstance (types[0]);
-				
-				//get existing selection and insert after it
-				TreeIter oldIter, newIter;
-				if (itemTree.Selection.GetSelected (out oldIter))
-					newIter = itemStore.InsertAfter (oldIter);
-				//or append if no previous selection 
-				else
-					newIter = itemStore.Append ();
-				itemStore.SetValue (newIter, 0, instance);
-				
-				//select, set name and update all the indices
-				itemTree.Selection.SelectIter (newIter);
-				UpdateName (itemStore, newIter);
-				UpdateIndices (itemStore);
-			};
-			
-			removeButton.Clicked += delegate {
-				//get selected iter and the replacement selection
-				TreeIter iter, newSelection;
-				if (!itemTree.Selection.GetSelected (out iter))
-					return;
-				
-				newSelection = iter;
-				if (!IterPrev (itemStore, ref newSelection)) {
-					newSelection = iter;
-					if (!itemStore.IterNext (ref newSelection))
-						newSelection = TreeIter.Zero;
-				}
-				
-				//new selection. Zeroing previousIter prevents trying to update name of deleted iter.
-				previousIter = TreeIter.Zero;
-				if (itemStore.IterIsValid (newSelection))
-					itemTree.Selection.SelectIter (newSelection);
-				
-				//and the removal and index update
-				itemStore.Remove (ref iter);
-				UpdateIndices (itemStore);
-			};
-			
-			upButton.Clicked += delegate {
-				TreeIter iter, prev;
-				if (!itemTree.Selection.GetSelected (out iter))
-					return;
-	
-				//get previous iter
-				prev = iter;
-				if (!IterPrev (itemStore, ref prev))
-					return;
-	
-				//swap the two
-				itemStore.Swap (iter, prev);
-	
-				//swap indices too
-				object prevVal = itemStore.GetValue (prev, 1);
-				object iterVal = itemStore.GetValue (iter, 1);
-				itemStore.SetValue (prev, 1, iterVal);
-				itemStore.SetValue (iter, 1, prevVal);
-			};
-			
-			downButton.Clicked += delegate {
-				TreeIter iter, next;
-				if (!itemTree.Selection.GetSelected (out iter))
-					return;
-	
-				//get next iter
-				next = iter;
-				if (!itemStore.IterNext (ref next))
-					return;
-				
-				//swap the two
-				itemStore.Swap (iter, next);
-	
-				//swap indices too
-				object nextVal = itemStore.GetValue (next, 1);
-				object iterVal = itemStore.GetValue (iter, 1);
-				itemStore.SetValue (next, 1, iterVal);
-				itemStore.SetValue (iter, 1, nextVal);
-			};
-			
-			itemTree.Selection.Changed += delegate {
-				TreeIter iter;
-				if (!itemTree.Selection.GetSelected (out iter)) {
-					removeButton.Sensitive = false;
-					return;
-				}
-				removeButton.Sensitive = true;
-	
-				//update grid
-				object obj = itemStore.GetValue (iter, 0);
-				grid.CurrentObject = obj;
-				
-				//update previously selected iter's name
-				UpdateName (itemStore, previousIter);
-				
-				//update current selection so we can update
-				//name next selection change
-				previousIter = iter;
-			};
-			
-			grid.Changed += delegate {
-				TreeIter iter;
-				if (itemTree.Selection.GetSelected (out iter))
-					UpdateName (itemStore, iter);
-			};
-			
-			TreeIter selectionIter;
-			removeButton.Sensitive = itemTree.Selection.GetSelected (out selectionIter);
-			
-			dialog.ShowAll ();
-			grid.ShowToolbar = false;
-			
-			#endregion
-			
-			//if 'OK' put items back in collection
-			using (dialog) {
+
+			//populate list with existing items
+			ListStore itemStore = new ListStore (typeof (object), typeof (int), typeof (string));
+			for (int i=0; i<collection.Count; i++)
+				itemStore.AppendValues(collection [i], i, collection [i].ToString ());
+
+			#region Building Dialogue
+			
+			TreeView itemTree;
+			PropertyGrid grid;
+			TreeIter previousIter = TreeIter.Zero;
+
+			//dialogue and buttons
+			var dialog = new Gtk.Dialog () {
+				Title = displayName + " Editor",
+				Modal = true,
+				AllowGrow = true,
+				AllowShrink = true,
+			};
+			IdeTheme.ApplyTheme (dialog);
+			var toplevel = this.Container.GetNativeWidget<Gtk.Widget> ().Toplevel as Gtk.Window;
+			if (toplevel != null)
+				dialog.TransientFor = toplevel;
+			
+			dialog.AddActionWidget (new Button (Stock.Cancel), ResponseType.Cancel);
+			dialog.AddActionWidget (new Button (Stock.Ok), ResponseType.Ok);
+			
+			//three columns for items, sorting, PropGrid
+			HBox hBox = new HBox ();
+			dialog.VBox.PackStart (hBox, true, true, 5);
+
+			//propGrid at end
+			grid = new PropertyGrid (base.EditorManager) {
+				CurrentObject = null,
+				WidthRequest = 200,
+				ShowHelp = false
+			};
+			hBox.PackEnd (grid, true, true, 5);
+
+			//followed by a ButtonBox
+			VBox buttonBox = new VBox ();
+			buttonBox.Spacing = 6;
+			hBox.PackEnd (buttonBox, false, false, 5);
+			
+			//add/remove buttons
+			Button addButton = new Button (new ImageView (Stock.Add, IconSize.Button));
+			buttonBox.PackStart (addButton, false, false, 0);
+			if (types [0].IsAbstract)
+				addButton.Sensitive = false;
+			Button removeButton = new Button (new ImageView (Stock.Remove, IconSize.Button));
+			buttonBox.PackStart (removeButton, false, false, 0);
+			
+			//sorting buttons
+			Button upButton = new Button (new ImageView (Stock.GoUp, IconSize.Button));
+			buttonBox.PackStart (upButton, false, false, 0);
+			Button downButton = new Button (new ImageView (Stock.GoDown, IconSize.Button));
+			buttonBox.PackStart (downButton, false, false, 0);
+
+			//Third column has list (TreeView) in a ScrolledWindow
+			ScrolledWindow listScroll = new ScrolledWindow ();
+			listScroll.WidthRequest = 200;
+			listScroll.HeightRequest = 320;
+			hBox.PackStart (listScroll, false, false, 5);
+			
+			itemTree = new TreeView (itemStore);
+			itemTree.Selection.Mode = SelectionMode.Single;
+			itemTree.HeadersVisible = false;
+			listScroll.AddWithViewport (itemTree);
+
+			//renderers and attribs for TreeView
+			CellRenderer rdr = new CellRendererText ();
+			itemTree.AppendColumn (new TreeViewColumn ("Index", rdr, "text", 1));
+			rdr = new CellRendererText ();
+			itemTree.AppendColumn (new TreeViewColumn ("Object", rdr, "text", 2));
+
+			#endregion
+
+			#region Events
+
+			addButton.Clicked += delegate {
+				//create the object
+				object instance = System.Activator.CreateInstance (types[0]);
+				
+				//get existing selection and insert after it
+				TreeIter oldIter, newIter;
+				if (itemTree.Selection.GetSelected (out oldIter))
+					newIter = itemStore.InsertAfter (oldIter);
+				//or append if no previous selection 
+				else
+					newIter = itemStore.Append ();
+				itemStore.SetValue (newIter, 0, instance);
+				
+				//select, set name and update all the indices
+				itemTree.Selection.SelectIter (newIter);
+				UpdateName (itemStore, newIter);
+				UpdateIndices (itemStore);
+			};
+			
+			removeButton.Clicked += delegate {
+				//get selected iter and the replacement selection
+				TreeIter iter, newSelection;
+				if (!itemTree.Selection.GetSelected (out iter))
+					return;
+				
+				newSelection = iter;
+				if (!IterPrev (itemStore, ref newSelection)) {
+					newSelection = iter;
+					if (!itemStore.IterNext (ref newSelection))
+						newSelection = TreeIter.Zero;
+				}
+				
+				//new selection. Zeroing previousIter prevents trying to update name of deleted iter.
+				previousIter = TreeIter.Zero;
+				if (itemStore.IterIsValid (newSelection))
+					itemTree.Selection.SelectIter (newSelection);
+				
+				//and the removal and index update
+				itemStore.Remove (ref iter);
+				UpdateIndices (itemStore);
+			};
+			
+			upButton.Clicked += delegate {
+				TreeIter iter, prev;
+				if (!itemTree.Selection.GetSelected (out iter))
+					return;
+	
+				//get previous iter
+				prev = iter;
+				if (!IterPrev (itemStore, ref prev))
+					return;
+	
+				//swap the two
+				itemStore.Swap (iter, prev);
+	
+				//swap indices too
+				object prevVal = itemStore.GetValue (prev, 1);
+				object iterVal = itemStore.GetValue (iter, 1);
+				itemStore.SetValue (prev, 1, iterVal);
+				itemStore.SetValue (iter, 1, prevVal);
+			};
+			
+			downButton.Clicked += delegate {
+				TreeIter iter, next;
+				if (!itemTree.Selection.GetSelected (out iter))
+					return;
+	
+				//get next iter
+				next = iter;
+				if (!itemStore.IterNext (ref next))
+					return;
+				
+				//swap the two
+				itemStore.Swap (iter, next);
+	
+				//swap indices too
+				object nextVal = itemStore.GetValue (next, 1);
+				object iterVal = itemStore.GetValue (iter, 1);
+				itemStore.SetValue (next, 1, iterVal);
+				itemStore.SetValue (iter, 1, nextVal);
+			};
+			
+			itemTree.Selection.Changed += delegate {
+				TreeIter iter;
+				if (!itemTree.Selection.GetSelected (out iter)) {
+					removeButton.Sensitive = false;
+					return;
+				}
+				removeButton.Sensitive = true;
+	
+				//update grid
+				object obj = itemStore.GetValue (iter, 0);
+				grid.CurrentObject = obj;
+				
+				//update previously selected iter's name
+				UpdateName (itemStore, previousIter);
+				
+				//update current selection so we can update
+				//name next selection change
+				previousIter = iter;
+			};
+			
+			grid.Changed += delegate {
+				TreeIter iter;
+				if (itemTree.Selection.GetSelected (out iter))
+					UpdateName (itemStore, iter);
+			};
+			
+			TreeIter selectionIter;
+			removeButton.Sensitive = itemTree.Selection.GetSelected (out selectionIter);
+			
+			dialog.ShowAll ();
+			grid.ShowToolbar = false;
+			
+			#endregion
+			
+			//if 'OK' put items back in collection
+			using (dialog) {
 				if (MonoDevelop.Ide.MessageService.ShowCustomDialog (dialog, toplevel) == (int)ResponseType.Ok) {
 					DesignerTransaction tran = CreateTransaction (Instance);
 					object old = collection;
 			
 					try {
-						collection.Clear ();
-						foreach (object[] o in itemStore)
+						collection.Clear ();
+						foreach (object[] o in itemStore)
 							collection.Add (o [0]);
 						EndTransaction (Instance, tran, old, collection, true);
 					} catch {
 						EndTransaction (Instance, tran, old, collection, false);
 						throw;
-					}
-				}
-			}
+					}
+				}
+			}
 		}
 		
 		//This and EndTransaction are from Mono internal class System.ComponentModel.ReflectionPropertyDescriptor
@@ -322,39 +318,39 @@
 			}
 			else
 				tran.Cancel ();
-		}
-		
-		static void UpdateIndices (ListStore itemStore)
-		{
-			TreeIter iter;
-			int i = 0;
+		}
+		
+		static void UpdateIndices (ListStore itemStore)
+		{
+			TreeIter iter;
+			int i = 0;
 			if (!itemStore.GetIterFirst (out iter))
-				return;
-			
-			do {
-				itemStore.SetValue (iter, 1, i);
-				i++;
-			} while (itemStore.IterNext (ref iter));
-		}
-
-		static void UpdateName (ListStore itemStore, TreeIter iter)
-		{
-			if (iter.Equals (TreeIter.Zero))
-				return;
-
-			object item = itemStore.GetValue (iter, 0);
-			string name = item.ToString ();
-			if (string.IsNullOrEmpty (name))
-				name = MonoDevelop.Core.GettextCatalog.GetString ("(Empty)");;
-
-			itemStore.SetValue(iter, 2, name);
-		}
-
-		//generally useful function... why not in model already?
-		static bool IterPrev (TreeModel model, ref TreeIter iter)
-		{
-			TreePath tp = model.GetPath (iter);
-			return tp.Prev() && model.GetIter (out iter, tp);
-		}
-	}
-}
+				return;
+			
+			do {
+				itemStore.SetValue (iter, 1, i);
+				i++;
+			} while (itemStore.IterNext (ref iter));
+		}
+
+		static void UpdateName (ListStore itemStore, TreeIter iter)
+		{
+			if (iter.Equals (TreeIter.Zero))
+				return;
+
+			object item = itemStore.GetValue (iter, 0);
+			string name = item.ToString ();
+			if (string.IsNullOrEmpty (name))
+				name = MonoDevelop.Core.GettextCatalog.GetString ("(Empty)");;
+
+			itemStore.SetValue(iter, 2, name);
+		}
+
+		//generally useful function... why not in model already?
+		static bool IterPrev (TreeModel model, ref TreeIter iter)
+		{
+			TreePath tp = model.GetPath (iter);
+			return tp.Prev() && model.GetIter (out iter, tp);
+		}
+	}
+}