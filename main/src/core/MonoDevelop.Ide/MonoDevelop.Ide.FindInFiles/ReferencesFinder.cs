// 
// ReferenceFinder.cs
//  
// Author:
//       Mike Krüger <mkrueger@novell.com>
// 
// Copyright (c) 2011 Novell, Inc (http://www.novell.com)
// 
// Permission is hereby granted, free of charge, to any person obtaining a copy
// of this software and associated documentation files (the "Software"), to deal
// in the Software without restriction, including without limitation the rights
// to use, copy, modify, merge, publish, distribute, sublicense, and/or sell
// copies of the Software, and to permit persons to whom the Software is
// furnished to do so, subject to the following conditions:
// 
// The above copyright notice and this permission notice shall be included in
// all copies or substantial portions of the Software.
// 
// THE SOFTWARE IS PROVIDED "AS IS", WITHOUT WARRANTY OF ANY KIND, EXPRESS OR
// IMPLIED, INCLUDING BUT NOT LIMITED TO THE WARRANTIES OF MERCHANTABILITY,
// FITNESS FOR A PARTICULAR PURPOSE AND NONINFRINGEMENT. IN NO EVENT SHALL THE
// AUTHORS OR COPYRIGHT HOLDERS BE LIABLE FOR ANY CLAIM, DAMAGES OR OTHER
// LIABILITY, WHETHER IN AN ACTION OF CONTRACT, TORT OR OTHERWISE, ARISING FROM,
// OUT OF OR IN CONNECTION WITH THE SOFTWARE OR THE USE OR OTHER DEALINGS IN
// THE SOFTWARE.

using System;
using System.Collections.Generic;
using System.Linq;
using Mono.Addins;
using MonoDevelop.Core;
using MonoDevelop.Projects;
using ICSharpCode.NRefactory.TypeSystem;
using MonoDevelop.TypeSystem;

namespace MonoDevelop.Ide.FindInFiles
{
	// TODO: Find all references
	public abstract class ReferenceFinder
	{
		public bool IncludeDocumentation {
			get;
			set;
		}
		
		protected IProjectContent Content {
			get;
			private set;
		}
		
		Project project;
		protected Project Project {
			get {
				if (project == null)
					project = Content.GetProject ();
				return project;
			}
		}
		
		static List<ReferenceFinderCodon> referenceFinderCodons = new List<ReferenceFinderCodon> ();
		
		static ReferenceFinder ()
		{
			AddinManager.AddExtensionNodeHandler ("/MonoDevelop/Ide/ReferenceFinder", delegate(object sender, ExtensionNodeEventArgs args) {
				var codon = (ReferenceFinderCodon)args.ExtensionNode;
				switch (args.Change) {
				case ExtensionChange.Add:
					referenceFinderCodons.Add (codon);
					break;
				case ExtensionChange.Remove:
					referenceFinderCodons.Remove (codon);
					break;
				}
			});
		}
		
		static ReferenceFinder GetReferenceFinder (string mimeType)
		{
			var codon = referenceFinderCodons.FirstOrDefault (c => c.SupportedMimeTypes.Any (mt => mt == mimeType));
			return codon != null ? codon.CreateFinder () : null;
		}
		
		
		public static IEnumerable<MemberReference> FindReferences (object member, IProgressMonitor monitor = null)
		{
			return FindReferences (IdeApp.ProjectOperations.CurrentSelectedSolution, member, RefactoryScope.Unknown, monitor);
		}

		public static IEnumerable<MemberReference> FindReferences (object member, RefactoryScope scope, IProgressMonitor monitor = null)
		{
			return FindReferences (IdeApp.ProjectOperations.CurrentSelectedSolution, member, scope, monitor);
		}
		
<<<<<<< HEAD
		class FileList
		{
			public IProjectContent Content {
				get;
				private set;
			}
			
			public IEnumerable<FilePath> Files {
				get;
				private set;
			}
			
			public FileList (IProjectContent content, IEnumerable<FilePath> files)
			{
				this.Content = content;
				this.Files = files;
			}
		}
		
		static IEnumerable<FileList> GetFileNames (Solution solution, IParsedFile unit, object member, RefactoryScope scope, IProgressMonitor monitor)
		{
			if (scope == RefactoryScope.Unknown)
				scope = GetScope (member);
=======
		static IEnumerable<Tuple<ProjectDom, FilePath>> GetFileNames (Solution solution, ProjectDom dom, ICompilationUnit unit, INode member, IProgressMonitor monitor)
		{
			var scope = GetScope (member);
			int counter = 0;
>>>>>>> c09cec98
			switch (scope) {
			case RefactoryScope.File:
			case RefactoryScope.DeclaringType:
				string fileName;
				if (member is IEntity) {
					fileName = ((IEntity)member).Region.FileName;
				} else {
					fileName = ((IVariable)member).Region.FileName;
				}
				var doc = IdeApp.Workbench.GetDocument (fileName);

				if (doc != null)
					yield return new FileList (doc.TypeResolveContext, new [] { (FilePath)unit.FileName });
				break;
			case RefactoryScope.Project:
				
				var prj = TypeSystemService.GetProject ((IEntity)member);
				if (prj == null)
					yield break;
<<<<<<< HEAD
				var ctx = TypeSystemService.GetProjectContext (prj);
				if (ctx == null)
					yield break;
				yield return new FileList (ctx, prj.Files.Select (f => f.FilePath));
=======
				if (monitor != null)
					monitor.BeginTask (GettextCatalog.GetString ("Finding references in project..."), dom.Project.Files.Count);
				foreach (var file in dom.Project.Files) {
					if (monitor != null && monitor.IsCancelRequested)
						yield break;
					yield return Tuple.Create (dom, file.FilePath);
					if (monitor != null) {
						if (counter % 10 == 0)
							monitor.Step (10);
						counter++;
					}
				}
				if (monitor != null)
					monitor.EndTask ();
>>>>>>> c09cec98
				break;
			case RefactoryScope.Solution:
				var allProjects = solution.GetAllProjects ();
				if (monitor != null)
<<<<<<< HEAD
					monitor.BeginTask (GettextCatalog.GetString ("Search reference in solution..."), solution.GetAllProjects ().Count);
				var sourceProject = TypeSystemService.GetProject ((IEntity)member);
				foreach (var project in GetAllReferencingProjects (solution, sourceProject)) {
					if (monitor != null && monitor.IsCancelRequested)
						yield break;
					var currentDom = TypeSystemService.GetProjectContext (project);
					yield return new FileList (currentDom, project.Files.Select (f => f.FilePath));
					if (monitor != null)
						monitor.Step (1);
=======
					monitor.BeginTask (GettextCatalog.GetString ("Finding references in solution..."),
						allProjects.Sum (p => p.Files.Count));
				foreach (var project in allProjects) {
					if (monitor != null && monitor.IsCancelRequested)
						yield break;
					var currentDom = ProjectDomService.GetProjectDom (project);
					foreach (var file in project.Files) {
						if (monitor != null && monitor.IsCancelRequested)
							yield break;
						yield return Tuple.Create (currentDom, file.FilePath);
						if (monitor != null) {
							if (counter % 10 == 0)
								monitor.Step (10);
							counter++;
						}
					}
>>>>>>> c09cec98
				}
				if (monitor != null)
					monitor.EndTask ();
				break;
			}
		}
		
		public static List<Project> GetAllReferencingProjects (Solution solution, Project sourceProject)
		{
			var projects = new List<Project> ();
			projects.Add (sourceProject);
			foreach (var project in solution.GetAllProjects ()) {
				if (project.GetReferencedItems (ConfigurationSelector.Default).Any (prj => prj == sourceProject))
					projects.Add (project);
			}
			return projects;
		}
		
		public static IEnumerable<MemberReference> FindReferences (Solution solution, object member, RefactoryScope scope = RefactoryScope.Unknown, IProgressMonitor monitor = null)
		{
			if (member == null)
				yield break;
//			IProjectContent dom = null;
			IParsedFile unit = null;
			IEnumerable<object> searchNodes = new [] { member };
			if (member is IVariable) { 
				var doc = IdeApp.Workbench.GetDocument (((IVariable)member).Region.FileName);
//				dom = doc.GetProjectContext ();
				unit = doc.ParsedDocument;
			} else if (member is IType) {
//				dom = ((IType)member).GetDefinition ().ProjectContent;
				unit = ((IType)member).GetDefinition ().Parts.First ().ParsedFile;
			} else if (member is IEntity) {
				var e = (IEntity)member;
//				dom = ((IEntity)member).DeclaringTypeDefinition.ProjectContent;
				unit = e.DeclaringTypeDefinition.Parts.Where (p => p.Region.FileName == e.Region.FileName && p.Region.IsInside (e.Region.Begin)).FirstOrDefault ().ParsedFile;
//				if (member is IMethod)
//					searchNodes = CollectMembers (dom, (IMethod)member);
			}
			
			// prepare references finder
			var preparedFinders = new List<Tuple<ReferenceFinder, IProjectContent, List<FilePath>>> ();
			var curList = new List<FilePath> ();
			string oldMime = null;
			foreach (var info in GetFileNames (solution, unit, member, scope, monitor)) {
				foreach (var file in info.Files) {
					if (monitor != null && monitor.IsCancelRequested)
						yield break;
					
					string mime = DesktopService.GetMimeTypeForUri (file);
					if (mime != oldMime) {
						var finder = GetReferenceFinder (mime);
						if (finder == null)
							continue;
						
						oldMime = mime;
						
						curList = new List<FilePath> ();
						preparedFinders.Add (Tuple.Create (finder, info.Content, curList));
					}
					curList.Add (file);
				}
			}
			
			// execute search
			foreach (var tuple in preparedFinders) {
				var finder = tuple.Item1;
				finder.Content = tuple.Item2;
				finder.SetSearchedMembers (searchNodes);
				finder.SetPossibleFiles (tuple.Item3);
				foreach (var foundReference in finder.FindReferences ()) {
					if (monitor != null && monitor.IsCancelRequested)
						yield break;
					yield return foundReference;
				}
			}
		}
		
		public abstract void SetSearchedMembers (IEnumerable<object> searchedMembers);
		public abstract void SetPossibleFiles (IEnumerable<FilePath> files);
		public abstract IEnumerable<MemberReference> FindReferences ();
		
//		internal static IEnumerable<IEntity> CollectMembers (ITypeResolveContext dom, IMethod member)
//		{
//			if (member.IsConstructor) {
//				yield return member;
//				yield break;
//			}
//			
//			bool isOverrideable = member.DeclaringType.GetDefinition ().ClassType == ClassType.Interface || member.IsOverride || member.IsVirtual || member.IsAbstract;
//			bool isLastMember = false;
//			// for members we need to collect the whole 'class' of members (overloads & implementing types)
//			HashSet<string> alreadyVisitedTypes = new HashSet<string> ();
//			foreach (var type in member.DeclaringTypeDefinition.GetBaseTypes (dom)) {
//				if (type.GetDefinition ().ClassType == ClassType.Interface || isOverrideable || type.Equals (member.DeclaringType)) {
//					// search in the class for the member
//					foreach (var interfaceMember in type.GetDefinition ().Methods.Where (m => m.Name == member.Name)) {
//						yield return interfaceMember;
//					}
//					
//					// now search in all subclasses of this class for the member
//					isLastMember = !member.IsOverride;
//					foreach (var implementingType in type.GetBaseTypes (dom)) {
//						string name = implementingType.ReflectionName;
//						if (alreadyVisitedTypes.Contains (name))
//							continue;
//						alreadyVisitedTypes.Add (name);
//						foreach (var typeMember in implementingType.GetDefinition ().Methods.Where (m => m.Name == member.Name)) {
//							isLastMember = type.GetDefinition ().ClassType != ClassType.Interface && (typeMember.IsVirtual || typeMember.IsAbstract || !typeMember.IsOverride);
//							yield return typeMember;
//						}
//						if (!isOverrideable)
//							break;
//					}
//					if (isLastMember)
//						break;
//				}
//			}
//		}
		
		public enum RefactoryScope{ Unknown, File, DeclaringType, Solution, Project}
		static RefactoryScope GetScope (object o)
		{
			IEntity node = o as IEntity;
			if (node == null)
				return RefactoryScope.DeclaringType;
			
			if (node.DeclaringTypeDefinition != null && node.DeclaringTypeDefinition.Kind == TypeKind.Interface)
				return GetScope (node.DeclaringTypeDefinition);
			
			if ((node.Accessibility & Accessibility.Public) == Accessibility.Public)
				return RefactoryScope.Solution;
			
			// TODO: RefactoringsScope.Hierarchy
			if ((node.Accessibility & Accessibility.Protected) == Accessibility.Protected)
				return RefactoryScope.Solution;
			if ((node.Accessibility & Accessibility.Internal) == Accessibility.Protected)
				return RefactoryScope.Project;
			return RefactoryScope.DeclaringType;
		}
	}
	
	[ExtensionNode (Description="A reference finder. The specified class needs to inherit from MonoDevelop.Projects.CodeGeneration.ReferenceFinder")]
	internal class ReferenceFinderCodon : TypeExtensionNode
	{
		[NodeAttribute("supportedmimetypes", "Mime types supported by this binding (to be shown in the Open File dialog)")]
		string[] supportedMimetypes;
		
		public string[] SupportedMimeTypes {
			get {
				return supportedMimetypes;
			}
			set {
				supportedMimetypes = value;
			}
		}
		
		public ReferenceFinder CreateFinder ()
		{
			return (ReferenceFinder)CreateInstance ();
		}
		
		public override string ToString ()
		{
			return string.Format ("[ReferenceFinderCodon: SupportedMimeTypes={0}]", SupportedMimeTypes);
		}
	}
}<|MERGE_RESOLUTION|>--- conflicted
+++ resolved
@@ -91,7 +91,6 @@
 			return FindReferences (IdeApp.ProjectOperations.CurrentSelectedSolution, member, scope, monitor);
 		}
 		
-<<<<<<< HEAD
 		class FileList
 		{
 			public IProjectContent Content {
@@ -115,12 +114,6 @@
 		{
 			if (scope == RefactoryScope.Unknown)
 				scope = GetScope (member);
-=======
-		static IEnumerable<Tuple<ProjectDom, FilePath>> GetFileNames (Solution solution, ProjectDom dom, ICompilationUnit unit, INode member, IProgressMonitor monitor)
-		{
-			var scope = GetScope (member);
-			int counter = 0;
->>>>>>> c09cec98
 			switch (scope) {
 			case RefactoryScope.File:
 			case RefactoryScope.DeclaringType:
@@ -140,32 +133,14 @@
 				var prj = TypeSystemService.GetProject ((IEntity)member);
 				if (prj == null)
 					yield break;
-<<<<<<< HEAD
 				var ctx = TypeSystemService.GetProjectContext (prj);
 				if (ctx == null)
 					yield break;
 				yield return new FileList (ctx, prj.Files.Select (f => f.FilePath));
-=======
-				if (monitor != null)
-					monitor.BeginTask (GettextCatalog.GetString ("Finding references in project..."), dom.Project.Files.Count);
-				foreach (var file in dom.Project.Files) {
-					if (monitor != null && monitor.IsCancelRequested)
-						yield break;
-					yield return Tuple.Create (dom, file.FilePath);
-					if (monitor != null) {
-						if (counter % 10 == 0)
-							monitor.Step (10);
-						counter++;
-					}
-				}
-				if (monitor != null)
-					monitor.EndTask ();
->>>>>>> c09cec98
 				break;
 			case RefactoryScope.Solution:
 				var allProjects = solution.GetAllProjects ();
 				if (monitor != null)
-<<<<<<< HEAD
 					monitor.BeginTask (GettextCatalog.GetString ("Search reference in solution..."), solution.GetAllProjects ().Count);
 				var sourceProject = TypeSystemService.GetProject ((IEntity)member);
 				foreach (var project in GetAllReferencingProjects (solution, sourceProject)) {
@@ -175,24 +150,6 @@
 					yield return new FileList (currentDom, project.Files.Select (f => f.FilePath));
 					if (monitor != null)
 						monitor.Step (1);
-=======
-					monitor.BeginTask (GettextCatalog.GetString ("Finding references in solution..."),
-						allProjects.Sum (p => p.Files.Count));
-				foreach (var project in allProjects) {
-					if (monitor != null && monitor.IsCancelRequested)
-						yield break;
-					var currentDom = ProjectDomService.GetProjectDom (project);
-					foreach (var file in project.Files) {
-						if (monitor != null && monitor.IsCancelRequested)
-							yield break;
-						yield return Tuple.Create (currentDom, file.FilePath);
-						if (monitor != null) {
-							if (counter % 10 == 0)
-								monitor.Step (10);
-							counter++;
-						}
-					}
->>>>>>> c09cec98
 				}
 				if (monitor != null)
 					monitor.EndTask ();
