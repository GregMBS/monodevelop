--- conflicted
+++ resolved
@@ -1992,7 +1992,6 @@
     <EmbeddedResource Include="icons\pad-search-results-16%402x.png">
       <LogicalName>pad-search-results-16@2x.png</LogicalName>
     </EmbeddedResource>
-<<<<<<< HEAD
     <EmbeddedResource Include="icons\pad-search-results-16~dark.png">
       <LogicalName>pad-search-results-16~dark.png</LogicalName>
     </EmbeddedResource>
@@ -2001,39 +2000,36 @@
     </EmbeddedResource>
     <EmbeddedResource Include="icons\searchbox-clear-16.png">
       <LogicalName>searchbox-clear-16.png</LogicalName>
-=======
-    <EmbeddedResource Include="icons\searchbox-clear-mac-16.png">
-      <LogicalName>searchbox-clear-mac-16.png</LogicalName>
->>>>>>> 3172de28
-    </EmbeddedResource>
-    <EmbeddedResource Include="icons\searchbox-clear-mac-16%402x.png">
-      <LogicalName>searchbox-clear-mac-16@2x.png</LogicalName>
-    </EmbeddedResource>
-<<<<<<< HEAD
+    </EmbeddedResource>
+    <EmbeddedResource Include="icons\searchbox-clear-16%402x.png">
+      <LogicalName>searchbox-clear-16@2x.png</LogicalName>
+    </EmbeddedResource>
     <EmbeddedResource Include="icons\searchbox-clear-16~dark.png">
       <LogicalName>searchbox-clear-16~dark.png</LogicalName>
     </EmbeddedResource>
     <EmbeddedResource Include="icons\searchbox-clear-16~dark%402x.png">
       <LogicalName>searchbox-clear-16~dark@2x.png</LogicalName>
     </EmbeddedResource>
+    <EmbeddedResource Include="icons\searchbox-clear-win-24.png">
+      <LogicalName>searchbox-clear-win-24.png</LogicalName>
+    </EmbeddedResource>
+    <EmbeddedResource Include="icons\searchbox-clear-win-24~hover.png">
+      <LogicalName>searchbox-clear-win-24~hover.png</LogicalName>
+    </EmbeddedResource>
+    <EmbeddedResource Include="icons\searchbox-clear-win-24~pressed.png">
+      <LogicalName>searchbox-clear-win-24~pressed.png</LogicalName>
+    </EmbeddedResource>
     <EmbeddedResource Include="icons\searchbox-search-16.png">
       <LogicalName>searchbox-search-16.png</LogicalName>
-=======
-    <EmbeddedResource Include="icons\searchbox-clear-win-24.png">
-      <LogicalName>searchbox-clear-win-24.png</LogicalName>
->>>>>>> 3172de28
-    </EmbeddedResource>
-    <EmbeddedResource Include="icons\searchbox-clear-win-24~hover.png">
-      <LogicalName>searchbox-clear-win-24~hover.png</LogicalName>
-    </EmbeddedResource>
-    <EmbeddedResource Include="icons\searchbox-clear-win-24~pressed.png">
-      <LogicalName>searchbox-clear-win-24~pressed.png</LogicalName>
-    </EmbeddedResource>
-    <EmbeddedResource Include="icons\searchbox-search-mac-16.png">
-      <LogicalName>searchbox-search-mac-16.png</LogicalName>
-    </EmbeddedResource>
-    <EmbeddedResource Include="icons\searchbox-search-mac-16%402x.png">
-      <LogicalName>searchbox-search-mac-16@2x.png</LogicalName>
+    </EmbeddedResource>
+    <EmbeddedResource Include="icons\searchbox-search-16%402x.png">
+      <LogicalName>searchbox-search-16@2x.png</LogicalName>
+    </EmbeddedResource>
+    <EmbeddedResource Include="icons\searchbox-search-16~dark.png">
+      <LogicalName>searchbox-search-16~dark.png</LogicalName>
+    </EmbeddedResource>
+    <EmbeddedResource Include="icons\searchbox-search-16~dark%402x.png">
+      <LogicalName>searchbox-search-16~dark@2x.png</LogicalName>
     </EmbeddedResource>
     <EmbeddedResource Include="icons\searchbox-search-win-24.png">
       <LogicalName>searchbox-search-win-24.png</LogicalName>
@@ -2044,12 +2040,6 @@
     <EmbeddedResource Include="icons\searchbox-search-win-24~pressed.png">
       <LogicalName>searchbox-search-win-24~pressed.png</LogicalName>
     </EmbeddedResource>
-    <EmbeddedResource Include="icons\searchbox-search-16~dark.png">
-      <LogicalName>searchbox-search-16~dark.png</LogicalName>
-    </EmbeddedResource>
-    <EmbeddedResource Include="icons\searchbox-search-16~dark%402x.png">
-      <LogicalName>searchbox-search-16~dark@2x.png</LogicalName>
-    </EmbeddedResource>
     <EmbeddedResource Include="icons\clear-all-bookmarks-16.png">
       <LogicalName>clear-all-bookmarks-16.png</LogicalName>
     </EmbeddedResource>
@@ -3013,6 +3003,18 @@
     <EmbeddedResource Include="icons\folder-generic-16~dark~sel%402x.png">
       <LogicalName>folder-generic-16~dark~sel@2x.png</LogicalName>
     </EmbeddedResource>
+    <EmbeddedResource Include="icons\folder-special-16.png">
+      <LogicalName>folder-special-16.png</LogicalName>
+    </EmbeddedResource>
+    <EmbeddedResource Include="icons\folder-special-16%402x.png">
+      <LogicalName>folder-special-16@2x.png</LogicalName>
+    </EmbeddedResource>
+    <EmbeddedResource Include="icons\folder-special-win-16.png">
+      <LogicalName>folder-special-win-16.png</LogicalName>
+    </EmbeddedResource>
+    <EmbeddedResource Include="icons\folder-special-win-16%402x.png">
+      <LogicalName>folder-special-win-16@2x.png</LogicalName>
+    </EmbeddedResource>
     <EmbeddedResource Include="icons\folder-resource-16.png">
       <LogicalName>folder-resource-16.png</LogicalName>
     </EmbeddedResource>
@@ -4889,16 +4891,16 @@
       <LogicalName>status-instrumentation-16~dark@2x.png</LogicalName>
     </EmbeddedResource>
     <EmbeddedResource Include="icons\platform-tvos-16.png">
-      <LogicalName>platform-tvos-light-16.png</LogicalName>
+      <LogicalName>platform-tvos-16.png</LogicalName>
     </EmbeddedResource>
     <EmbeddedResource Include="icons\platform-tvos-16%402x.png">
-      <LogicalName>platform-tvos-light-16@2x.png</LogicalName>
+      <LogicalName>platform-tvos-16@2x.png</LogicalName>
     </EmbeddedResource>
     <EmbeddedResource Include="icons\platform-watchos-16.png">
-      <LogicalName>platform-watchos-light-16.png</LogicalName>
+      <LogicalName>platform-watchos-16.png</LogicalName>
     </EmbeddedResource>
     <EmbeddedResource Include="icons\platform-watchos-16%402x.png">
-      <LogicalName>platform-watchos-light-16@2x.png</LogicalName>
+      <LogicalName>platform-watchos-16@2x.png</LogicalName>
     </EmbeddedResource>
     <EmbeddedResource Include="icons\parser-16.png">
       <LogicalName>parser-16.png</LogicalName>
@@ -4906,7 +4908,6 @@
     <EmbeddedResource Include="icons\parser-16%402x.png">
       <LogicalName>parser-16@2x.png</LogicalName>
     </EmbeddedResource>
-<<<<<<< HEAD
     <EmbeddedResource Include="icons\parser-16~dark.png">
       <LogicalName>parser-16~dark.png</LogicalName>
     </EmbeddedResource>
@@ -4925,60 +4926,43 @@
     <EmbeddedResource Include="icons\parser-16~dark~sel%402x.png">
       <LogicalName>parser-16~dark~sel@2x.png</LogicalName>
     </EmbeddedResource>
-  </ItemGroup>
-  <ItemGroup Condition=" '$(Configuration)' == 'DebugMac' OR '$(Configuration)' == 'ReleaseMac' ">
-    <EmbeddedResource Include="icons\mac\status-building-1-16.png">
-=======
     <EmbeddedResource Include="icons\status-building-1-16.png">
->>>>>>> 3172de28
       <LogicalName>status-building-1-16.png</LogicalName>
     </EmbeddedResource>
     <EmbeddedResource Include="icons\status-building-1-16%402x.png">
       <LogicalName>status-building-1-16@2x.png</LogicalName>
     </EmbeddedResource>
-<<<<<<< HEAD
-    <EmbeddedResource Include="icons\mac\status-building-1-16~dark.png">
+    <EmbeddedResource Include="icons\status-building-1-16~dark.png">
       <LogicalName>status-building-1-16~dark.png</LogicalName>
     </EmbeddedResource>
-    <EmbeddedResource Include="icons\mac\status-building-1-16~dark%402x.png">
+    <EmbeddedResource Include="icons\status-building-1-16~dark%402x.png">
       <LogicalName>status-building-1-16~dark@2x.png</LogicalName>
     </EmbeddedResource>
-    <EmbeddedResource Include="icons\mac\status-building-2-16.png">
-=======
     <EmbeddedResource Include="icons\status-building-2-16.png">
->>>>>>> 3172de28
       <LogicalName>status-building-2-16.png</LogicalName>
     </EmbeddedResource>
     <EmbeddedResource Include="icons\status-building-2-16%402x.png">
       <LogicalName>status-building-2-16@2x.png</LogicalName>
     </EmbeddedResource>
-<<<<<<< HEAD
-    <EmbeddedResource Include="icons\mac\status-building-2-16~dark.png">
+    <EmbeddedResource Include="icons\status-building-2-16~dark.png">
       <LogicalName>status-building-2-16~dark.png</LogicalName>
     </EmbeddedResource>
-    <EmbeddedResource Include="icons\mac\status-building-2-16~dark%402x.png">
+    <EmbeddedResource Include="icons\status-building-2-16~dark%402x.png">
       <LogicalName>status-building-2-16~dark@2x.png</LogicalName>
     </EmbeddedResource>
-    <EmbeddedResource Include="icons\mac\status-building-3-16.png">
-=======
     <EmbeddedResource Include="icons\status-building-3-16.png">
->>>>>>> 3172de28
       <LogicalName>status-building-3-16.png</LogicalName>
     </EmbeddedResource>
     <EmbeddedResource Include="icons\status-building-3-16%402x.png">
       <LogicalName>status-building-3-16@2x.png</LogicalName>
     </EmbeddedResource>
-<<<<<<< HEAD
-    <EmbeddedResource Include="icons\mac\status-building-3-16~dark.png">
+    <EmbeddedResource Include="icons\status-building-3-16~dark.png">
       <LogicalName>status-building-3-16~dark.png</LogicalName>
     </EmbeddedResource>
-    <EmbeddedResource Include="icons\mac\status-building-3-16~dark%402x.png">
+    <EmbeddedResource Include="icons\status-building-3-16~dark%402x.png">
       <LogicalName>status-building-3-16~dark@2x.png</LogicalName>
     </EmbeddedResource>
-    <EmbeddedResource Include="icons\mac\status-building-4-16.png">
-=======
     <EmbeddedResource Include="icons\status-building-4-16.png">
->>>>>>> 3172de28
       <LogicalName>status-building-4-16.png</LogicalName>
     </EmbeddedResource>
     <EmbeddedResource Include="icons\status-building-4-16%402x.png">
@@ -4990,778 +4974,586 @@
     <EmbeddedResource Include="icons\status-building-5-16%402x.png">
       <LogicalName>status-building-5-16@2x.png</LogicalName>
     </EmbeddedResource>
-<<<<<<< HEAD
-    <EmbeddedResource Include="icons\mac\status-building-5-16~dark.png">
+    <EmbeddedResource Include="icons\status-building-5-16~dark.png">
       <LogicalName>status-building-5-16~dark.png</LogicalName>
     </EmbeddedResource>
-    <EmbeddedResource Include="icons\mac\status-building-5-16~dark%402x.png">
+    <EmbeddedResource Include="icons\status-building-5-16~dark%402x.png">
       <LogicalName>status-building-5-16~dark@2x.png</LogicalName>
     </EmbeddedResource>
-    <EmbeddedResource Include="icons\mac\status-connecting-1-16.png">
-=======
     <EmbeddedResource Include="icons\status-connecting-1-16.png">
->>>>>>> 3172de28
       <LogicalName>status-connecting-1-16.png</LogicalName>
     </EmbeddedResource>
     <EmbeddedResource Include="icons\status-connecting-1-16%402x.png">
       <LogicalName>status-connecting-1-16@2x.png</LogicalName>
     </EmbeddedResource>
-<<<<<<< HEAD
-    <EmbeddedResource Include="icons\mac\status-connecting-1-16~dark.png">
+    <EmbeddedResource Include="icons\status-connecting-1-16~dark.png">
       <LogicalName>status-connecting-1-16~dark.png</LogicalName>
     </EmbeddedResource>
-    <EmbeddedResource Include="icons\mac\status-connecting-1-16~dark%402x.png">
+    <EmbeddedResource Include="icons\status-connecting-1-16~dark%402x.png">
       <LogicalName>status-connecting-1-16~dark@2x.png</LogicalName>
     </EmbeddedResource>
-    <EmbeddedResource Include="icons\mac\status-connecting-2-16.png">
-=======
     <EmbeddedResource Include="icons\status-connecting-2-16.png">
->>>>>>> 3172de28
       <LogicalName>status-connecting-2-16.png</LogicalName>
     </EmbeddedResource>
     <EmbeddedResource Include="icons\status-connecting-2-16%402x.png">
       <LogicalName>status-connecting-2-16@2x.png</LogicalName>
     </EmbeddedResource>
-<<<<<<< HEAD
-    <EmbeddedResource Include="icons\mac\status-connecting-2-16~dark.png">
+    <EmbeddedResource Include="icons\status-connecting-2-16~dark.png">
       <LogicalName>status-connecting-2-16~dark.png</LogicalName>
     </EmbeddedResource>
-    <EmbeddedResource Include="icons\mac\status-connecting-2-16~dark%402x.png">
+    <EmbeddedResource Include="icons\status-connecting-2-16~dark%402x.png">
       <LogicalName>status-connecting-2-16~dark@2x.png</LogicalName>
     </EmbeddedResource>
-    <EmbeddedResource Include="icons\mac\status-connecting-3-16.png">
-=======
     <EmbeddedResource Include="icons\status-connecting-3-16.png">
->>>>>>> 3172de28
       <LogicalName>status-connecting-3-16.png</LogicalName>
     </EmbeddedResource>
     <EmbeddedResource Include="icons\status-connecting-3-16%402x.png">
       <LogicalName>status-connecting-3-16@2x.png</LogicalName>
     </EmbeddedResource>
-<<<<<<< HEAD
-    <EmbeddedResource Include="icons\mac\status-connecting-3-16~dark.png">
+    <EmbeddedResource Include="icons\status-connecting-3-16~dark.png">
       <LogicalName>status-connecting-3-16~dark.png</LogicalName>
     </EmbeddedResource>
-    <EmbeddedResource Include="icons\mac\status-connecting-3-16~dark%402x.png">
+    <EmbeddedResource Include="icons\status-connecting-3-16~dark%402x.png">
       <LogicalName>status-connecting-3-16~dark@2x.png</LogicalName>
     </EmbeddedResource>
-    <EmbeddedResource Include="icons\mac\status-connecting-4-16.png">
-=======
     <EmbeddedResource Include="icons\status-connecting-4-16.png">
->>>>>>> 3172de28
       <LogicalName>status-connecting-4-16.png</LogicalName>
     </EmbeddedResource>
     <EmbeddedResource Include="icons\status-connecting-4-16%402x.png">
       <LogicalName>status-connecting-4-16@2x.png</LogicalName>
     </EmbeddedResource>
-<<<<<<< HEAD
-    <EmbeddedResource Include="icons\mac\status-connecting-4-16~dark.png">
+    <EmbeddedResource Include="icons\status-connecting-4-16~dark.png">
       <LogicalName>status-connecting-4-16~dark.png</LogicalName>
     </EmbeddedResource>
-    <EmbeddedResource Include="icons\mac\status-connecting-4-16~dark%402x.png">
+    <EmbeddedResource Include="icons\status-connecting-4-16~dark%402x.png">
       <LogicalName>status-connecting-4-16~dark@2x.png</LogicalName>
     </EmbeddedResource>
-    <EmbeddedResource Include="icons\mac\status-connecting-5-16.png">
-=======
     <EmbeddedResource Include="icons\status-connecting-5-16.png">
->>>>>>> 3172de28
       <LogicalName>status-connecting-5-16.png</LogicalName>
     </EmbeddedResource>
     <EmbeddedResource Include="icons\status-connecting-5-16%402x.png">
       <LogicalName>status-connecting-5-16@2x.png</LogicalName>
     </EmbeddedResource>
-<<<<<<< HEAD
-    <EmbeddedResource Include="icons\mac\status-connecting-5-16~dark.png">
+    <EmbeddedResource Include="icons\status-connecting-5-16~dark.png">
       <LogicalName>status-connecting-5-16~dark.png</LogicalName>
     </EmbeddedResource>
-    <EmbeddedResource Include="icons\mac\status-connecting-5-16~dark%402x.png">
+    <EmbeddedResource Include="icons\status-connecting-5-16~dark%402x.png">
       <LogicalName>status-connecting-5-16~dark@2x.png</LogicalName>
     </EmbeddedResource>
-    <EmbeddedResource Include="icons\mac\status-connecting-6-16.png">
-=======
     <EmbeddedResource Include="icons\status-connecting-6-16.png">
->>>>>>> 3172de28
       <LogicalName>status-connecting-6-16.png</LogicalName>
     </EmbeddedResource>
     <EmbeddedResource Include="icons\status-connecting-6-16%402x.png">
       <LogicalName>status-connecting-6-16@2x.png</LogicalName>
     </EmbeddedResource>
-<<<<<<< HEAD
-    <EmbeddedResource Include="icons\mac\status-connecting-6-16~dark.png">
+    <EmbeddedResource Include="icons\status-connecting-6-16~dark.png">
       <LogicalName>status-connecting-6-16~dark.png</LogicalName>
     </EmbeddedResource>
-    <EmbeddedResource Include="icons\mac\status-connecting-6-16~dark%402x.png">
+    <EmbeddedResource Include="icons\status-connecting-6-16~dark%402x.png">
       <LogicalName>status-connecting-6-16~dark@2x.png</LogicalName>
     </EmbeddedResource>
-    <EmbeddedResource Include="icons\mac\status-updates-paused-16.png">
-=======
     <EmbeddedResource Include="icons\status-updates-paused-16.png">
->>>>>>> 3172de28
       <LogicalName>status-updates-paused-16.png</LogicalName>
     </EmbeddedResource>
     <EmbeddedResource Include="icons\status-updates-paused-16%402x.png">
       <LogicalName>status-updates-paused-16@2x.png</LogicalName>
     </EmbeddedResource>
-<<<<<<< HEAD
-    <EmbeddedResource Include="icons\mac\status-updates-paused-16~dark.png">
+    <EmbeddedResource Include="icons\status-updates-paused-16~dark.png">
       <LogicalName>status-updates-paused-16~dark.png</LogicalName>
     </EmbeddedResource>
-    <EmbeddedResource Include="icons\mac\status-updates-paused-16~dark%402x.png">
+    <EmbeddedResource Include="icons\status-updates-paused-16~dark%402x.png">
       <LogicalName>status-updates-paused-16~dark@2x.png</LogicalName>
     </EmbeddedResource>
-    <EmbeddedResource Include="icons\mac\status-updates-ready-16.png">
-=======
     <EmbeddedResource Include="icons\status-updates-ready-16.png">
->>>>>>> 3172de28
       <LogicalName>status-updates-ready-16.png</LogicalName>
     </EmbeddedResource>
     <EmbeddedResource Include="icons\status-updates-ready-16%402x.png">
       <LogicalName>status-updates-ready-16@2x.png</LogicalName>
     </EmbeddedResource>
-<<<<<<< HEAD
-    <EmbeddedResource Include="icons\mac\status-updates-ready-16~dark.png">
+    <EmbeddedResource Include="icons\status-updates-ready-16~dark.png">
       <LogicalName>status-updates-ready-16~dark.png</LogicalName>
     </EmbeddedResource>
-    <EmbeddedResource Include="icons\mac\status-updates-ready-16~dark%402x.png">
+    <EmbeddedResource Include="icons\status-updates-ready-16~dark%402x.png">
       <LogicalName>status-updates-ready-16~dark@2x.png</LogicalName>
     </EmbeddedResource>
-    <EmbeddedResource Include="icons\mac\status-error-16.png">
-=======
     <EmbeddedResource Include="icons\status-error-16.png">
->>>>>>> 3172de28
       <LogicalName>status-error-16.png</LogicalName>
     </EmbeddedResource>
     <EmbeddedResource Include="icons\status-error-16%402x.png">
       <LogicalName>status-error-16@2x.png</LogicalName>
     </EmbeddedResource>
-<<<<<<< HEAD
-    <EmbeddedResource Include="icons\mac\status-error-16~dark.png">
+    <EmbeddedResource Include="icons\status-error-16~dark.png">
       <LogicalName>status-error-16~dark.png</LogicalName>
     </EmbeddedResource>
-    <EmbeddedResource Include="icons\mac\status-error-16~dark%402x.png">
+    <EmbeddedResource Include="icons\status-error-16~dark%402x.png">
       <LogicalName>status-error-16~dark@2x.png</LogicalName>
     </EmbeddedResource>
-    <EmbeddedResource Include="icons\mac\status-error-count-16.png">
-=======
     <EmbeddedResource Include="icons\status-error-count-16.png">
->>>>>>> 3172de28
       <LogicalName>status-error-count-16.png</LogicalName>
     </EmbeddedResource>
     <EmbeddedResource Include="icons\status-error-count-16%402x.png">
       <LogicalName>status-error-count-16@2x.png</LogicalName>
     </EmbeddedResource>
-<<<<<<< HEAD
-    <EmbeddedResource Include="icons\mac\status-error-count-16~dark.png">
+    <EmbeddedResource Include="icons\status-error-count-16~dark.png">
       <LogicalName>status-error-count-16~dark.png</LogicalName>
     </EmbeddedResource>
-    <EmbeddedResource Include="icons\mac\status-error-count-16~dark%402x.png">
+    <EmbeddedResource Include="icons\status-error-count-16~dark%402x.png">
       <LogicalName>status-error-count-16~dark@2x.png</LogicalName>
     </EmbeddedResource>
-    <EmbeddedResource Include="icons\mac\status-opening-1-16.png">
-=======
     <EmbeddedResource Include="icons\status-opening-1-16.png">
->>>>>>> 3172de28
       <LogicalName>status-opening-1-16.png</LogicalName>
     </EmbeddedResource>
     <EmbeddedResource Include="icons\status-opening-1-16%402x.png">
       <LogicalName>status-opening-1-16@2x.png</LogicalName>
     </EmbeddedResource>
-<<<<<<< HEAD
-    <EmbeddedResource Include="icons\mac\status-opening-1-16~dark.png">
+    <EmbeddedResource Include="icons\status-opening-1-16~dark.png">
       <LogicalName>status-opening-1-16~dark.png</LogicalName>
     </EmbeddedResource>
-    <EmbeddedResource Include="icons\mac\status-opening-1-16~dark%402x.png">
+    <EmbeddedResource Include="icons\status-opening-1-16~dark%402x.png">
       <LogicalName>status-opening-1-16~dark@2x.png</LogicalName>
     </EmbeddedResource>
-    <EmbeddedResource Include="icons\mac\status-opening-2-16.png">
-=======
     <EmbeddedResource Include="icons\status-opening-2-16.png">
->>>>>>> 3172de28
       <LogicalName>status-opening-2-16.png</LogicalName>
     </EmbeddedResource>
     <EmbeddedResource Include="icons\status-opening-2-16%402x.png">
       <LogicalName>status-opening-2-16@2x.png</LogicalName>
     </EmbeddedResource>
-<<<<<<< HEAD
-    <EmbeddedResource Include="icons\mac\status-opening-2-16~dark.png">
+    <EmbeddedResource Include="icons\status-opening-2-16~dark.png">
       <LogicalName>status-opening-2-16~dark.png</LogicalName>
     </EmbeddedResource>
-    <EmbeddedResource Include="icons\mac\status-opening-2-16~dark%402x.png">
+    <EmbeddedResource Include="icons\status-opening-2-16~dark%402x.png">
       <LogicalName>status-opening-2-16~dark@2x.png</LogicalName>
     </EmbeddedResource>
-    <EmbeddedResource Include="icons\mac\status-opening-3-16.png">
-=======
     <EmbeddedResource Include="icons\status-opening-3-16.png">
->>>>>>> 3172de28
       <LogicalName>status-opening-3-16.png</LogicalName>
     </EmbeddedResource>
     <EmbeddedResource Include="icons\status-opening-3-16%402x.png">
       <LogicalName>status-opening-3-16@2x.png</LogicalName>
     </EmbeddedResource>
-<<<<<<< HEAD
-    <EmbeddedResource Include="icons\mac\status-opening-3-16~dark.png">
+    <EmbeddedResource Include="icons\status-opening-3-16~dark.png">
       <LogicalName>status-opening-3-16~dark.png</LogicalName>
     </EmbeddedResource>
-    <EmbeddedResource Include="icons\mac\status-opening-3-16~dark%402x.png">
+    <EmbeddedResource Include="icons\status-opening-3-16~dark%402x.png">
       <LogicalName>status-opening-3-16~dark@2x.png</LogicalName>
     </EmbeddedResource>
-    <EmbeddedResource Include="icons\mac\status-opening-4-16.png">
-=======
     <EmbeddedResource Include="icons\status-opening-4-16.png">
->>>>>>> 3172de28
       <LogicalName>status-opening-4-16.png</LogicalName>
     </EmbeddedResource>
     <EmbeddedResource Include="icons\status-opening-4-16%402x.png">
       <LogicalName>status-opening-4-16@2x.png</LogicalName>
     </EmbeddedResource>
-<<<<<<< HEAD
-    <EmbeddedResource Include="icons\mac\status-opening-4-16~dark.png">
+    <EmbeddedResource Include="icons\status-opening-4-16~dark.png">
       <LogicalName>status-opening-4-16~dark.png</LogicalName>
     </EmbeddedResource>
-    <EmbeddedResource Include="icons\mac\status-opening-4-16~dark%402x.png">
+    <EmbeddedResource Include="icons\status-opening-4-16~dark%402x.png">
       <LogicalName>status-opening-4-16~dark@2x.png</LogicalName>
     </EmbeddedResource>
-    <EmbeddedResource Include="icons\mac\status-opening-5-16.png">
-=======
     <EmbeddedResource Include="icons\status-opening-5-16.png">
->>>>>>> 3172de28
       <LogicalName>status-opening-5-16.png</LogicalName>
     </EmbeddedResource>
     <EmbeddedResource Include="icons\status-opening-5-16%402x.png">
       <LogicalName>status-opening-5-16@2x.png</LogicalName>
     </EmbeddedResource>
-<<<<<<< HEAD
-    <EmbeddedResource Include="icons\mac\status-opening-5-16~dark.png">
+    <EmbeddedResource Include="icons\status-opening-5-16~dark.png">
       <LogicalName>status-opening-5-16~dark.png</LogicalName>
     </EmbeddedResource>
-    <EmbeddedResource Include="icons\mac\status-opening-5-16~dark%402x.png">
+    <EmbeddedResource Include="icons\status-opening-5-16~dark%402x.png">
       <LogicalName>status-opening-5-16~dark@2x.png</LogicalName>
     </EmbeddedResource>
-    <EmbeddedResource Include="icons\mac\status-opening-6-16.png">
-=======
     <EmbeddedResource Include="icons\status-opening-6-16.png">
->>>>>>> 3172de28
       <LogicalName>status-opening-6-16.png</LogicalName>
     </EmbeddedResource>
     <EmbeddedResource Include="icons\status-opening-6-16%402x.png">
       <LogicalName>status-opening-6-16@2x.png</LogicalName>
     </EmbeddedResource>
-<<<<<<< HEAD
-    <EmbeddedResource Include="icons\mac\status-opening-6-16~dark.png">
+    <EmbeddedResource Include="icons\status-opening-6-16~dark.png">
       <LogicalName>status-opening-6-16~dark.png</LogicalName>
     </EmbeddedResource>
-    <EmbeddedResource Include="icons\mac\status-opening-6-16~dark%402x.png">
+    <EmbeddedResource Include="icons\status-opening-6-16~dark%402x.png">
       <LogicalName>status-opening-6-16~dark@2x.png</LogicalName>
     </EmbeddedResource>
-    <EmbeddedResource Include="icons\mac\status-parsing-16.png">
-=======
     <EmbeddedResource Include="icons\status-parsing-16.png">
->>>>>>> 3172de28
       <LogicalName>status-parsing-16.png</LogicalName>
     </EmbeddedResource>
     <EmbeddedResource Include="icons\status-parsing-16%402x.png">
       <LogicalName>status-parsing-16@2x.png</LogicalName>
     </EmbeddedResource>
-<<<<<<< HEAD
-    <EmbeddedResource Include="icons\mac\status-parsing-16~dark.png">
+    <EmbeddedResource Include="icons\status-parsing-16~dark.png">
       <LogicalName>status-parsing-16~dark.png</LogicalName>
     </EmbeddedResource>
-    <EmbeddedResource Include="icons\mac\status-parsing-16~dark%402x.png">
+    <EmbeddedResource Include="icons\status-parsing-16~dark%402x.png">
       <LogicalName>status-parsing-16~dark@2x.png</LogicalName>
     </EmbeddedResource>
-    <EmbeddedResource Include="icons\mac\status-pulling-1-16.png">
-=======
     <EmbeddedResource Include="icons\status-pulling-1-16.png">
->>>>>>> 3172de28
       <LogicalName>status-pulling-1-16.png</LogicalName>
     </EmbeddedResource>
     <EmbeddedResource Include="icons\status-pulling-1-16%402x.png">
       <LogicalName>status-pulling-1-16@2x.png</LogicalName>
     </EmbeddedResource>
-<<<<<<< HEAD
-    <EmbeddedResource Include="icons\mac\status-pulling-1-16~dark.png">
+    <EmbeddedResource Include="icons\status-pulling-1-16~dark.png">
       <LogicalName>status-pulling-1-16~dark.png</LogicalName>
     </EmbeddedResource>
-    <EmbeddedResource Include="icons\mac\status-pulling-1-16~dark%402x.png">
+    <EmbeddedResource Include="icons\status-pulling-1-16~dark%402x.png">
       <LogicalName>status-pulling-1-16~dark@2x.png</LogicalName>
     </EmbeddedResource>
-    <EmbeddedResource Include="icons\mac\status-pulling-2-16.png">
-=======
     <EmbeddedResource Include="icons\status-pulling-2-16.png">
->>>>>>> 3172de28
       <LogicalName>status-pulling-2-16.png</LogicalName>
     </EmbeddedResource>
     <EmbeddedResource Include="icons\status-pulling-2-16%402x.png">
       <LogicalName>status-pulling-2-16@2x.png</LogicalName>
     </EmbeddedResource>
-<<<<<<< HEAD
-    <EmbeddedResource Include="icons\mac\status-pulling-2-16~dark.png">
+    <EmbeddedResource Include="icons\status-pulling-2-16~dark.png">
       <LogicalName>status-pulling-2-16~dark.png</LogicalName>
     </EmbeddedResource>
-    <EmbeddedResource Include="icons\mac\status-pulling-2-16~dark%402x.png">
+    <EmbeddedResource Include="icons\status-pulling-2-16~dark%402x.png">
       <LogicalName>status-pulling-2-16~dark@2x.png</LogicalName>
     </EmbeddedResource>
-    <EmbeddedResource Include="icons\mac\status-pulling-3-16.png">
-=======
     <EmbeddedResource Include="icons\status-pulling-3-16.png">
->>>>>>> 3172de28
       <LogicalName>status-pulling-3-16.png</LogicalName>
     </EmbeddedResource>
     <EmbeddedResource Include="icons\status-pulling-3-16%402x.png">
       <LogicalName>status-pulling-3-16@2x.png</LogicalName>
     </EmbeddedResource>
-<<<<<<< HEAD
-    <EmbeddedResource Include="icons\mac\status-pulling-3-16~dark.png">
+    <EmbeddedResource Include="icons\status-pulling-3-16~dark.png">
       <LogicalName>status-pulling-3-16~dark.png</LogicalName>
     </EmbeddedResource>
-    <EmbeddedResource Include="icons\mac\status-pulling-3-16~dark%402x.png">
+    <EmbeddedResource Include="icons\status-pulling-3-16~dark%402x.png">
       <LogicalName>status-pulling-3-16~dark@2x.png</LogicalName>
     </EmbeddedResource>
-    <EmbeddedResource Include="icons\mac\status-pulling-4-16.png">
-=======
     <EmbeddedResource Include="icons\status-pulling-4-16.png">
->>>>>>> 3172de28
       <LogicalName>status-pulling-4-16.png</LogicalName>
     </EmbeddedResource>
     <EmbeddedResource Include="icons\status-pulling-4-16%402x.png">
       <LogicalName>status-pulling-4-16@2x.png</LogicalName>
     </EmbeddedResource>
-<<<<<<< HEAD
-    <EmbeddedResource Include="icons\mac\status-pulling-4-16~dark.png">
+    <EmbeddedResource Include="icons\status-pulling-4-16~dark.png">
       <LogicalName>status-pulling-4-16~dark.png</LogicalName>
     </EmbeddedResource>
-    <EmbeddedResource Include="icons\mac\status-pulling-4-16~dark%402x.png">
+    <EmbeddedResource Include="icons\status-pulling-4-16~dark%402x.png">
       <LogicalName>status-pulling-4-16~dark@2x.png</LogicalName>
     </EmbeddedResource>
-    <EmbeddedResource Include="icons\mac\status-pulling-5-16.png">
-=======
     <EmbeddedResource Include="icons\status-pulling-5-16.png">
->>>>>>> 3172de28
       <LogicalName>status-pulling-5-16.png</LogicalName>
     </EmbeddedResource>
     <EmbeddedResource Include="icons\status-pulling-5-16%402x.png">
       <LogicalName>status-pulling-5-16@2x.png</LogicalName>
     </EmbeddedResource>
-<<<<<<< HEAD
-    <EmbeddedResource Include="icons\mac\status-pulling-5-16~dark.png">
+    <EmbeddedResource Include="icons\status-pulling-5-16~dark.png">
       <LogicalName>status-pulling-5-16~dark.png</LogicalName>
     </EmbeddedResource>
-    <EmbeddedResource Include="icons\mac\status-pulling-5-16~dark%402x.png">
+    <EmbeddedResource Include="icons\status-pulling-5-16~dark%402x.png">
       <LogicalName>status-pulling-5-16~dark@2x.png</LogicalName>
     </EmbeddedResource>
-    <EmbeddedResource Include="icons\mac\status-pulling-6-16.png">
-=======
     <EmbeddedResource Include="icons\status-pulling-6-16.png">
->>>>>>> 3172de28
       <LogicalName>status-pulling-6-16.png</LogicalName>
     </EmbeddedResource>
     <EmbeddedResource Include="icons\status-pulling-6-16%402x.png">
       <LogicalName>status-pulling-6-16@2x.png</LogicalName>
     </EmbeddedResource>
-<<<<<<< HEAD
-    <EmbeddedResource Include="icons\mac\status-pulling-6-16~dark.png">
+    <EmbeddedResource Include="icons\status-pulling-6-16~dark.png">
       <LogicalName>status-pulling-6-16~dark.png</LogicalName>
     </EmbeddedResource>
-    <EmbeddedResource Include="icons\mac\status-pulling-6-16~dark%402x.png">
+    <EmbeddedResource Include="icons\status-pulling-6-16~dark%402x.png">
       <LogicalName>status-pulling-6-16~dark@2x.png</LogicalName>
     </EmbeddedResource>
-    <EmbeddedResource Include="icons\mac\status-pushing-1-16.png">
-=======
     <EmbeddedResource Include="icons\status-pushing-1-16.png">
->>>>>>> 3172de28
       <LogicalName>status-pushing-1-16.png</LogicalName>
     </EmbeddedResource>
     <EmbeddedResource Include="icons\status-pushing-1-16%402x.png">
       <LogicalName>status-pushing-1-16@2x.png</LogicalName>
     </EmbeddedResource>
-<<<<<<< HEAD
-    <EmbeddedResource Include="icons\mac\status-pushing-1-16~dark.png">
+    <EmbeddedResource Include="icons\status-pushing-1-16~dark.png">
       <LogicalName>status-pushing-1-16~dark.png</LogicalName>
     </EmbeddedResource>
-    <EmbeddedResource Include="icons\mac\status-pushing-1-16~dark%402x.png">
+    <EmbeddedResource Include="icons\status-pushing-1-16~dark%402x.png">
       <LogicalName>status-pushing-1-16~dark@2x.png</LogicalName>
     </EmbeddedResource>
-    <EmbeddedResource Include="icons\mac\status-pushing-2-16.png">
-=======
     <EmbeddedResource Include="icons\status-pushing-2-16.png">
->>>>>>> 3172de28
       <LogicalName>status-pushing-2-16.png</LogicalName>
     </EmbeddedResource>
     <EmbeddedResource Include="icons\status-pushing-2-16%402x.png">
       <LogicalName>status-pushing-2-16@2x.png</LogicalName>
     </EmbeddedResource>
-<<<<<<< HEAD
-    <EmbeddedResource Include="icons\mac\status-pushing-2-16~dark.png">
+    <EmbeddedResource Include="icons\status-pushing-2-16~dark.png">
       <LogicalName>status-pushing-2-16~dark.png</LogicalName>
     </EmbeddedResource>
-    <EmbeddedResource Include="icons\mac\status-pushing-2-16~dark%402x.png">
+    <EmbeddedResource Include="icons\status-pushing-2-16~dark%402x.png">
       <LogicalName>status-pushing-2-16~dark@2x.png</LogicalName>
     </EmbeddedResource>
-    <EmbeddedResource Include="icons\mac\status-pushing-3-16.png">
-=======
     <EmbeddedResource Include="icons\status-pushing-3-16.png">
->>>>>>> 3172de28
       <LogicalName>status-pushing-3-16.png</LogicalName>
     </EmbeddedResource>
     <EmbeddedResource Include="icons\status-pushing-3-16%402x.png">
       <LogicalName>status-pushing-3-16@2x.png</LogicalName>
     </EmbeddedResource>
-<<<<<<< HEAD
-    <EmbeddedResource Include="icons\mac\status-pushing-3-16~dark.png">
+    <EmbeddedResource Include="icons\status-pushing-3-16~dark.png">
       <LogicalName>status-pushing-3-16~dark.png</LogicalName>
     </EmbeddedResource>
-    <EmbeddedResource Include="icons\mac\status-pushing-3-16~dark%402x.png">
+    <EmbeddedResource Include="icons\status-pushing-3-16~dark%402x.png">
       <LogicalName>status-pushing-3-16~dark@2x.png</LogicalName>
     </EmbeddedResource>
-    <EmbeddedResource Include="icons\mac\status-pushing-4-16.png">
-=======
     <EmbeddedResource Include="icons\status-pushing-4-16.png">
->>>>>>> 3172de28
       <LogicalName>status-pushing-4-16.png</LogicalName>
     </EmbeddedResource>
     <EmbeddedResource Include="icons\status-pushing-4-16%402x.png">
       <LogicalName>status-pushing-4-16@2x.png</LogicalName>
     </EmbeddedResource>
-<<<<<<< HEAD
-    <EmbeddedResource Include="icons\mac\status-pushing-4-16~dark.png">
+    <EmbeddedResource Include="icons\status-pushing-4-16~dark.png">
       <LogicalName>status-pushing-4-16~dark.png</LogicalName>
     </EmbeddedResource>
-    <EmbeddedResource Include="icons\mac\status-pushing-4-16~dark%402x.png">
+    <EmbeddedResource Include="icons\status-pushing-4-16~dark%402x.png">
       <LogicalName>status-pushing-4-16~dark@2x.png</LogicalName>
     </EmbeddedResource>
-    <EmbeddedResource Include="icons\mac\status-pushing-5-16.png">
-=======
     <EmbeddedResource Include="icons\status-pushing-5-16.png">
->>>>>>> 3172de28
       <LogicalName>status-pushing-5-16.png</LogicalName>
     </EmbeddedResource>
     <EmbeddedResource Include="icons\status-pushing-5-16%402x.png">
       <LogicalName>status-pushing-5-16@2x.png</LogicalName>
     </EmbeddedResource>
-<<<<<<< HEAD
-    <EmbeddedResource Include="icons\mac\status-pushing-5-16~dark.png">
+    <EmbeddedResource Include="icons\status-pushing-5-16~dark.png">
       <LogicalName>status-pushing-5-16~dark.png</LogicalName>
     </EmbeddedResource>
-    <EmbeddedResource Include="icons\mac\status-pushing-5-16~dark%402x.png">
+    <EmbeddedResource Include="icons\status-pushing-5-16~dark%402x.png">
       <LogicalName>status-pushing-5-16~dark@2x.png</LogicalName>
     </EmbeddedResource>
-    <EmbeddedResource Include="icons\mac\status-pushing-6-16.png">
-=======
     <EmbeddedResource Include="icons\status-pushing-6-16.png">
->>>>>>> 3172de28
       <LogicalName>status-pushing-6-16.png</LogicalName>
     </EmbeddedResource>
     <EmbeddedResource Include="icons\status-pushing-6-16%402x.png">
       <LogicalName>status-pushing-6-16@2x.png</LogicalName>
     </EmbeddedResource>
-<<<<<<< HEAD
-    <EmbeddedResource Include="icons\mac\status-pushing-6-16~dark.png">
+    <EmbeddedResource Include="icons\status-pushing-6-16~dark.png">
       <LogicalName>status-pushing-6-16~dark.png</LogicalName>
     </EmbeddedResource>
-    <EmbeddedResource Include="icons\mac\status-pushing-6-16~dark%402x.png">
+    <EmbeddedResource Include="icons\status-pushing-6-16~dark%402x.png">
       <LogicalName>status-pushing-6-16~dark@2x.png</LogicalName>
     </EmbeddedResource>
-    <EmbeddedResource Include="icons\mac\status-ready-16.png">
-=======
     <EmbeddedResource Include="icons\status-ready-16.png">
->>>>>>> 3172de28
       <LogicalName>status-ready-16.png</LogicalName>
     </EmbeddedResource>
     <EmbeddedResource Include="icons\status-ready-16%402x.png">
       <LogicalName>status-ready-16@2x.png</LogicalName>
     </EmbeddedResource>
-<<<<<<< HEAD
-    <EmbeddedResource Include="icons\mac\status-ready-16~dark.png">
+    <EmbeddedResource Include="icons\status-ready-16~dark.png">
       <LogicalName>status-ready-16~dark.png</LogicalName>
     </EmbeddedResource>
-    <EmbeddedResource Include="icons\mac\status-ready-16~dark%402x.png">
+    <EmbeddedResource Include="icons\status-ready-16~dark%402x.png">
       <LogicalName>status-ready-16~dark@2x.png</LogicalName>
     </EmbeddedResource>
-    <EmbeddedResource Include="icons\mac\status-searching-1-16.png">
-=======
     <EmbeddedResource Include="icons\status-searching-1-16.png">
->>>>>>> 3172de28
       <LogicalName>status-searching-1-16.png</LogicalName>
     </EmbeddedResource>
     <EmbeddedResource Include="icons\status-searching-1-16%402x.png">
       <LogicalName>status-searching-1-16@2x.png</LogicalName>
     </EmbeddedResource>
-<<<<<<< HEAD
-    <EmbeddedResource Include="icons\mac\status-searching-1-16~dark.png">
+    <EmbeddedResource Include="icons\status-searching-1-16~dark.png">
       <LogicalName>status-searching-1-16~dark.png</LogicalName>
     </EmbeddedResource>
-    <EmbeddedResource Include="icons\mac\status-searching-1-16~dark%402x.png">
+    <EmbeddedResource Include="icons\status-searching-1-16~dark%402x.png">
       <LogicalName>status-searching-1-16~dark@2x.png</LogicalName>
     </EmbeddedResource>
-    <EmbeddedResource Include="icons\mac\status-searching-2-16.png">
-=======
     <EmbeddedResource Include="icons\status-searching-2-16.png">
->>>>>>> 3172de28
       <LogicalName>status-searching-2-16.png</LogicalName>
     </EmbeddedResource>
     <EmbeddedResource Include="icons\status-searching-2-16%402x.png">
       <LogicalName>status-searching-2-16@2x.png</LogicalName>
     </EmbeddedResource>
-<<<<<<< HEAD
-    <EmbeddedResource Include="icons\mac\status-searching-2-16~dark.png">
+    <EmbeddedResource Include="icons\status-searching-2-16~dark.png">
       <LogicalName>status-searching-2-16~dark.png</LogicalName>
     </EmbeddedResource>
-    <EmbeddedResource Include="icons\mac\status-searching-2-16~dark%402x.png">
+    <EmbeddedResource Include="icons\status-searching-2-16~dark%402x.png">
       <LogicalName>status-searching-2-16~dark@2x.png</LogicalName>
     </EmbeddedResource>
-    <EmbeddedResource Include="icons\mac\status-searching-3-16.png">
-=======
     <EmbeddedResource Include="icons\status-searching-3-16.png">
->>>>>>> 3172de28
       <LogicalName>status-searching-3-16.png</LogicalName>
     </EmbeddedResource>
     <EmbeddedResource Include="icons\status-searching-3-16%402x.png">
       <LogicalName>status-searching-3-16@2x.png</LogicalName>
     </EmbeddedResource>
-<<<<<<< HEAD
-    <EmbeddedResource Include="icons\mac\status-searching-3-16~dark.png">
+    <EmbeddedResource Include="icons\status-searching-3-16~dark.png">
       <LogicalName>status-searching-3-16~dark.png</LogicalName>
     </EmbeddedResource>
-    <EmbeddedResource Include="icons\mac\status-searching-3-16~dark%402x.png">
+    <EmbeddedResource Include="icons\status-searching-3-16~dark%402x.png">
       <LogicalName>status-searching-3-16~dark@2x.png</LogicalName>
     </EmbeddedResource>
-    <EmbeddedResource Include="icons\mac\status-searching-4-16.png">
-=======
     <EmbeddedResource Include="icons\status-searching-4-16.png">
->>>>>>> 3172de28
       <LogicalName>status-searching-4-16.png</LogicalName>
     </EmbeddedResource>
     <EmbeddedResource Include="icons\status-searching-4-16%402x.png">
       <LogicalName>status-searching-4-16@2x.png</LogicalName>
     </EmbeddedResource>
-<<<<<<< HEAD
-    <EmbeddedResource Include="icons\mac\status-searching-4-16~dark.png">
+    <EmbeddedResource Include="icons\status-searching-4-16~dark.png">
       <LogicalName>status-searching-4-16~dark.png</LogicalName>
     </EmbeddedResource>
-    <EmbeddedResource Include="icons\mac\status-searching-4-16~dark%402x.png">
+    <EmbeddedResource Include="icons\status-searching-4-16~dark%402x.png">
       <LogicalName>status-searching-4-16~dark@2x.png</LogicalName>
     </EmbeddedResource>
-    <EmbeddedResource Include="icons\mac\status-success-16.png">
-=======
     <EmbeddedResource Include="icons\status-success-16.png">
->>>>>>> 3172de28
       <LogicalName>status-success-16.png</LogicalName>
     </EmbeddedResource>
     <EmbeddedResource Include="icons\status-success-16%402x.png">
       <LogicalName>status-success-16@2x.png</LogicalName>
     </EmbeddedResource>
-<<<<<<< HEAD
-    <EmbeddedResource Include="icons\mac\status-success-16~dark.png">
+    <EmbeddedResource Include="icons\status-success-16~dark.png">
       <LogicalName>status-success-16~dark.png</LogicalName>
     </EmbeddedResource>
-    <EmbeddedResource Include="icons\mac\status-success-16~dark%402x.png">
+    <EmbeddedResource Include="icons\status-success-16~dark%402x.png">
       <LogicalName>status-success-16~dark@2x.png</LogicalName>
     </EmbeddedResource>
-    <EmbeddedResource Include="icons\mac\status-updates-downloading-1-16.png">
-=======
     <EmbeddedResource Include="icons\status-updates-downloading-1-16.png">
->>>>>>> 3172de28
       <LogicalName>status-updates-downloading-1-16.png</LogicalName>
     </EmbeddedResource>
     <EmbeddedResource Include="icons\status-updates-downloading-1-16%402x.png">
       <LogicalName>status-updates-downloading-1-16@2x.png</LogicalName>
     </EmbeddedResource>
-<<<<<<< HEAD
-    <EmbeddedResource Include="icons\mac\status-updates-downloading-1-16~dark.png">
+    <EmbeddedResource Include="icons\status-updates-downloading-1-16~dark.png">
       <LogicalName>status-updates-downloading-1-16~dark.png</LogicalName>
     </EmbeddedResource>
-    <EmbeddedResource Include="icons\mac\status-updates-downloading-1-16~dark%402x.png">
+    <EmbeddedResource Include="icons\status-updates-downloading-1-16~dark%402x.png">
       <LogicalName>status-updates-downloading-1-16~dark@2x.png</LogicalName>
     </EmbeddedResource>
-    <EmbeddedResource Include="icons\mac\status-updates-downloading-2-16.png">
-=======
     <EmbeddedResource Include="icons\status-updates-downloading-2-16.png">
->>>>>>> 3172de28
       <LogicalName>status-updates-downloading-2-16.png</LogicalName>
     </EmbeddedResource>
     <EmbeddedResource Include="icons\status-updates-downloading-2-16%402x.png">
       <LogicalName>status-updates-downloading-2-16@2x.png</LogicalName>
     </EmbeddedResource>
-<<<<<<< HEAD
-    <EmbeddedResource Include="icons\mac\status-updates-downloading-2-16~dark.png">
+    <EmbeddedResource Include="icons\status-updates-downloading-2-16~dark.png">
       <LogicalName>status-updates-downloading-2-16~dark.png</LogicalName>
     </EmbeddedResource>
-    <EmbeddedResource Include="icons\mac\status-updates-downloading-2-16~dark%402x.png">
+    <EmbeddedResource Include="icons\status-updates-downloading-2-16~dark%402x.png">
       <LogicalName>status-updates-downloading-2-16~dark@2x.png</LogicalName>
     </EmbeddedResource>
-    <EmbeddedResource Include="icons\mac\status-updates-downloading-3-16.png">
-=======
     <EmbeddedResource Include="icons\status-updates-downloading-3-16.png">
->>>>>>> 3172de28
       <LogicalName>status-updates-downloading-3-16.png</LogicalName>
     </EmbeddedResource>
     <EmbeddedResource Include="icons\status-updates-downloading-3-16%402x.png">
       <LogicalName>status-updates-downloading-3-16@2x.png</LogicalName>
     </EmbeddedResource>
-<<<<<<< HEAD
-    <EmbeddedResource Include="icons\mac\status-updates-downloading-3-16~dark.png">
+    <EmbeddedResource Include="icons\status-updates-downloading-3-16~dark.png">
       <LogicalName>status-updates-downloading-3-16~dark.png</LogicalName>
     </EmbeddedResource>
-    <EmbeddedResource Include="icons\mac\status-updates-downloading-3-16~dark%402x.png">
+    <EmbeddedResource Include="icons\status-updates-downloading-3-16~dark%402x.png">
       <LogicalName>status-updates-downloading-3-16~dark@2x.png</LogicalName>
     </EmbeddedResource>
-    <EmbeddedResource Include="icons\mac\status-updates-downloading-4-16.png">
-=======
     <EmbeddedResource Include="icons\status-updates-downloading-4-16.png">
->>>>>>> 3172de28
       <LogicalName>status-updates-downloading-4-16.png</LogicalName>
     </EmbeddedResource>
     <EmbeddedResource Include="icons\status-updates-downloading-4-16%402x.png">
       <LogicalName>status-updates-downloading-4-16@2x.png</LogicalName>
     </EmbeddedResource>
-<<<<<<< HEAD
-    <EmbeddedResource Include="icons\mac\status-updates-downloading-4-16~dark.png">
+    <EmbeddedResource Include="icons\status-updates-downloading-4-16~dark.png">
       <LogicalName>status-updates-downloading-4-16~dark.png</LogicalName>
     </EmbeddedResource>
-    <EmbeddedResource Include="icons\mac\status-updates-downloading-4-16~dark%402x.png">
+    <EmbeddedResource Include="icons\status-updates-downloading-4-16~dark%402x.png">
       <LogicalName>status-updates-downloading-4-16~dark@2x.png</LogicalName>
     </EmbeddedResource>
-    <EmbeddedResource Include="icons\mac\status-updates-downloading-5-16.png">
-=======
     <EmbeddedResource Include="icons\status-updates-downloading-5-16.png">
->>>>>>> 3172de28
       <LogicalName>status-updates-downloading-5-16.png</LogicalName>
     </EmbeddedResource>
     <EmbeddedResource Include="icons\status-updates-downloading-5-16%402x.png">
       <LogicalName>status-updates-downloading-5-16@2x.png</LogicalName>
     </EmbeddedResource>
-<<<<<<< HEAD
-    <EmbeddedResource Include="icons\mac\status-updates-downloading-5-16~dark.png">
+    <EmbeddedResource Include="icons\status-updates-downloading-5-16~dark.png">
       <LogicalName>status-updates-downloading-5-16~dark.png</LogicalName>
     </EmbeddedResource>
-    <EmbeddedResource Include="icons\mac\status-updates-downloading-5-16~dark%402x.png">
+    <EmbeddedResource Include="icons\status-updates-downloading-5-16~dark%402x.png">
       <LogicalName>status-updates-downloading-5-16~dark@2x.png</LogicalName>
     </EmbeddedResource>
-    <EmbeddedResource Include="icons\mac\status-updates-downloading-6-16.png">
-=======
     <EmbeddedResource Include="icons\status-updates-downloading-6-16.png">
->>>>>>> 3172de28
       <LogicalName>status-updates-downloading-6-16.png</LogicalName>
     </EmbeddedResource>
     <EmbeddedResource Include="icons\status-updates-downloading-6-16%402x.png">
       <LogicalName>status-updates-downloading-6-16@2x.png</LogicalName>
     </EmbeddedResource>
-<<<<<<< HEAD
-    <EmbeddedResource Include="icons\mac\status-updates-downloading-6-16~dark.png">
+    <EmbeddedResource Include="icons\status-updates-downloading-6-16~dark.png">
       <LogicalName>status-updates-downloading-6-16~dark.png</LogicalName>
     </EmbeddedResource>
-    <EmbeddedResource Include="icons\mac\status-updates-downloading-6-16~dark%402x.png">
+    <EmbeddedResource Include="icons\status-updates-downloading-6-16~dark%402x.png">
       <LogicalName>status-updates-downloading-6-16~dark@2x.png</LogicalName>
     </EmbeddedResource>
-    <EmbeddedResource Include="icons\mac\status-waiting-1-16.png">
-=======
     <EmbeddedResource Include="icons\status-waiting-1-16.png">
->>>>>>> 3172de28
       <LogicalName>status-waiting-1-16.png</LogicalName>
     </EmbeddedResource>
     <EmbeddedResource Include="icons\status-waiting-1-16%402x.png">
       <LogicalName>status-waiting-1-16@2x.png</LogicalName>
     </EmbeddedResource>
-<<<<<<< HEAD
-    <EmbeddedResource Include="icons\mac\status-waiting-1-16~dark.png">
+    <EmbeddedResource Include="icons\status-waiting-1-16~dark.png">
       <LogicalName>status-waiting-1-16~dark.png</LogicalName>
     </EmbeddedResource>
-    <EmbeddedResource Include="icons\mac\status-waiting-1-16~dark%402x.png">
+    <EmbeddedResource Include="icons\status-waiting-1-16~dark%402x.png">
       <LogicalName>status-waiting-1-16~dark@2x.png</LogicalName>
     </EmbeddedResource>
-    <EmbeddedResource Include="icons\mac\status-waiting-2-16.png">
-=======
     <EmbeddedResource Include="icons\status-waiting-2-16.png">
->>>>>>> 3172de28
       <LogicalName>status-waiting-2-16.png</LogicalName>
     </EmbeddedResource>
     <EmbeddedResource Include="icons\status-waiting-2-16%402x.png">
       <LogicalName>status-waiting-2-16@2x.png</LogicalName>
     </EmbeddedResource>
-<<<<<<< HEAD
-    <EmbeddedResource Include="icons\mac\status-waiting-2-16~dark.png">
+    <EmbeddedResource Include="icons\status-waiting-2-16~dark.png">
       <LogicalName>status-waiting-2-16~dark.png</LogicalName>
     </EmbeddedResource>
-    <EmbeddedResource Include="icons\mac\status-waiting-2-16~dark%402x.png">
+    <EmbeddedResource Include="icons\status-waiting-2-16~dark%402x.png">
       <LogicalName>status-waiting-2-16~dark@2x.png</LogicalName>
     </EmbeddedResource>
-    <EmbeddedResource Include="icons\mac\status-waiting-3-16.png">
-=======
     <EmbeddedResource Include="icons\status-waiting-3-16.png">
->>>>>>> 3172de28
       <LogicalName>status-waiting-3-16.png</LogicalName>
     </EmbeddedResource>
     <EmbeddedResource Include="icons\status-waiting-3-16%402x.png">
       <LogicalName>status-waiting-3-16@2x.png</LogicalName>
     </EmbeddedResource>
-<<<<<<< HEAD
-    <EmbeddedResource Include="icons\mac\status-waiting-3-16~dark.png">
+    <EmbeddedResource Include="icons\status-waiting-3-16~dark.png">
       <LogicalName>status-waiting-3-16~dark.png</LogicalName>
     </EmbeddedResource>
-    <EmbeddedResource Include="icons\mac\status-waiting-3-16~dark%402x.png">
+    <EmbeddedResource Include="icons\status-waiting-3-16~dark%402x.png">
       <LogicalName>status-waiting-3-16~dark@2x.png</LogicalName>
     </EmbeddedResource>
-    <EmbeddedResource Include="icons\mac\status-waiting-4-16.png">
-=======
     <EmbeddedResource Include="icons\status-waiting-4-16.png">
->>>>>>> 3172de28
       <LogicalName>status-waiting-4-16.png</LogicalName>
     </EmbeddedResource>
     <EmbeddedResource Include="icons\status-waiting-4-16%402x.png">
       <LogicalName>status-waiting-4-16@2x.png</LogicalName>
     </EmbeddedResource>
-<<<<<<< HEAD
-    <EmbeddedResource Include="icons\mac\status-waiting-4-16~dark.png">
+    <EmbeddedResource Include="icons\status-waiting-4-16~dark.png">
       <LogicalName>status-waiting-4-16~dark.png</LogicalName>
     </EmbeddedResource>
-    <EmbeddedResource Include="icons\mac\status-waiting-4-16~dark%402x.png">
+    <EmbeddedResource Include="icons\status-waiting-4-16~dark%402x.png">
       <LogicalName>status-waiting-4-16~dark@2x.png</LogicalName>
     </EmbeddedResource>
-    <EmbeddedResource Include="icons\mac\status-waiting-5-16.png">
-=======
     <EmbeddedResource Include="icons\status-waiting-5-16.png">
->>>>>>> 3172de28
       <LogicalName>status-waiting-5-16.png</LogicalName>
     </EmbeddedResource>
     <EmbeddedResource Include="icons\status-waiting-5-16%402x.png">
       <LogicalName>status-waiting-5-16@2x.png</LogicalName>
     </EmbeddedResource>
-<<<<<<< HEAD
-    <EmbeddedResource Include="icons\mac\status-waiting-5-16~dark.png">
+    <EmbeddedResource Include="icons\status-waiting-5-16~dark.png">
       <LogicalName>status-waiting-5-16~dark.png</LogicalName>
     </EmbeddedResource>
-    <EmbeddedResource Include="icons\mac\status-waiting-5-16~dark%402x.png">
+    <EmbeddedResource Include="icons\status-waiting-5-16~dark%402x.png">
       <LogicalName>status-waiting-5-16~dark@2x.png</LogicalName>
     </EmbeddedResource>
-    <EmbeddedResource Include="icons\mac\status-warning-16.png">
-=======
     <EmbeddedResource Include="icons\status-warning-16.png">
->>>>>>> 3172de28
       <LogicalName>status-warning-16.png</LogicalName>
     </EmbeddedResource>
     <EmbeddedResource Include="icons\status-warning-16%402x.png">
       <LogicalName>status-warning-16@2x.png</LogicalName>
     </EmbeddedResource>
-<<<<<<< HEAD
-    <EmbeddedResource Include="icons\mac\status-warning-16~dark.png">
+    <EmbeddedResource Include="icons\status-warning-16~dark.png">
       <LogicalName>status-warning-16~dark.png</LogicalName>
     </EmbeddedResource>
-    <EmbeddedResource Include="icons\mac\status-warning-16~dark%402x.png">
+    <EmbeddedResource Include="icons\status-warning-16~dark%402x.png">
       <LogicalName>status-warning-16~dark@2x.png</LogicalName>
     </EmbeddedResource>
-    <EmbeddedResource Include="icons\mac\status-warning-count-16.png">
-=======
     <EmbeddedResource Include="icons\status-warning-count-16.png">
->>>>>>> 3172de28
       <LogicalName>status-warning-count-16.png</LogicalName>
     </EmbeddedResource>
     <EmbeddedResource Include="icons\status-warning-count-16%402x.png">
       <LogicalName>status-warning-count-16@2x.png</LogicalName>
     </EmbeddedResource>
-    <EmbeddedResource Include="icons\mac\status-warning-count-16~dark.png">
+    <EmbeddedResource Include="icons\status-warning-count-16~dark.png">
       <LogicalName>status-warning-count-16~dark.png</LogicalName>
     </EmbeddedResource>
-    <EmbeddedResource Include="icons\mac\status-warning-count-16~dark%402x.png">
+    <EmbeddedResource Include="icons\status-warning-count-16~dark%402x.png">
       <LogicalName>status-warning-count-16~dark@2x.png</LogicalName>
     </EmbeddedResource>
   </ItemGroup>
@@ -6785,7 +6577,6 @@
     <Folder Include="MonoDevelop.Ide.Editor\MessageBubbles\" />
     <Folder Include="MonoDevelop.Ide.Editor\Projection\" />
     <Folder Include="MonoDevelop.Components\Windows\" />
-    <Folder Include="icons\dark\" />
   </ItemGroup>
   <ItemGroup>
     <Content Include="gtkrc">
