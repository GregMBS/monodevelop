﻿// CompletionTextEditorExtension.cs
//
// Author:
//   Lluis Sanchez Gual
//
// Copyright (c) 2007 Novell, Inc (http://www.novell.com)
//
// Permission is hereby granted, free of charge, to any person obtaining a copy
// of this software and associated documentation files (the "Software"), to deal
// in the Software without restriction, including without limitation the rights
// to use, copy, modify, merge, publish, distribute, sublicense, and/or sell
// copies of the Software, and to permit persons to whom the Software is
// furnished to do so, subject to the following conditions:
//
// The above copyright notice and this permission notice shall be included in
// all copies or substantial portions of the Software.
//
// THE SOFTWARE IS PROVIDED "AS IS", WITHOUT WARRANTY OF ANY KIND, EXPRESS OR
// IMPLIED, INCLUDING BUT NOT LIMITED TO THE WARRANTIES OF MERCHANTABILITY,
// FITNESS FOR A PARTICULAR PURPOSE AND NONINFRINGEMENT. IN NO EVENT SHALL THE
// AUTHORS OR COPYRIGHT HOLDERS BE LIABLE FOR ANY CLAIM, DAMAGES OR OTHER
// LIABILITY, WHETHER IN AN ACTION OF CONTRACT, TORT OR OTHERWISE, ARISING FROM,
// OUT OF OR IN CONNECTION WITH THE SOFTWARE OR THE USE OR OTHER DEALINGS IN
// THE SOFTWARE.
//
//

using System;
using System.Collections.Generic;
using MonoDevelop.Projects;
using MonoDevelop.Ide.CodeCompletion;
using MonoDevelop.Components.Commands;
using MonoDevelop.Ide.Commands;
using MonoDevelop.Core;
using MonoDevelop.Ide.CodeTemplates;
using MonoDevelop.Ide.Editor;
using System.Threading.Tasks;
using System.Threading;
using Gtk;

namespace MonoDevelop.Ide.Editor.Extension
{
	public enum SignatureHelpTriggerReason
	{
		InvokeSignatureHelpCommand,
		TypeCharCommand,
		RetriggerCommand
	}

	public struct SignatureHelpTriggerInfo
	{
		public char? TriggerCharacter {
			get;
		}

		public SignatureHelpTriggerReason TriggerReason {
			get;
		}

		public SignatureHelpTriggerInfo (SignatureHelpTriggerReason triggerReason, char? triggerCharacter = null)
		{
			TriggerReason = triggerReason;
			TriggerCharacter = triggerCharacter;
		}

		internal Microsoft.CodeAnalysis.SignatureHelp.SignatureHelpTriggerInfo ToRoslyn()
		{
			return new Microsoft.CodeAnalysis.SignatureHelp.SignatureHelpTriggerInfo ((Microsoft.CodeAnalysis.SignatureHelp.SignatureHelpTriggerReason)TriggerReason, TriggerCharacter);
		}
	}

	public class CompletionTextEditorExtension : TextEditorExtension
	{
		internal protected CodeCompletionContext CurrentCompletionContext {
			get;
			set;
		}

		// (Settings have been moved to IdeApp.Preferences)

		bool autoHideCompletionWindow, autoHideParameterWindow;

		ICompletionWidget completionWidget;
		internal virtual ICompletionWidget CompletionWidget
		{
			get { return completionWidget; }
			set {
				UnsubscribeCompletionContextChanged ();
				completionWidget = value;
				if (completionWidget != null)
					completionWidget.CompletionContextChanged += OnCompletionContextChanged;
			}
		}
		internal void UnsubscribeCompletionContextChanged ()
		{
			if (completionWidget != null)
				completionWidget.CompletionContextChanged -= OnCompletionContextChanged;
		}


		public virtual string CompletionLanguage
		{
			get
			{
				return "Other";
			}
		}

		public void ShowCompletion (ICompletionDataList completionList)
		{
			CurrentCompletionContext = CompletionWidget.CreateCodeCompletionContext (Editor.CaretOffset);
			int cpos, wlen;
			if (!GetCompletionCommandOffset (out cpos, out wlen)) {
				cpos = Editor.CaretOffset;
				wlen = 0;
			}
			CurrentCompletionContext.TriggerOffset = cpos;
			CurrentCompletionContext.TriggerWordLength = wlen;

			CompletionWindowManager.ShowWindow (this, '\0', completionList, CompletionWidget, CurrentCompletionContext);
		}

		CancellationTokenSource completionTokenSrc = new CancellationTokenSource ();
		CancellationTokenSource parameterHintingSrc = new CancellationTokenSource ();
		bool parameterHingtingCursorPositionChanged = false;

		// When a key is pressed, and before the key is processed by the editor, this method will be invoked.
		// Return true if the key press should be processed by the editor.
		public override bool KeyPress (KeyDescriptor descriptor)
		{
			if (!IsActiveExtension ())
				return base.KeyPress (descriptor);
			bool res;
			if (CurrentCompletionContext != null) {
				if (CompletionWindowManager.PreProcessKeyEvent (descriptor)) {
					CompletionWindowManager.PostProcessKeyEvent (descriptor);
					autoHideCompletionWindow = true;
					// in named parameter case leave the parameter window open.
					autoHideParameterWindow = descriptor.KeyChar != ':';
					if (!autoHideParameterWindow && ParameterInformationWindowManager.IsWindowVisible) {
						ParameterInformationWindowManager.PostProcessKeyEvent (this, CompletionWidget, descriptor);
					}

					return false;
				}
				autoHideCompletionWindow = autoHideParameterWindow = false;
			}

			if (ParameterInformationWindowManager.IsWindowVisible) {
				if (ParameterInformationWindowManager.ProcessKeyEvent (this, CompletionWidget, descriptor)) {
					return false;
				}
				autoHideCompletionWindow = autoHideParameterWindow = false;
			}

			//			int oldPos = Editor.CursorPosition;
			//			int oldLen = Editor.TextLength;
			char deleteOrBackspaceTriggerChar = '\0';
			if (descriptor.SpecialKey == SpecialKey.Delete && Editor.CaretOffset < Editor.Length)
				deleteOrBackspaceTriggerChar = Editor.GetCharAt (Editor.CaretOffset);
			if (descriptor.SpecialKey == SpecialKey.BackSpace && Editor.CaretOffset > 0)
				deleteOrBackspaceTriggerChar = Editor.GetCharAt (Editor.CaretOffset - 1);
			
			res = base.KeyPress (descriptor);
			if (Editor.EditMode == EditMode.TextLink && Editor.TextLinkPurpose == TextLinkPurpose.Rename) {
				return res;
			}
			if (descriptor.KeyChar == (char)16 || descriptor.KeyChar == (char)17)
				return res;

			CompletionWindowManager.PostProcessKeyEvent (descriptor);

			var ignoreMods = ModifierKeys.Control | ModifierKeys.Alt
				| ModifierKeys.Command;
			// Handle parameter completion
			if (ParameterInformationWindowManager.IsWindowVisible) {
				ParameterInformationWindowManager.PostProcessKeyEvent (this, CompletionWidget, descriptor);
			}

			if ((descriptor.ModifierKeys & ignoreMods) != 0)
				return res;

			// don't complete on block selection
			if (!IdeApp.Preferences.EnableAutoCodeCompletion || Editor.SelectionMode == MonoDevelop.Ide.Editor.SelectionMode.Block)
				return res;

			// Handle code completion
			if (descriptor.KeyChar != '\0' && CompletionWidget != null && !CompletionWindowManager.IsVisible) {
				completionTokenSrc.Cancel ();
				CurrentCompletionContext = CompletionWidget.CurrentCodeCompletionContext;
				completionTokenSrc = new CancellationTokenSource ();
				var caretOffset = Editor.CaretOffset;
				var token = completionTokenSrc.Token;

				var metadata = new Dictionary<string, string> ();
				metadata ["Result"] = "Success";
				try {
					Counters.ProcessCodeCompletion.BeginTiming (metadata);
					var task = DoHandleCodeCompletionAsync (CurrentCompletionContext, new CompletionTriggerInfo (CompletionTriggerReason.CharTyped, descriptor.KeyChar), token);
					if (task != null) {
						// Show the completion window in two steps. The call to PrepareShowWindow creates the window but
						// it doesn't show it. It is used only to process the keys while the completion data is being retrieved.
						CompletionWindowManager.PrepareShowWindow (this, descriptor.KeyChar, CompletionWidget, CurrentCompletionContext);
						EventHandler windowClosed = delegate (object o, EventArgs a) {
							completionTokenSrc.Cancel ();
						};
						CompletionWindowManager.WindowClosed += windowClosed;
						task.ContinueWith (t => {
							try {
								CompletionWindowManager.WindowClosed -= windowClosed;
								if (token.IsCancellationRequested)
									return;
								var result = t.Result;
								if (result != null) {
									int triggerWordLength = result.TriggerWordLength + (Editor.CaretOffset - caretOffset);
									if (triggerWordLength > 0 && (triggerWordLength < Editor.CaretOffset
																  || (triggerWordLength == 1 && Editor.CaretOffset == 1))) {
										CurrentCompletionContext = CompletionWidget.CreateCodeCompletionContext (Editor.CaretOffset - triggerWordLength);
										if (result.TriggerWordStart >= 0)
											CurrentCompletionContext.TriggerOffset = result.TriggerWordStart;
										CurrentCompletionContext.TriggerWordLength = triggerWordLength;
									}
									// Now show the window for real.
									if (!CompletionWindowManager.ShowWindow (result, CurrentCompletionContext))
										CurrentCompletionContext = null;
								} else {
									CompletionWindowManager.HideWindow ();
									CurrentCompletionContext = null;
								}
							} finally {
								if (token.IsCancellationRequested) {
									metadata ["Result"] = "UserCancel";
								}
								Counters.ProcessCodeCompletion.EndTiming ();
							}
						}, Runtime.MainTaskScheduler);
					} else {
						CurrentCompletionContext = null;
						Counters.ProcessCodeCompletion.EndTiming ();
					}
				} catch (TaskCanceledException) {
					metadata ["Result"] = "UserCancel";
					Counters.ProcessCodeCompletion.EndTiming ();
				} catch (AggregateException) {
					metadata ["Result"] = "Failure";
					Counters.ProcessCodeCompletion.EndTiming ();
				} catch {
					metadata ["Result"] = "Failure";
					Counters.ProcessCodeCompletion.EndTiming ();
					throw;
				}
			}

			if ((descriptor.SpecialKey == SpecialKey.Delete || descriptor.SpecialKey == SpecialKey.BackSpace) && CompletionWidget != null && !CompletionWindowManager.IsVisible) {
				if (!char.IsLetterOrDigit (deleteOrBackspaceTriggerChar) && deleteOrBackspaceTriggerChar != '_')
					return res;
				CurrentCompletionContext = CompletionWidget.CurrentCodeCompletionContext;

				int cpos, wlen;
				if (!GetCompletionCommandOffset (out cpos, out wlen)) {
					cpos = Editor.CaretOffset;
					wlen = 0;
				}

				CurrentCompletionContext.TriggerOffset = cpos;
				CurrentCompletionContext.TriggerWordLength = wlen;
				
				completionTokenSrc.Cancel ();
				completionTokenSrc = new CancellationTokenSource ();
				var caretOffset = Editor.CaretOffset;
				var token = completionTokenSrc.Token;

				var metadata = new Dictionary<string, string> ();
				metadata ["Result"] = "Success";
				try {
					Counters.ProcessCodeCompletion.BeginTiming (metadata);
					var task = DoHandleCodeCompletionAsync (CurrentCompletionContext, new CompletionTriggerInfo (CompletionTriggerReason.BackspaceOrDeleteCommand, deleteOrBackspaceTriggerChar), token);
					if (task != null) {
						// Show the completion window in two steps. The call to PrepareShowWindow creates the window but
						// it doesn't show it. It is used only to process the keys while the completion data is being retrieved.
						CompletionWindowManager.PrepareShowWindow (this, descriptor.KeyChar, CompletionWidget, CurrentCompletionContext);
						EventHandler windowClosed = delegate (object o, EventArgs a) {
							completionTokenSrc.Cancel ();
						};
						CompletionWindowManager.WindowClosed += windowClosed;

						task.ContinueWith (t => {
							try {
								CompletionWindowManager.WindowClosed -= windowClosed;
								if (token.IsCancellationRequested)
									return;
								var result = t.Result;
								if (result != null) {
									int triggerWordLength = result.TriggerWordLength + (Editor.CaretOffset - caretOffset);

									if (triggerWordLength > 0 && (triggerWordLength < Editor.CaretOffset
																  || (triggerWordLength == 1 && Editor.CaretOffset == 1))) {
										CurrentCompletionContext = CompletionWidget.CreateCodeCompletionContext (Editor.CaretOffset - triggerWordLength);
										if (result.TriggerWordStart >= 0)
											CurrentCompletionContext.TriggerOffset = result.TriggerWordStart;
										CurrentCompletionContext.TriggerWordLength = triggerWordLength;
									}
									// Now show the window for real.
									if (!CompletionWindowManager.ShowWindow (result, CurrentCompletionContext)) {
										CurrentCompletionContext = null;
									} else {
										CompletionWindowManager.Wnd.StartOffset = CurrentCompletionContext.TriggerOffset;
									}
								} else {
									CompletionWindowManager.HideWindow ();
									CurrentCompletionContext = null;
								}
							} finally {
								if (token.IsCancellationRequested) {
									metadata ["Result"] = "UserCancel";
								}
								Counters.ProcessCodeCompletion.EndTiming ();
							}
						}, Runtime.MainTaskScheduler);
					} else {
						CurrentCompletionContext = null;
					}
				} catch (TaskCanceledException) {
					CurrentCompletionContext = null;
					metadata ["Result"] = "UserCancel";
					Counters.ProcessCodeCompletion.EndTiming ();
				} catch (AggregateException) {
					CurrentCompletionContext = null;
					metadata ["Result"] = "Failure";
					Counters.ProcessCodeCompletion.EndTiming ();
				} catch {
					metadata ["Result"] = "Failure";
					Counters.ProcessCodeCompletion.EndTiming ();
					throw;
				}
			}

			if (CompletionWidget != null && ParameterInformationWindowManager.CurrentMethodGroup == null) {
				CodeCompletionContext ctx = CompletionWidget.CurrentCodeCompletionContext;
				var newparameterHintingSrc = new CancellationTokenSource ();
				var token = newparameterHintingSrc.Token;
				try {
					var task = HandleParameterCompletionAsync (ctx, new SignatureHelpTriggerInfo (SignatureHelpTriggerReason.TypeCharCommand, descriptor.KeyChar), token);
					if (task != null) {
						parameterHintingSrc.Cancel ();
						parameterHintingSrc = newparameterHintingSrc;
						parameterHingtingCursorPositionChanged = false;
						task.ContinueWith (t => {
							if (!token.IsCancellationRequested && t.Result != null) {
								ParameterInformationWindowManager.ShowWindow (this, CompletionWidget, ctx, t.Result);
								if (parameterHingtingCursorPositionChanged)
									ParameterInformationWindowManager.UpdateCursorPosition (this, CompletionWidget);
							}
						}, token, TaskContinuationOptions.None, Runtime.MainTaskScheduler);
					} else {
						//Key was typed that was filtered out, no heavy processing will be performed(task==null)
						//but we still want to update ParameterInfo window to avoid displaying it outside method call
						parameterHingtingCursorPositionChanged = true;
					}
				} catch (TaskCanceledException) {
				} catch (AggregateException) {
				}
			}
			return res;
		}

		protected void ShowCompletion (ICompletionDataList completionList, int triggerWordLength, char keyChar)
		{
			if (Editor.SelectionMode == SelectionMode.Block)
				return;
			if (CompletionWidget != null && CurrentCompletionContext == null) {
				CurrentCompletionContext = CompletionWidget.CurrentCodeCompletionContext;
				if (triggerWordLength > 0 && triggerWordLength < Editor.CaretOffset) {
					CurrentCompletionContext =
						CompletionWidget.CreateCodeCompletionContext (Editor.CaretOffset - triggerWordLength);
					CurrentCompletionContext.TriggerWordLength = triggerWordLength;
				}
				if (completionList != null)
					CompletionWindowManager.ShowWindow (this, keyChar, completionList, CompletionWidget, CurrentCompletionContext);
				else
					CurrentCompletionContext = null;
			}
			autoHideCompletionWindow = autoHideParameterWindow = true;
		}

		public virtual Task<int> GetCurrentParameterIndex (int startOffset, CancellationToken token = default(CancellationToken))
		{
			return Task.FromResult (-1);
		}

		internal protected virtual void OnCompletionContextChanged (object o, EventArgs a)
		{
			if (!IsActiveExtension ())
				return;
			if (autoHideCompletionWindow) {
				CompletionWindowManager.HideWindow ();
			}

			if (autoHideParameterWindow)
				ParameterInformationWindowManager.HideWindow (this, CompletionWidget);
			ParameterInformationWindowManager.UpdateCursorPosition (this, CompletionWidget);
		}

		internal protected virtual bool IsActiveExtension ()
		{
			return true;
		}

		[CommandUpdateHandler(TextEditorCommands.ShowCompletionWindow)]
		internal void OnUpdateCompletionCommand (CommandInfo info)
		{
			info.Bypass = !IsActiveExtension () || (!CanRunCompletionCommand () && !CompletionWindowManager.IsVisible);
		}

		[CommandUpdateHandler(TextEditorCommands.ShowParameterCompletionWindow)]
		internal void OnUpdateParameterCompletionCommand (CommandInfo info)
		{
			info.Bypass = !IsActiveExtension () || !CanRunParameterCompletionCommand ();
		}

		[CommandHandler (TextEditorCommands.ShowCompletionWindow)]
		public virtual async void RunCompletionCommand ()
		{
			await TriggerCompletion(CompletionTriggerReason.CompletionCommand);
		}

		public virtual async Task TriggerCompletion(CompletionTriggerReason reason)
		{
			if (Editor.SelectionMode == SelectionMode.Block)
				return;

			if (CompletionWindowManager.IsVisible) {
				CompletionWindowManager.ToggleCategoryMode ();
				return;
			}
			Editor.EnsureCaretIsNotVirtual ();
			ICompletionDataList completionList = null;
			int cpos, wlen;
			if (!GetCompletionCommandOffset (out cpos, out wlen)) {
				cpos = Editor.CaretOffset;
				wlen = 0;
			}

			completionTokenSrc.Cancel ();
			completionTokenSrc = new CancellationTokenSource ();
			var token = completionTokenSrc.Token;

			CurrentCompletionContext = CompletionWidget.CreateCodeCompletionContext (cpos);
			CurrentCompletionContext.TriggerWordLength = wlen;

			var metadata = new Dictionary<string, string> ();
			metadata ["Result"] = "Success";
			try {
<<<<<<< HEAD
				Counters.ProcessCodeCompletion.BeginTiming (metadata);
				completionList = await DoHandleCodeCompletionAsync (CurrentCompletionContext, new CompletionTriggerInfo (reason));
=======
				Counters.ProcessCodeCompletion.BeginTiming ();
				completionList = await DoHandleCodeCompletionAsync (CurrentCompletionContext, new CompletionTriggerInfo (reason), token);
>>>>>>> 52d95bac
				if (completionList != null && completionList.TriggerWordStart >= 0) {
					CurrentCompletionContext.TriggerOffset = completionList.TriggerWordStart;
					CurrentCompletionContext.TriggerWordLength = completionList.TriggerWordLength;
				}
				if (completionList == null || !CompletionWindowManager.ShowWindow (this, (char)0, completionList, CompletionWidget, CurrentCompletionContext)) {
					CurrentCompletionContext = null;
				}
			} catch (Exception) {
				metadata ["Result"] = "Failure";
				throw;
			} finally {
				Counters.ProcessCodeCompletion.EndTiming ();
			}
		}

		[CommandHandler (TextEditorCommands.ShowCodeTemplateWindow)]
		[CommandHandler (TextEditorCommands.ShowCodeSurroundingsWindow)]
		public virtual void RunShowCodeTemplatesWindow ()
		{
			Editor.EnsureCaretIsNotVirtual ();
			ICompletionDataList completionList = null;
			int cpos, wlen;
			if (!GetCompletionCommandOffset (out cpos, out wlen)) {
				cpos = Editor.CaretOffset;
				wlen = 0;
			}

			var ctx = CompletionWidget.CreateCodeCompletionContext (cpos);
			ctx.TriggerWordLength = wlen;
			completionList = Editor.IsSomethingSelected ? ShowCodeSurroundingsCommand (ctx) : ShowCodeTemplatesCommand (ctx);
			if (completionList == null) {
				return;
			}
			var wnd = CompletionListWindow.CreateAsDialog ();
			wnd.Extension = this;
			wnd.ShowListWindow ((char)0, completionList, CompletionWidget, ctx);
		}

		[CommandUpdateHandler(TextEditorCommands.ShowCodeTemplateWindow)]
		internal void OnUpdateShowCodeTemplatesWindow (CommandInfo info)
		{
			info.Enabled = !Editor.IsSomethingSelected;
			info.Bypass = !IsActiveExtension () || !info.Enabled;
			if (info.Enabled) {
				int cpos, wlen;
				if (!GetCompletionCommandOffset (out cpos, out wlen)) {
					cpos = Editor.CaretOffset;
					wlen = 0;
				}
				try {
					var ctx = CompletionWidget.CreateCodeCompletionContext (cpos);
					ctx.TriggerWordLength = wlen;

					info.Bypass = ShowCodeTemplatesCommand (ctx) == null;
				} catch (Exception e) {
					LoggingService.LogError ("Error while update show code templates window", e);
					info.Bypass = true;
				}
			}
		}

		[CommandUpdateHandler (TextEditorCommands.ShowCodeSurroundingsWindow)]
		internal void OnUpdateSelectionSurroundWith (CommandInfo info)
		{
			info.Enabled = Editor.IsSomethingSelected;
			info.Bypass = !IsActiveExtension () || !info.Enabled;
			if (info.Enabled) {
				int cpos, wlen;
				if (!GetCompletionCommandOffset (out cpos, out wlen)) {
					cpos = Editor.CaretOffset;
					wlen = 0;
				}
				try {
					var ctx = CompletionWidget.CreateCodeCompletionContext (cpos);
					ctx.TriggerWordLength = wlen;

					info.Bypass = ShowCodeSurroundingsCommand (ctx) == null;
				} catch (Exception e) {
					LoggingService.LogError ("Error while update show code surroundings window", e);
					info.Bypass = true;
				}
			}
		}


		[CommandHandler(TextEditorCommands.ShowParameterCompletionWindow)]
		public virtual async void RunParameterCompletionCommand ()
		{
			if (Editor.SelectionMode == SelectionMode.Block || CompletionWidget == null)
				return;
			ParameterHintingResult cp = null;
			int cpos = Editor.CaretOffset;
			CodeCompletionContext ctx = CompletionWidget.CreateCodeCompletionContext (cpos);
			cp = await ParameterCompletionCommand (ctx);
			if (cp != null) {
				ParameterInformationWindowManager.ShowWindow (this, CompletionWidget, ctx, cp);
				ParameterInformationWindowManager.PostProcessKeyEvent (this, CompletionWidget, KeyDescriptor.FromGtk (Gdk.Key.F, 'f', Gdk.ModifierType.None));
			}
		}

		public virtual bool CanRunCompletionCommand ()
		{
			return (CompletionWidget != null && CurrentCompletionContext == null);
		}

		public virtual bool CanRunParameterCompletionCommand ()
		{
			return (CompletionWidget != null && !ParameterInformationWindowManager.IsWindowVisible);
		}

		static readonly ICompletionDataList emptyList = new CompletionDataList ();

		Task<ICompletionDataList> DoHandleCodeCompletionAsync (CodeCompletionContext completionContext, CompletionTriggerInfo triggerInfo, CancellationToken token = default (CancellationToken))
		{
			Counters.ProcessCodeCompletion.Trace ("Getting completion data");
			var task = HandleCodeCompletionAsync (completionContext, triggerInfo, token);
			if (task != null)
				task.ContinueWith (t => Counters.ProcessCodeCompletion.Trace ("Got completion data"));
			else
				Counters.ProcessCodeCompletion.Trace ("Got completion data");
			return task;
		}

		public virtual Task<ICompletionDataList> HandleCodeCompletionAsync (CodeCompletionContext completionContext, CompletionTriggerInfo triggerInfo, CancellationToken token = default (CancellationToken))
		{
			return Task.FromResult (emptyList);
		}

		[Obsolete("Use HandleCodeCompletionAsync")]
		public Task<ICompletionDataList> CodeCompletionCommand (CodeCompletionContext completionContext)
		{
			return HandleCodeCompletionAsync (completionContext, CompletionTriggerInfo.CodeCompletionCommand);
		}

		[Obsolete("Use HandleParameterCompletionAsync (CodeCompletionContext completionContext, SignatureHelpTriggerInfo triggerInfo, CancellationToken token)")]
		public virtual Task<ParameterHintingResult> HandleParameterCompletionAsync (CodeCompletionContext completionContext, char completionChar, CancellationToken token = default (CancellationToken))
		{
			return Task.FromResult (ParameterHintingResult.Empty);
		}

		public virtual Task<ParameterHintingResult> HandleParameterCompletionAsync (CodeCompletionContext completionContext, SignatureHelpTriggerInfo triggerInfo, CancellationToken token = default (CancellationToken))
		{
			return HandleParameterCompletionAsync (completionContext, triggerInfo.TriggerCharacter.HasValue ? triggerInfo.TriggerCharacter.Value : '\0', token);
		}

		// return false if completion can't be shown
		public virtual bool GetCompletionCommandOffset (out int cpos, out int wlen)
		{
			cpos = wlen = 0;
			int pos = Editor.CaretOffset - 1;
			while (pos >= 0) {
				char c = Editor.GetCharAt (pos);
				if (!char.IsLetterOrDigit (c) && c != '_')
					break;
				pos--;
			}
			if (pos == -1)
				return false;

			pos++;
			cpos = pos;
			int len = Editor.Length;

			while (pos < len) {
				char c = Editor.GetCharAt (pos);
				if (!char.IsLetterOrDigit (c) && c != '_')
					break;
				pos++;
			}
			wlen = pos - cpos;
			return true;
		}


		public virtual ICompletionDataList ShowCodeSurroundingsCommand (CodeCompletionContext completionContext)
		{
			CompletionDataList list = new CompletionDataList ();
			list.AutoSelect = true;
			list.AutoCompleteEmptyMatch = true;
			list.CompletionSelectionMode = CompletionSelectionMode.OwnTextField;
			var templateWidget = DocumentContext.GetContent<ICodeTemplateContextProvider> ();
			CodeTemplateContext ctx = CodeTemplateContext.Standard;
			if (templateWidget != null)
				ctx = templateWidget.GetCodeTemplateContext ();
			foreach (CodeTemplate template in CodeTemplateService.GetCodeTemplatesAsync (Editor).WaitAndGetResult (CancellationToken.None)) {
				if ((template.CodeTemplateType & CodeTemplateType.SurroundsWith) == CodeTemplateType.SurroundsWith) {
					if (ctx == template.CodeTemplateContext)
						list.Add (new CodeTemplateCompletionData (this, template));
				}
			}
			return list;
		}

		public virtual ICompletionDataList ShowCodeTemplatesCommand (CodeCompletionContext completionContext)
		{
			CompletionDataList list = new CompletionDataList ();
			list.AutoSelect = true;
			list.AutoCompleteEmptyMatch = true;
			list.CompletionSelectionMode = CompletionSelectionMode.OwnTextField;
			foreach (CodeTemplate template in CodeTemplateService.GetCodeTemplatesAsync (Editor).WaitAndGetResult (CancellationToken.None)) {
				if (template.CodeTemplateType != CodeTemplateType.SurroundsWith) {
					list.Add (new CodeTemplateCompletionData (this, template));
				}
			}
			return list;
		}
		
		public virtual async Task<ParameterHintingResult> ParameterCompletionCommand (CodeCompletionContext completionContext)
		{
			// This default implementation of ParameterCompletionCommand calls HandleParameterCompletion providing
			// the char at the cursor position. If it returns a provider, just return it.
			
			int pos = completionContext.TriggerOffset;
			if (pos <= 0)
				return null;
			
			parameterHintingSrc.Cancel ();
			parameterHintingSrc = new CancellationTokenSource ();

			try {
				return await HandleParameterCompletionAsync (completionContext, new SignatureHelpTriggerInfo (SignatureHelpTriggerReason.InvokeSignatureHelpCommand), parameterHintingSrc.Token);
			} catch (TaskCanceledException) {
			} catch (AggregateException) {
			}
			return null;
		}

		public virtual async Task<int> GuessBestMethodOverload (ParameterHintingResult provider, int currentOverload, System.Threading.CancellationToken token)
		{
			if (provider.SelectedItemIndex.HasValue)
				return provider.SelectedItemIndex.Value;
			var currentHintingData = provider [currentOverload];
			int cparam = await GetCurrentParameterIndex (provider.ParameterListStart, token).ConfigureAwait (false);
			if (cparam > currentHintingData.ParameterCount && !currentHintingData.IsParameterListAllowed) {
				// Look for an overload which has more parameters
				int bestOverload = -1;
				int bestParamCount = int.MaxValue;
				for (int n=0; n<provider.Count; n++) {
					int pc = provider[n].ParameterCount;
					if (pc < bestParamCount && pc >= cparam) {
						bestOverload = n;
						bestParamCount = pc;
					}
				}
				if (bestOverload == -1) {
					for (int n=0; n<provider.Count; n++) {
						if (provider[n].IsParameterListAllowed) {
							bestOverload = n;
							break;
						}
					}
				}
				return bestOverload;
			}
			return -1;
		}
		
//		void HandlePaste (int insertionOffset, string text, int insertedChars)
//		{
//			ParameterInformationWindowManager.HideWindow (this, CompletionWidget);
//			CompletionWindowManager.HideWindow ();
//		}
//
		void HandleFocusOutEvent (object sender, EventArgs args)
		{
			ParameterInformationWindowManager.HideWindow (this, CompletionWidget);
			CompletionWindowManager.HideWindow ();
		}

		protected override void Initialize ()
		{
			base.Initialize ();
			CompletionWindowManager.WindowClosed += HandleWindowClosed;
			CompletionWidget = CompletionWidget ?? DocumentContext.GetContent<ICompletionWidget> ();           
			Editor.CaretPositionChanged += HandlePositionChanged;
//			document.Editor.Paste += HandlePaste;
			Editor.FocusLost += HandleFocusOutEvent;
		}

		internal void InternalInitialize ()
		{
			Initialize ();
		}

		internal protected virtual void HandlePositionChanged (object sender, EventArgs e)
		{
			if (!IsActiveExtension ())
				return;
			CompletionWindowManager.UpdateCursorPosition ();
		}

		void HandleWindowClosed (object sender, EventArgs e)
		{
			CurrentCompletionContext = null;
		}

		bool disposed = false;
		public override void Dispose ()
		{
			if (!disposed)
            {
				completionTokenSrc.Cancel ();
				parameterHintingSrc.Cancel ();

				if (CurrentCompletionContext != null) {
					CompletionWindowManager.HideWindow ();
					ParameterInformationWindowManager.HideWindow (this, CompletionWidget);
				}
                disposed = true;
                Editor.FocusLost -= HandleFocusOutEvent;
                //				document.Editor.Paste -= HandlePaste;
				Deinitialize();
            }
            base.Dispose ();
		}

		internal void Deinitialize ()
		{
			Editor.CaretPositionChanged -= HandlePositionChanged;
			CompletionWindowManager.WindowClosed -= HandleWindowClosed;
			CompletionWidget = null;
		}
	}

	public interface ITypeNameResolver
	{
		string ResolveName (string typeName);
	}

	class SimpleTypeNameResolver: ITypeNameResolver
	{
		// This simple resolver removes the namespace from all class names.
		// Used in ctrl+space, since all classes shown in the completion list
		// are in scope
		
		public static SimpleTypeNameResolver Instance = new SimpleTypeNameResolver ();
		
		public string ResolveName (string typeName)
		{
			int i = typeName.LastIndexOf ('.');
			if (i == -1)
				return typeName;
			else
				return typeName.Substring (i+1);
		}
	}
}<|MERGE_RESOLUTION|>--- conflicted
+++ resolved
@@ -451,13 +451,8 @@
 			var metadata = new Dictionary<string, string> ();
 			metadata ["Result"] = "Success";
 			try {
-<<<<<<< HEAD
 				Counters.ProcessCodeCompletion.BeginTiming (metadata);
-				completionList = await DoHandleCodeCompletionAsync (CurrentCompletionContext, new CompletionTriggerInfo (reason));
-=======
-				Counters.ProcessCodeCompletion.BeginTiming ();
 				completionList = await DoHandleCodeCompletionAsync (CurrentCompletionContext, new CompletionTriggerInfo (reason), token);
->>>>>>> 52d95bac
 				if (completionList != null && completionList.TriggerWordStart >= 0) {
 					CurrentCompletionContext.TriggerOffset = completionList.TriggerWordStart;
 					CurrentCompletionContext.TriggerWordLength = completionList.TriggerWordLength;
