--- conflicted
+++ resolved
@@ -281,12 +281,6 @@
 				} catch (AggregateException) {
 				}
 			}
-<<<<<<< HEAD
-
-			/*			autoHideCompletionWindow = true;
-						autoHideParameterWindow = keyChar != ':';*/
-=======
->>>>>>> 1e5d3872
 			return res;
 		}
 
