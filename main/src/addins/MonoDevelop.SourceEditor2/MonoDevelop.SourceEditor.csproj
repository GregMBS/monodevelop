--- conflicted
+++ resolved
@@ -23,7 +23,6 @@
     <Execution>
       <Execution clr-version="Net_2_0" />
     </Execution>
-<<<<<<< HEAD
     <ConsolePause>False</ConsolePause>
     <DefineConstants>DEBUG</DefineConstants>
     <NoWarn>1591;1573</NoWarn>
@@ -39,8 +38,6 @@
     <Execution>
       <Execution clr-version="Net_2_0" />
     </Execution>
-=======
->>>>>>> b4c75c94
     <ConsolePause>False</ConsolePause>
     <DefineConstants>DEBUG</DefineConstants>
     <NoWarn>1591;1573</NoWarn>
@@ -157,15 +154,12 @@
       <HintPath>..\..\..\build\bin\Microsoft.CodeAnalysis.dll</HintPath>
       <Private>False</Private>
     </Reference>
-<<<<<<< HEAD
     <Reference Include="Xamarin.Mac" Condition=" $(Configuration.EndsWith('Mac')) ">
       <HintPath>..\..\..\external\Xamarin.Mac.dll</HintPath>
       <Private>False</Private>
     </Reference>
-=======
     <Reference Include="System.Xml.Linq" />
     <Reference Include="System.Runtime.Serialization" />
->>>>>>> b4c75c94
   </ItemGroup>
   <ItemGroup>
     <None Include="MonoDevelop.SourceEditor.dll.config">
