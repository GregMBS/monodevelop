--- conflicted
+++ resolved
@@ -88,11 +88,7 @@
 		}
 		
 		Dictionary<IQuickTaskProvider, List<QuickTask>> providerTasks = new Dictionary<IQuickTaskProvider, List<QuickTask>> ();
-<<<<<<< HEAD
-		Dictionary<IUsageProvider, List<Mono.TextEditor.DocumentLocation>> providerUsages = new Dictionary<IUsageProvider, List<Mono.TextEditor.DocumentLocation>> ();
-=======
 		Dictionary<IUsageProvider, List<Usage>> providerUsages = new Dictionary<IUsageProvider, List<Usage>> ();
->>>>>>> 29e49044
 
 		public IEnumerable<QuickTask> AllTasks {
 			get {
