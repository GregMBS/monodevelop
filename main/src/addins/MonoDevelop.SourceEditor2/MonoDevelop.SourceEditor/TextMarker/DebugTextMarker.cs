// DebugTextMarker.cs
//
// Authors: Lluis Sanchez Gual <lluis@novell.com>
//          Jeffrey Stedfast <jeff@xamarin.com>
//
// Copyright (c) 2008 Novell, Inc (http://www.novell.com)
// Copyright (c) 2013 Xamarin Inc. (http://www.xamarin.com)
//
// Permission is hereby granted, free of charge, to any person obtaining a copy
// of this software and associated documentation files (the "Software"), to deal
// in the Software without restriction, including without limitation the rights
// to use, copy, modify, merge, publish, distribute, sublicense, and/or sell
// copies of the Software, and to permit persons to whom the Software is
// furnished to do so, subject to the following conditions:
//
// The above copyright notice and this permission notice shall be included in
// all copies or substantial portions of the Software.
//
// THE SOFTWARE IS PROVIDED "AS IS", WITHOUT WARRANTY OF ANY KIND, EXPRESS OR
// IMPLIED, INCLUDING BUT NOT LIMITED TO THE WARRANTIES OF MERCHANTABILITY,
// FITNESS FOR A PARTICULAR PURPOSE AND NONINFRINGEMENT. IN NO EVENT SHALL THE
// AUTHORS OR COPYRIGHT HOLDERS BE LIABLE FOR ANY CLAIM, DAMAGES OR OTHER
// LIABILITY, WHETHER IN AN ACTION OF CONTRACT, TORT OR OTHERWISE, ARISING FROM,
// OUT OF OR IN CONNECTION WITH THE SOFTWARE OR THE USE OR OTHER DEALINGS IN
// THE SOFTWARE.
//
//

using System;
using System.Linq;
using Mono.TextEditor;
using Mono.TextEditor.Highlighting;
using MonoDevelop.SourceEditor.Wrappers;
using MonoDevelop.Components;
using MonoDevelop.Debugger;
using MonoDevelop.Ide.Editor;
using Xwt.Drawing;
using System.Collections.Generic;

namespace MonoDevelop.SourceEditor
{
	class DebugIconMarker : MarginMarker
	{
		Image DebugIcon { get; }

		public DebugIconMarker (Image debugIcon)
		{
			DebugIcon = debugIcon;
		}

		public override bool CanDrawForeground (Margin margin)
		{
			return margin is IconMargin;
		}

		public override void DrawForeground (MonoTextEditor editor, Cairo.Context cr, MarginDrawMetrics metrics)
		{
			double size = metrics.Margin.Width;
			double borderLineWidth = cr.LineWidth;

			double x = Math.Floor (metrics.Margin.XOffset - borderLineWidth / 2);
			double y = Math.Floor (metrics.Y + (metrics.Height - size) / 2);

			var deltaX = size / 2 - DebugIcon.Width / 2 + 0.5f;
			var deltaY = size / 2 - DebugIcon.Height / 2 + 0.5f;

			cr.DrawImage (editor, DebugIcon, Math.Round (x + deltaX), Math.Round (y + deltaY));
		}
	}

	class DebugTextMarker : TextSegmentMarker, IChunkMarker
	{
		readonly Func<MonoTextEditor, AmbientColor> background;
		readonly Func<MonoTextEditor, ChunkStyle> forground;
		MonoTextEditor editor;

		public DebugTextMarker (int offset, int length, Func<MonoTextEditor, AmbientColor> background, Func<MonoTextEditor, ChunkStyle> forground = null)
			: base (offset, length)
		{
			this.forground = forground;
			this.background = background;
		}

		public override void DrawBackground (MonoTextEditor editor, Cairo.Context cr, LineMetrics metrics, int startOffset, int endOffset)
		{
			this.editor = editor;
			int markerStart = base.Offset;
			int markerEnd = base.EndOffset;

			if (markerEnd < startOffset || markerStart > endOffset)
				return;

			double @from;
			double to;
			var startXPos = metrics.TextRenderStartPosition;
			var endXPos = metrics.TextRenderEndPosition;
			var y = metrics.LineYRenderStartPosition;
			if (markerStart < startOffset && endOffset < markerEnd) {
				@from = startXPos;
				to = endXPos;
			} else {
				int start = startOffset < markerStart ? markerStart : startOffset;
				int end = endOffset < markerEnd ? endOffset : markerEnd;

				uint curIndex = 0, byteIndex = 0;
				TextViewMargin.TranslateToUTF8Index (metrics.Layout.LineChars, (uint)(start - startOffset), ref curIndex, ref byteIndex);

				int x_pos = metrics.Layout.Layout.IndexToPos ((int)byteIndex).X;

				@from = startXPos + (int)(x_pos / Pango.Scale.PangoScale);

				TextViewMargin.TranslateToUTF8Index (metrics.Layout.LineChars, (uint)(end - startOffset), ref curIndex, ref byteIndex);
				x_pos = metrics.Layout.Layout.IndexToPos ((int)byteIndex).X;

				to = startXPos + (int)(x_pos / Pango.Scale.PangoScale);
			}

			@from = Math.Max (@from, editor.TextViewMargin.XOffset);
			to = Math.Max (to, editor.TextViewMargin.XOffset);
			if (@from < to) {
<<<<<<< HEAD
				cr.SetSourceColor (background.Color);
				cr.RoundedRectangle (@from + 2.5, y + 0.5, to - @from, editor.LineHeight - 1, 2); // 2.5 to make space for the column guideline
=======
				cr.SetSourceColor (background(editor).Color);
				cr.RoundedRectangle (@from + 0.5, y + 1.5, to - @from - 1, editor.LineHeight - 2, editor.LineHeight / 4);
>>>>>>> 7efe2abe
				cr.FillPreserve ();

				if (background(editor).HasBorderColor) {
					cr.SetSourceColor (background(editor).BorderColor);
					cr.Stroke ();
				}
			}
		}

		public override ChunkStyle GetStyle (ChunkStyle baseStyle)
		{
			if (baseStyle == null)
				return null;

			var style = new ChunkStyle (baseStyle);
			if (forground != null && editor != null) {
				style.Foreground = forground(editor).Foreground;
			}
			return style;
		}

		#region IChunkMarker implementation

		void IChunkMarker.TransformChunks (List<Chunk> chunks)
		{
			if (forground == null) {
				return;
			}
			int markerStart = Segment.Offset;
			int markerEnd = Segment.EndOffset;
			for (int i = 0; i < chunks.Count; i++) {
				var chunk = chunks [i];
				if (chunk.EndOffset < markerStart || markerEnd <= chunk.Offset) 
					continue;
				if (chunk.Offset == markerStart && chunk.EndOffset == markerEnd)
					return;
				if (chunk.Offset < markerStart && chunk.EndOffset > markerEnd) {
					var newChunk = new Chunk (chunk.Offset, markerStart - chunk.Offset, chunk.Style);
					chunks.Insert (i, newChunk);
					chunk.Offset += newChunk.Length;
					chunk.Length -= newChunk.Length;
					continue;
				}
			}
		}

		void IChunkMarker.ChangeForeColor (MonoTextEditor editor, Chunk chunk, ref Cairo.Color color)
		{
			if (forground == null || editor == null) {
				return;
			}
			int markerStart = Segment.Offset;
			int markerEnd = Segment.EndOffset;
			if (chunk.EndOffset <= markerStart || markerEnd <= chunk.Offset) 
				return;
			color = forground(editor).Foreground;
		}

		#endregion
	}

	abstract class DebugMarkerPair
	{
		public DebugIconMarker IconMarker { get; protected set; }
		public DebugTextMarker TextMarker { get; protected set; }
		private TextDocument document;

		internal void AddTo (TextDocument document, DocumentLine line)
		{
			this.document = document;
			document.AddMarker (line, IconMarker);
			document.AddMarker (TextMarker);
		}

		internal void Remove ()
		{
			if (document != null) {
				document.RemoveMarker (IconMarker);
				document.RemoveMarker (TextMarker);
			}
		}
	}

	class BreakpointTextMarker : DebugMarkerPair
	{
		static readonly Image breakpoint = Image.FromResource (typeof (BreakpointPad), "gutter-breakpoint-15.png");
		static readonly Image tracepoint = Image.FromResource (typeof (BreakpointPad), "gutter-tracepoint-15.png");

		public BreakpointTextMarker (MonoTextEditor editor, int offset, int length, bool isTracepoint)
		{
			IconMarker = new DebugIconMarker (isTracepoint ? tracepoint : breakpoint);
			TextMarker = new DebugTextMarker (offset, length, e => e.ColorStyle.BreakpointMarker, e => e.ColorStyle.BreakpointText);
		}
	}

	class DisabledBreakpointTextMarker : DebugMarkerPair
	{
		static readonly Image breakpoint = Image.FromResource (typeof (BreakpointPad), "gutter-breakpoint-disabled-15.png");
		static readonly Image tracepoint = Image.FromResource (typeof (BreakpointPad), "gutter-tracepoint-disabled-15.png");

		public DisabledBreakpointTextMarker (MonoTextEditor editor, int offset, int length, bool isTracepoint)
		{
			IconMarker = new DebugIconMarker (isTracepoint ? tracepoint : breakpoint);
			TextMarker = new DebugTextMarker (offset, length, e => e.ColorStyle.BreakpointMarkerDisabled);
		}
	}

	class InvalidBreakpointTextMarker : DebugMarkerPair
	{
		static readonly Image breakpoint = Image.FromResource (typeof (BreakpointPad), "gutter-breakpoint-invalid-15.png");
		static readonly Image tracepoint = Image.FromResource (typeof (BreakpointPad), "gutter-tracepoint-invalid-15.png");

		public InvalidBreakpointTextMarker (MonoTextEditor editor, int offset, int length, bool isTracepoint)
		{
			IconMarker = new DebugIconMarker (isTracepoint ? tracepoint : breakpoint);
			TextMarker = new DebugTextMarker (offset, length, e => e.ColorStyle.BreakpointMarkerInvalid);
		}
	}

	class DebugStackLineTextMarker : DebugMarkerPair
	{
		static readonly Image stackLine = Image.FromResource (typeof (BreakpointPad), "gutter-stack-15.png");

		public DebugStackLineTextMarker (MonoTextEditor editor, int offset, int length)
		{
			IconMarker = new DebugIconMarker (stackLine);
			TextMarker = new DebugTextMarker (offset, length, e => e.ColorStyle.DebuggerStackLineMarker, e => e.ColorStyle.DebuggerStackLine);
		}
	}

	class CurrentDebugLineTextMarker : DebugMarkerPair, ICurrentDebugLineTextMarker
	{
		static readonly Image currentLine = Image.FromResource (typeof (BreakpointPad), "gutter-execution-15.png");

		public CurrentDebugLineTextMarker (MonoTextEditor editor, int offset, int length)
		{
			IconMarker = new DebugIconMarker (currentLine);
			TextMarker = new DebugTextMarker (offset, length, e => e.ColorStyle.DebuggerCurrentLineMarker, e => e.ColorStyle.DebuggerCurrentLine);
		}

		public bool IsVisible { get { return IconMarker.IsVisible; } set { IconMarker.IsVisible = value; } }

		IDocumentLine ITextLineMarker.Line { get { return new DocumentLineWrapper (IconMarker.LineSegment); } }

		public object Tag { get { return IconMarker.Tag; } set { IconMarker.Tag = value; } }
	}

}<|MERGE_RESOLUTION|>--- conflicted
+++ resolved
@@ -118,13 +118,8 @@
 			@from = Math.Max (@from, editor.TextViewMargin.XOffset);
 			to = Math.Max (to, editor.TextViewMargin.XOffset);
 			if (@from < to) {
-<<<<<<< HEAD
-				cr.SetSourceColor (background.Color);
+				cr.SetSourceColor (background(editor).Color);
 				cr.RoundedRectangle (@from + 2.5, y + 0.5, to - @from, editor.LineHeight - 1, 2); // 2.5 to make space for the column guideline
-=======
-				cr.SetSourceColor (background(editor).Color);
-				cr.RoundedRectangle (@from + 0.5, y + 1.5, to - @from - 1, editor.LineHeight - 2, editor.LineHeight / 4);
->>>>>>> 7efe2abe
 				cr.FillPreserve ();
 
 				if (background(editor).HasBorderColor) {
