--- conflicted
+++ resolved
@@ -248,16 +248,14 @@
 
 			Document_MimeTypeChanged(this, EventArgs.Empty);
 			widget.TextEditor.Document.MimeTypeChanged += Document_MimeTypeChanged;
-<<<<<<< HEAD
 
 			InfoArea.Hidden += delegate {
 				widget.RemoveEolWarning ();
 			};
-=======
+			
 			if (loadedInCtor) {
 				Document.DiffTracker.SetBaseDocument (Document.CreateDocumentSnapshot ());
 			}
->>>>>>> a26584b4
 		}
 
 
