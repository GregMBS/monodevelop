// SourceEditorView.cs
//
// Author:
//   Mike Krüger <mkrueger@novell.com>
//
// Copyright (c) 2008 Novell, Inc (http://www.novell.com)
//
// Permission is hereby granted, free of charge, to any person obtaining a copy
// of this software and associated documentation files (the "Software"), to deal
// in the Software without restriction, including without limitation the rights
// to use, copy, modify, merge, publish, distribute, sublicense, and/or sell
// copies of the Software, and to permit persons to whom the Software is
// furnished to do so, subject to the following conditions:
//
// The above copyright notice and this permission notice shall be included in
// all copies or substantial portions of the Software.
//
// THE SOFTWARE IS PROVIDED "AS IS", WITHOUT WARRANTY OF ANY KIND, EXPRESS OR
// IMPLIED, INCLUDING BUT NOT LIMITED TO THE WARRANTIES OF MERCHANTABILITY,
// FITNESS FOR A PARTICULAR PURPOSE AND NONINFRINGEMENT. IN NO EVENT SHALL THE
// AUTHORS OR COPYRIGHT HOLDERS BE LIABLE FOR ANY CLAIM, DAMAGES OR OTHER
// LIABILITY, WHETHER IN AN ACTION OF CONTRACT, TORT OR OTHERWISE, ARISING FROM,
// OUT OF OR IN CONNECTION WITH THE SOFTWARE OR THE USE OR OTHER DEALINGS IN
// THE SOFTWARE.
using System;
using System.Linq;
using System.Collections.Generic;
using System.IO;

using Gtk;

using Mono.TextEditor;
using MonoDevelop.Ide.Gui;
using MonoDevelop.Ide.Gui.Content;
using MonoDevelop.Components.Commands;
using MonoDevelop.Core;
using MonoDevelop.Ide.CodeCompletion;
using MonoDevelop.Projects;
using MonoDevelop.Projects.Text;
using MonoDevelop.Ide.Commands;
using MonoDevelop.Debugger;
using Mono.Debugging.Client;
using MonoDevelop.DesignerSupport.Toolbox;
using MonoDevelop.Ide.CodeTemplates;
using Services = MonoDevelop.Projects.Services;
using MonoDevelop.Ide.Tasks;
using MonoDevelop.Ide;
using MonoDevelop.Ide.CodeFormatting;
using ICSharpCode.NRefactory.TypeSystem;
using MonoDevelop.TypeSystem;
using ICSharpCode.NRefactory.Semantics;

namespace MonoDevelop.SourceEditor
{	
	public class SourceEditorView : AbstractViewContent, IExtensibleTextEditor, IBookmarkBuffer, IClipboardHandler, 
		ICompletionWidget,  ISplittable, IFoldable, IToolboxDynamicProvider, IEncodedTextContent,
		ICustomFilteringToolboxConsumer, IZoomable, ITextEditorResolver, Mono.TextEditor.ITextEditorDataProvider,
		ICodeTemplateHandler, ICodeTemplateContextProvider, ISupportsProjectReload, IPrintable
	{
		SourceEditorWidget widget;
		bool isDisposed = false;
		FileSystemWatcher fileSystemWatcher;
		static bool isInWrite = false;
		DateTime lastSaveTime;
		string loadedMimeType;
		internal object MemoryProbe = Counters.SourceViewsInMemory.CreateMemoryProbe ();
		TextMarker currentDebugLineMarker;
		TextMarker debugStackLineMarker;
		int lastDebugLine = -1;
		EventHandler currentFrameChanged;
		EventHandler<BreakpointEventArgs> breakpointAdded;
		EventHandler<BreakpointEventArgs> breakpointRemoved;
		EventHandler<BreakpointEventArgs> breakpointStatusChanged;
		EventHandler<FileEventArgs> fileChanged;
		List<LineSegment> breakpointSegments = new List<LineSegment> ();
		LineSegment debugStackSegment;
		LineSegment currentLineSegment;
		List<PinnedWatchInfo> pinnedWatches = new List<PinnedWatchInfo> ();
		bool writeAllowed;
		bool writeAccessChecked;
		
		public Mono.TextEditor.Document Document {
			get {
				return widget.TextEditor.Document;
			}
		}
		
		public ExtensibleTextEditor TextEditor {
			get {
				return widget.TextEditor;
			}
		}
		
		internal SourceEditorWidget SourceEditorWidget {
			get {
				return widget;
			}
		}
		
		public override Gtk.Widget Control {
			get {
				return widget != null ? widget.Vbox : null;
			}
		}
		
		public int LineCount {
			get {
				return Document.LineCount;
			}
		}
		
		public override Project Project {
			get {
				return base.Project;
			}
			set {
				if (value != base.Project)
					((StyledSourceEditorOptions)SourceEditorWidget.TextEditor.Options).UpdateStyleParent (value, loadedMimeType);
				base.Project = value;
			}
		}
			
		public override string TabPageLabel {
			get { return GettextCatalog.GetString ("Source"); }
		}
<<<<<<< HEAD
		
		uint autoSaveTimer = 0;
		void InformAutoSave ()
		{
			RemoveAutoSaveTimer ();
			autoSaveTimer = GLib.Timeout.Add (500, delegate {
				AutoSave.InformAutoSaveThread (Document);
				autoSaveTimer = 0;
				return false;
			});
		}
		
		void RemoveAutoSaveTimer ()
		{
			if (autoSaveTimer == 0)
				return;
			GLib.Source.Remove (autoSaveTimer);
			autoSaveTimer = 0;
		}
		
=======

>>>>>>> 204ba781
		bool wasEdited = false;

		public SourceEditorView ()
		{
			Counters.LoadedEditors++;
			currentFrameChanged = (EventHandler)DispatchService.GuiDispatch (new EventHandler (OnCurrentFrameChanged));
			breakpointAdded = (EventHandler<BreakpointEventArgs>)DispatchService.GuiDispatch (new EventHandler<BreakpointEventArgs> (OnBreakpointAdded));
			breakpointRemoved = (EventHandler<BreakpointEventArgs>)DispatchService.GuiDispatch (new EventHandler<BreakpointEventArgs> (OnBreakpointRemoved));
			breakpointStatusChanged = (EventHandler<BreakpointEventArgs>)DispatchService.GuiDispatch (new EventHandler<BreakpointEventArgs> (OnBreakpointStatusChanged));
			
			widget = new SourceEditorWidget (this);
			widget.TextEditor.Document.TextReplaced += delegate(object sender, ReplaceEventArgs args) {
				if (!inLoad) {
					if (widget.TextEditor.Document.IsInAtomicUndo) {
						wasEdited = true;
					} else {
						InformAutoSave ();
					}
				}
				int startIndex = args.Offset;
				int endIndex = startIndex + Math.Max (args.Count, args.Value != null ? args.Value.Length : 0);
				if (TextChanged != null)
					TextChanged (this, new TextChangedEventArgs (startIndex, endIndex));
			};
			
			widget.TextEditor.Document.LineChanged += delegate(object sender, LineEventArgs e) {
				UpdateBreakpoints ();
				if (messageBubbleCache != null && messageBubbleCache.RemoveLine (e.Line)) {
					MessageBubbleTextMarker marker = currentErrorMarkers.FirstOrDefault (m => m.LineSegment == e.Line);
					if (marker != null) {
						double oldHeight = marker.lastHeight;
						widget.TextEditor.TextViewMargin.RemoveCachedLine (e.Line); // ensure that the line cache is renewed
						double newHeight = marker.GetLineHeight (widget.TextEditor);
						if (oldHeight != newHeight)
							widget.Document.CommitLineToEndUpdate (widget.TextEditor.Document.OffsetToLineNumber (e.Line.Offset));
					}
				}
			};
			
			widget.TextEditor.Document.BeginUndo += delegate {
				wasEdited = false;
			};
			
			widget.TextEditor.Document.EndUndo += delegate {
				if (wasEdited)
					InformAutoSave ();
			};
			widget.TextEditor.Document.Undone += (o, a) => AutoSave.InformAutoSaveThread (Document);
			widget.TextEditor.Document.Redone += (o, a) => AutoSave.InformAutoSaveThread (Document);
			
			widget.TextEditor.Document.TextReplacing += OnTextReplacing;
			widget.TextEditor.Document.TextReplaced += OnTextReplaced;
			widget.TextEditor.Document.ReadOnlyCheckDelegate = CheckReadOnly;
			
			//			widget.TextEditor.Document.DocumentUpdated += delegate {
			//				this.IsDirty = Document.IsDirty;
			//			};
			
			widget.TextEditor.Caret.PositionChanged += delegate {
				OnCaretPositionSet (EventArgs.Empty);
				FireCompletionContextChanged ();
			};
			widget.TextEditor.IconMargin.ButtonPressed += OnIconButtonPress;
			
			debugStackLineMarker = new DebugStackLineTextMarker (widget.TextEditor);
			currentDebugLineMarker = new CurrentDebugLineTextMarker (widget.TextEditor);
			
			fileSystemWatcher = new FileSystemWatcher ();
			fileSystemWatcher.Created += (FileSystemEventHandler)DispatchService.GuiDispatch (new FileSystemEventHandler (OnFileChanged));
			fileSystemWatcher.Changed += (FileSystemEventHandler)DispatchService.GuiDispatch (new FileSystemEventHandler (OnFileChanged));
			
			fileChanged = DispatchService.GuiDispatch (new EventHandler<FileEventArgs> (GotFileChanged));
			FileService.FileCreated += fileChanged;
			FileService.FileChanged += fileChanged;
			
			this.WorkbenchWindowChanged += delegate {
				if (WorkbenchWindow != null) {
					widget.TextEditor.ExtensionContext = WorkbenchWindow.ExtensionContext;
					WorkbenchWindow.ActiveViewContentChanged += delegate {
						widget.UpdateLineCol ();
					};
				}
			};
			this.ContentNameChanged += delegate {
				this.Document.FileName = this.ContentName;
				isInWrite = true;
				if (String.IsNullOrEmpty (ContentName) || !File.Exists (ContentName))
					return;
				
				fileSystemWatcher.EnableRaisingEvents = false;
				lastSaveTime = File.GetLastWriteTime (ContentName);
				fileSystemWatcher.Path = Path.GetDirectoryName (ContentName);
				fileSystemWatcher.Filter = Path.GetFileName (ContentName);
				isInWrite = false;
				fileSystemWatcher.EnableRaisingEvents = true;
			};
			ClipbardRingUpdated += UpdateClipboardRing;
			
			DebuggingService.DebugSessionStarted += OnDebugSessionStarted;
			DebuggingService.CurrentFrameChanged += currentFrameChanged;
			DebuggingService.StoppedEvent += currentFrameChanged;
			DebuggingService.ResumedEvent += currentFrameChanged;
			DebuggingService.Breakpoints.BreakpointAdded += breakpointAdded;
			DebuggingService.Breakpoints.BreakpointRemoved += breakpointRemoved;
			DebuggingService.Breakpoints.BreakpointStatusChanged += breakpointStatusChanged;
			DebuggingService.Breakpoints.BreakpointModified += breakpointStatusChanged;
			DebuggingService.PinnedWatches.WatchAdded += OnWatchAdded;
			DebuggingService.PinnedWatches.WatchRemoved += OnWatchRemoved;
			DebuggingService.PinnedWatches.WatchChanged += OnWatchChanged;
			
			TaskService.Errors.TasksAdded += UpdateTasks;
			TaskService.Errors.TasksRemoved += UpdateTasks;
			TaskService.JumpedToTask += HandleTaskServiceJumpedToTask;
			IdeApp.Preferences.ShowMessageBubblesChanged += HandleIdeAppPreferencesShowMessageBubblesChanged;
			MonoDevelop.Ide.Gui.Pads.ErrorListPad errorListPad = IdeApp.Workbench.GetPad<MonoDevelop.Ide.Gui.Pads.ErrorListPad> ().Content as MonoDevelop.Ide.Gui.Pads.ErrorListPad;
			errorListPad.TaskToggled += HandleErrorListPadTaskToggled;
			widget.TextEditor.Options.Changed += HandleWidgetTextEditorOptionsChanged;
			IdeApp.Preferences.DefaultHideMessageBubblesChanged += HandleIdeAppPreferencesDefaultHideMessageBubblesChanged;
			Document.AddAnnotation (this);
		}
		
		MessageBubbleHighlightPopupWindow messageBubbleHighlightPopupWindow = null;

		void HandleWidgetTextEditorOptionsChanged (object sender, EventArgs e)
		{
			currentErrorMarkers.ForEach (marker => marker.DisposeLayout ());
		}

		void HandleTaskServiceJumpedToTask (object sender, TaskEventArgs e)
		{
			var task = e.Tasks != null ? e.Tasks.FirstOrDefault () : null;
			var doc = Document;
			if (task == null || doc == null || task.FileName != doc.FileName || this.TextEditor == null)
				return;
			var lineSegment = doc.GetLine (task.Line);
			if (lineSegment == null)
				return;
			var marker = (MessageBubbleTextMarker)lineSegment.Markers.FirstOrDefault (m => m is MessageBubbleTextMarker);
			if (marker == null)
				return;
			
			marker.SetPrimaryError (task.Description);
			
			if (TextEditor != null && TextEditor.IsComposited) {
				if (messageBubbleHighlightPopupWindow != null)
					messageBubbleHighlightPopupWindow.Destroy ();
				messageBubbleHighlightPopupWindow = new MessageBubbleHighlightPopupWindow (this, marker);
				messageBubbleHighlightPopupWindow.Destroyed += delegate {
					messageBubbleHighlightPopupWindow = null;
				};
				messageBubbleHighlightPopupWindow.Popup ();
			}
		}

		void HandleIdeAppPreferencesDefaultHideMessageBubblesChanged (object sender, PropertyChangedEventArgs e)
		{
			currentErrorMarkers.ForEach (marker => marker.IsVisible =  !IdeApp.Preferences.DefaultHideMessageBubbles);
			this.TextEditor.QueueDraw ();
		}

		void HandleIdeAppPreferencesShowMessageBubblesChanged (object sender, PropertyChangedEventArgs e)
		{
			UpdateTasks (null, null);
		}

		void HandleErrorListPadTaskToggled (object sender, TaskEventArgs e)
		{
			this.TextEditor.QueueDraw ();
		}
		
		MessageBubbleCache messageBubbleCache;
		List<MessageBubbleTextMarker> currentErrorMarkers = new List<MessageBubbleTextMarker> ();

		void UpdateTasks (object sender, TaskEventArgs e)
		{
			Task[] tasks = TaskService.Errors.GetFileTasks (ContentName);
			if (tasks == null)
				return;
			DisposeErrorMarkers (); // disposes messageBubbleCache as well.
			if (IdeApp.Preferences.ShowMessageBubbles == ShowMessageBubbles.Never)
				return;
			using (var undo = Document.OpenUndoGroup ()) {
				if (messageBubbleCache != null)
					messageBubbleCache.Dispose ();
				messageBubbleCache = new MessageBubbleCache (widget.TextEditor);
				
				foreach (Task task in tasks) {
					if (task.Severity == TaskSeverity.Error || task.Severity == TaskSeverity.Warning) {
						if (IdeApp.Preferences.ShowMessageBubbles == ShowMessageBubbles.ForErrors && task.Severity == TaskSeverity.Warning)
							continue;
						LineSegment lineSegment = widget.Document.GetLine (task.Line);
						if (lineSegment == null)
							continue;
						var marker = currentErrorMarkers.FirstOrDefault (m => m.LineSegment == lineSegment);
						if (marker != null) {
							marker.AddError (task.Severity == TaskSeverity.Error, task.Description);
							continue;
						}
						MessageBubbleTextMarker errorTextMarker = new MessageBubbleTextMarker (messageBubbleCache, task, lineSegment, task.Severity == TaskSeverity.Error, task.Description);
						currentErrorMarkers.Add (errorTextMarker);
						
						errorTextMarker.IsVisible =  !IdeApp.Preferences.DefaultHideMessageBubbles;
						widget.Document.AddMarker (lineSegment, errorTextMarker, false);
					}
				}
			}
			widget.TextEditor.QueueDraw ();
		}
		
		void DisposeErrorMarkers ()
		{
			//the window has a reference to the markers we're destroying
			//so if the error markers get cleared out while it's running, its expose will
			//NRE and bring down MD
			if (messageBubbleHighlightPopupWindow != null)
				messageBubbleHighlightPopupWindow.Destroy ();
			
			currentErrorMarkers.ForEach (em => {
				widget.Document.RemoveMarker (em);
				em.Dispose ();
			});
			currentErrorMarkers.Clear ();
			if (messageBubbleCache != null) {
				messageBubbleCache.Dispose ();
				messageBubbleCache = null;
			}
		}
		
		public override void Save (string fileName)
		{
			Save (fileName, this.encoding);
		}

		public void Save (string fileName, string encoding)
		{
			if (!widget.EnsureCorrectEolMarker (fileName, encoding))
				return;
			if (widget.HasMessageBar)
				return;
			
			if (!string.IsNullOrEmpty (ContentName))
				AutoSave.RemoveAutoSaveFile (ContentName);

			if (ContentName != fileName) {
				if (!FileService.RequestFileEdit (fileName))
					return;
				writeAllowed = true;
				writeAccessChecked = true;
			}

			if (warnOverwrite) {
				if (fileName == ContentName) {
					if (MessageService.AskQuestion (GettextCatalog.GetString ("This file {0} has been changed outside of MonoDevelop. Are you sure you want to overwrite the file?", fileName), AlertButton.Cancel, AlertButton.OverwriteFile) != AlertButton.OverwriteFile)
						return;
				}
				warnOverwrite = false;
				widget.RemoveMessageBar ();
				WorkbenchWindow.ShowNotification = false;
			}
			
			if (PropertyService.Get ("AutoFormatDocumentOnSave", false)) {
				var formatter = CodeFormatterService.GetFormatter (Document.MimeType);
				if (formatter != null && formatter.SupportsOnTheFlyFormatting) {
					using (var undo = TextEditor.OpenUndoGroup ()) {
						var policies = Project != null ? Project.Policies : null;
						formatter.OnTheFlyFormat (policies, TextEditor.GetTextEditorData (), 0, Document.Length);
						wasEdited = false;
					}
				}
			}

			isInWrite = true;
			try {
				object attributes = null;
				if (File.Exists (fileName)) {
					try {
						attributes = DesktopService.GetFileAttributes (fileName);
					} catch (Exception e) {
						LoggingService.LogWarning ("Can't get file attributes", e);
					}
				}
				try {
					TextFile.WriteFile (fileName, Document.Text, encoding, hadBom);
				} catch (InvalidEncodingException) {
					var result = MessageService.AskQuestion (GettextCatalog.GetString ("Can't save file witch current codepage."), 
						GettextCatalog.GetString ("Some unicode characters in this file could not be saved with the current encoding.\nDo you want to resave this file as Unicode ?\nYou can choose another encoding in the 'save as' dialog."),
						1,
						AlertButton.Cancel,
						new AlertButton (GettextCatalog.GetString ("Save as Unicode")));
					if (result != AlertButton.Cancel) {
						this.hadBom = true;
						this.encoding = "UTF-8";
						TextFile.WriteFile (fileName, Document.Text, this.encoding, this.hadBom);
					} else {
						return;
					}
				}
				lastSaveTime = File.GetLastWriteTime (fileName);
				try {
					if (attributes != null)
						DesktopService.SetFileAttributes (fileName, attributes);
				} catch (Exception e) {
					LoggingService.LogError ("Can't set file attributes", e);
				}
			} finally {
				isInWrite = false;
			}
				
//			if (encoding != null)
//				se.Buffer.SourceEncoding = encoding;
//			TextFileService.FireCommitCountChanges (this);
			
			ContentName = fileName; 
			UpdateMimeType (fileName);
			Document.SetNotDirtyState ();
			this.IsDirty = false;
		}
		
		public override void DiscardChanges ()
		{
			if (!string.IsNullOrEmpty (ContentName))
				AutoSave.RemoveAutoSaveFile (ContentName);
		}
		
		public override void LoadNew (Stream content, string mimeType)
		{
			Document.MimeType = mimeType;
			if (content != null) {
				using (var reader = new StreamReader (content)) {
					Document.Text = reader.ReadToEnd ();
				}
			}
		}
		
		public override void Load (string fileName)
		{
			Load (fileName, null);
		}

		void RunFirstTimeFoldUpdate (string text)
		{
			if (string.IsNullOrEmpty (text)) 
				return;
			var foldingParser = TypeSystemService.GetFoldingParser (Document.MimeType);
			if (foldingParser != null) 
				widget.UpdateParsedDocument (foldingParser.Parse (Document.FileName, text));
		}
		
		public void Load (string fileName, string encoding)
		{
			// Handle the "reload" case.
			if (ContentName == fileName)
				AutoSave.RemoveAutoSaveFile (fileName);

			if (warnOverwrite) {
				warnOverwrite = false;
				widget.RemoveMessageBar ();
				WorkbenchWindow.ShowNotification = false;
			}
			
			// Look for a mime type for which there is a syntax mode
			UpdateMimeType (fileName);
			string text = null;
			bool didLoadCleanly;
			if (AutoSave.AutoSaveExists (fileName)) {
				widget.ShowAutoSaveWarning (fileName);
				this.encoding = encoding;
				didLoadCleanly = false;
			} else {
				TextFile file = TextFile.ReadFile (fileName, encoding);
				inLoad = true;
				Document.Text = text = file.Text;
				inLoad = false;
				this.encoding = file.SourceEncoding;
				this.hadBom = file.HadBOM;
				didLoadCleanly = true;

			}
			
			// TODO: Would be much easier if the view would be created after the containers.
			this.WorkbenchWindowChanged += delegate {
				if (WorkbenchWindow == null)
					return;
				WorkbenchWindow.DocumentChanged += delegate {
					if (WorkbenchWindow.Document == null)
						return;
					foreach (var provider in WorkbenchWindow.Document.GetContents<IQuickTaskProvider> ()) {
						widget.AddQuickTaskProvider (provider);
					}
					
					WorkbenchWindow.Document.DocumentParsed += delegate(object sender, EventArgs e) {
						widget.UpdateParsedDocument (WorkbenchWindow.Document.ParsedDocument);
					};
				};
			};
			
			ContentName = fileName;
			lastSaveTime = File.GetLastWriteTime (ContentName);			
			RunFirstTimeFoldUpdate (text);
			
			widget.TextEditor.Caret.Offset = 0;
			UpdateExecutionLocation ();
			UpdateBreakpoints ();
			UpdatePinnedWatches ();
			this.IsDirty = !didLoadCleanly;
			UpdateTasks (null, null);
			widget.TextEditor.VAdjustment.Changed += HandleTextEditorVAdjustmentChanged;
			if (didLoadCleanly)
				Document.InformLoadComplete ();
		}
		
		void HandleTextEditorVAdjustmentChanged (object sender, EventArgs e)
		{
			widget.TextEditor.VAdjustment.Changed -= HandleTextEditorVAdjustmentChanged;
			LoadSettings ();
		}
		
		
		class Settings
		{
			public int CaretOffset { get; set; }

			public double vAdjustment { get; set; }

			public double hAdjustment { get; set; }
			
			public Dictionary<int, bool> FoldingStates = new Dictionary<int, bool> ();
			
			public override string ToString ()
			{
				return string.Format ("[Settings: CaretOffset={0}, vAdjustment={1}, hAdjustment={2}]", CaretOffset, vAdjustment, hAdjustment);
			}
		}
		
		static Dictionary<string, Settings> settingStore = new Dictionary<string, Settings> ();

		internal void LoadSettings ()
		{
			Settings settings;
			if (widget == null || string.IsNullOrEmpty (ContentName) || !settingStore.TryGetValue (ContentName, out settings))
				return;
			
			widget.TextEditor.Caret.Offset = settings.CaretOffset;
			widget.TextEditor.VAdjustment.Value = settings.vAdjustment;
			widget.TextEditor.HAdjustment.Value = settings.hAdjustment;
			
			foreach (var f in widget.TextEditor.Document.FoldSegments) {
				bool isFolded;
				if (settings.FoldingStates.TryGetValue (f.Offset, out isFolded))
					f.IsFolded = isFolded;
			}
		}
		
		internal void StoreSettings ()
		{
			Dictionary<int, bool> foldingStates = new Dictionary<int, bool> ();
			foreach (var f in widget.TextEditor.Document.FoldSegments) {
				foldingStates [f.Offset] = f.IsFolded;
			}
			if (string.IsNullOrEmpty (ContentName))
				return;
			settingStore [ContentName] = new Settings () {
				CaretOffset = widget.TextEditor.Caret.Offset,
				vAdjustment = widget.TextEditor.VAdjustment.Value,
				hAdjustment = widget.TextEditor.HAdjustment.Value,
				FoldingStates = foldingStates
			};
		}

		bool warnOverwrite = false;
		bool inLoad = false;
		string encoding = null;
		bool hadBom = false;

		public void Load (string fileName, string content, string encoding)
		{
			if (warnOverwrite) {
				warnOverwrite = false;
				widget.RemoveMessageBar ();
				WorkbenchWindow.ShowNotification = false;
			}
			UpdateMimeType (fileName);
			
			inLoad = true;
			Document.Text = content;
			inLoad = false;
			this.encoding = encoding;
			ContentName = fileName;
			RunFirstTimeFoldUpdate (content);
			UpdateExecutionLocation ();
			UpdateBreakpoints ();
			UpdatePinnedWatches ();
			this.IsDirty = false;
			Document.InformLoadComplete ();
		}
		
		void UpdateMimeType (string fileName)
		{
			// Look for a mime type for which there is a syntax mode
			string mimeType = DesktopService.GetMimeTypeForUri (fileName);
			if (loadedMimeType != mimeType) {
				loadedMimeType = mimeType;
				if (mimeType != null) {
					foreach (string mt in DesktopService.GetMimeTypeInheritanceChain (loadedMimeType)) {
						if (Mono.TextEditor.Highlighting.SyntaxModeService.GetSyntaxMode (mt) != null) {
							Document.MimeType = mt;
							widget.TextEditor.TextEditorResolverProvider = TextEditorResolverService.GetProvider (mt);
							break;
						}
					}
				}
				((StyledSourceEditorOptions)SourceEditorWidget.TextEditor.Options).UpdateStyleParent (Project, loadedMimeType);
			}
		}
		
		public string SourceEncoding {
			get { return encoding; }
		}
		
		public override void Dispose ()
		{
			RemoveAutoSaveTimer ();
			
			StoreSettings ();
			
			this.isDisposed = true;
			Counters.LoadedEditors--;
			
			if (messageBubbleHighlightPopupWindow != null)
				messageBubbleHighlightPopupWindow.Destroy ();
			
			IdeApp.Preferences.DefaultHideMessageBubblesChanged -= HandleIdeAppPreferencesDefaultHideMessageBubblesChanged;
			IdeApp.Preferences.ShowMessageBubblesChanged -= HandleIdeAppPreferencesShowMessageBubblesChanged;
			MonoDevelop.Ide.Gui.Pads.ErrorListPad errorListPad = IdeApp.Workbench.GetPad<MonoDevelop.Ide.Gui.Pads.ErrorListPad> ().Content as MonoDevelop.Ide.Gui.Pads.ErrorListPad;
			errorListPad.TaskToggled -= HandleErrorListPadTaskToggled;
			
			DisposeErrorMarkers ();
			
			ClipbardRingUpdated -= UpdateClipboardRing;
			if (fileSystemWatcher != null) {
				fileSystemWatcher.EnableRaisingEvents = false;
				fileSystemWatcher.Dispose ();
				fileSystemWatcher = null;
			}
			
			if (widget != null) {
				widget.TextEditor.Document.TextReplacing -= OnTextReplacing;
				widget.TextEditor.Document.TextReplacing -= OnTextReplaced;
				widget.TextEditor.Document.ReadOnlyCheckDelegate = null;
				widget.TextEditor.Options.Changed -= HandleWidgetTextEditorOptionsChanged;
				// widget is destroyed with it's parent.
				// widget.Destroy ();
				widget = null;
			}
			
			DebuggingService.DebugSessionStarted -= OnDebugSessionStarted;
			DebuggingService.CurrentFrameChanged -= currentFrameChanged;
			DebuggingService.StoppedEvent -= currentFrameChanged;
			DebuggingService.ResumedEvent -= currentFrameChanged;
			DebuggingService.Breakpoints.BreakpointAdded -= breakpointAdded;
			DebuggingService.Breakpoints.BreakpointRemoved -= breakpointRemoved;
			DebuggingService.Breakpoints.BreakpointStatusChanged -= breakpointStatusChanged;
			DebuggingService.Breakpoints.BreakpointModified -= breakpointStatusChanged;
			DebuggingService.PinnedWatches.WatchAdded -= OnWatchAdded;
			DebuggingService.PinnedWatches.WatchRemoved -= OnWatchRemoved;
			DebuggingService.PinnedWatches.WatchChanged -= OnWatchChanged;
			
			TaskService.Errors.TasksAdded -= UpdateTasks;
			TaskService.Errors.TasksRemoved -= UpdateTasks;
			TaskService.Errors.TasksChanged -= UpdateTasks;
			TaskService.JumpedToTask -= HandleTaskServiceJumpedToTask;
			
			FileService.FileCreated -= fileChanged;
			FileService.FileChanged -= fileChanged;
			
			// This is not necessary but helps when tracking down memory leaks
			
			debugStackLineMarker = null;
			currentDebugLineMarker = null;
			
			currentFrameChanged = null;
			breakpointAdded = null;
			breakpointRemoved = null;
			breakpointStatusChanged = null;

		}
		
		public Ambience GetAmbience ()
		{
			string file = this.IsUntitled ? this.UntitledName : this.ContentName;
			return AmbienceService.GetAmbienceForFile (file);
		}
		
		void GotFileChanged (object sender, FileEventArgs args)
		{
			if (!isDisposed && !string.IsNullOrEmpty (ContentName)) {
				FilePath path = new FilePath (ContentName).CanonicalPath;
				var f = args.FirstOrDefault (fi => fi.FileName.CanonicalPath == path);
				if (f != null)
					HandleFileChanged (f.FileName);
			}
		}
		
		void OnFileChanged (object sender, FileSystemEventArgs args)
		{
			if (args.ChangeType == WatcherChangeTypes.Changed || args.ChangeType == WatcherChangeTypes.Created) 
				HandleFileChanged (args.FullPath);
		}
		
		void HandleFileChanged (string fileName)
		{
			if (!isInWrite && fileName != ContentName)
				return;
			if (lastSaveTime == File.GetLastWriteTime (ContentName))
				return;
			
			if (!IsDirty && IdeApp.Workbench.AutoReloadDocuments)
				widget.Reload ();
			else
				widget.ShowFileChangedWarning ();
		}
		
		bool CheckReadOnly (int line)
		{
			if (!writeAccessChecked && !IsUntitled) {
				writeAccessChecked = true;
				writeAllowed = FileService.RequestFileEdit (ContentName);
			}
			return IsUntitled || writeAllowed;
		}
		
		string oldReplaceText;
		
		void OnTextReplacing (object s, ReplaceEventArgs a)
		{
			if (a.Count > 0 && a.Offset >= 0 && a.Offset + a.Count <= widget.TextEditor.Length) {
				oldReplaceText = widget.TextEditor.Document.GetTextAt (a.Offset, a.Count);
			} else {
				oldReplaceText = "";
			}
		}
		
		void OnTextReplaced (object s, ReplaceEventArgs a)
		{
			this.IsDirty = Document.IsDirty;
			
			DocumentLocation location = Document.OffsetToLocation (a.Offset);
			
			int i = 0, lines = 0;
			while (i != -1 && i < oldReplaceText.Length) {
				i = oldReplaceText.IndexOf ('\n', i);
				if (i != -1) {
					lines--;
					i++;
				}
			}

			if (a.Value != null) {
				i = 0;
				string sb = a.Value;
				while (i < sb.Length) {
					if (sb [i] == '\n')
						lines++;
					i++;
				}
			}
			if (lines != 0)
				TextFileService.FireLineCountChanged (this, location.Line, lines, location.Column);
		}

		void OnCurrentFrameChanged (object s, EventArgs args)
		{
			UpdateExecutionLocation ();
			if (!DebuggingService.IsDebugging)
				UpdatePinnedWatches ();
		}
		
		void UpdateExecutionLocation ()
		{
			if (DebuggingService.IsDebugging && !DebuggingService.IsRunning) {
				var frame = CheckFrameIsInFile (DebuggingService.CurrentFrame)
					?? CheckFrameIsInFile (DebuggingService.GetCurrentVisibleFrame ());
				if (frame != null) {
					if (lastDebugLine == frame.SourceLocation.Line)
						return;
					RemoveDebugMarkers ();
					lastDebugLine = frame.SourceLocation.Line;
					var segment = widget.TextEditor.Document.GetLine (lastDebugLine);
					if (segment != null) {
						if (DebuggingService.CurrentFrameIndex == 0) {
							currentLineSegment = segment;
							widget.TextEditor.Document.AddMarker (segment, currentDebugLineMarker);
						} else {
							debugStackSegment = segment;
							widget.TextEditor.Document.AddMarker (segment, debugStackLineMarker);
						}
						widget.TextEditor.QueueDraw ();
					}
					return;
				}
			}
			
			if (currentLineSegment != null || debugStackSegment != null) {
				RemoveDebugMarkers ();
				lastDebugLine = -1;
				widget.TextEditor.QueueDraw ();
			}
		}
		
		StackFrame CheckFrameIsInFile (StackFrame frame)
		{
			if (!string.IsNullOrEmpty (ContentName) && frame != null && !string.IsNullOrEmpty (frame.SourceLocation.FileName)
				&& ((FilePath)frame.SourceLocation.FileName).FullPath == ((FilePath)ContentName).FullPath)
				return frame;
			return null;
		}
		
		void RemoveDebugMarkers ()
		{
			if (currentLineSegment != null) {
				widget.TextEditor.Document.RemoveMarker (currentDebugLineMarker);
				currentLineSegment = null;
			}
			if (debugStackSegment != null) {
				widget.TextEditor.Document.RemoveMarker (debugStackLineMarker);
				debugStackSegment = null;
			}
		}
		
		struct PinnedWatchInfo
		{
			public PinnedWatch Watch;
			public LineSegment Line;
			public PinnedWatchWidget Widget;
//			public DebugValueMarker Marker;
		}
		
		void UpdatePinnedWatches ()
		{
			foreach (PinnedWatchInfo wi in pinnedWatches) {
				widget.TextEditorContainer.Remove (wi.Widget);
				wi.Widget.Destroy ();
			}
			pinnedWatches.Clear ();
			if (ContentName == null || !DebuggingService.IsDebugging)
				return;
			foreach (PinnedWatch w in DebuggingService.PinnedWatches.GetWatchesForFile (Path.GetFullPath (ContentName))) {
				AddWatch (w);
			}
			widget.TextEditor.QueueDraw ();
		}
		
		void AddWatch (PinnedWatch w)
		{
			LineSegment line = widget.TextEditor.Document.GetLine (w.Line);
			if (line == null)
				return;
			PinnedWatchInfo wi = new PinnedWatchInfo ();
			wi.Line = line;
			if (w.OffsetX < 0) {
				w.OffsetY = (int)widget.TextEditor.LineToY (w.Line);
				int lw, lh;
				widget.TextEditor.TextViewMargin.GetLayout (line).Layout.GetPixelSize (out lw, out lh);
				w.OffsetX = (int)widget.TextEditor.TextViewMargin.XOffset + lw + 4;
			}
			wi.Widget = new PinnedWatchWidget (widget.TextEditorContainer, w);
			
//			wi.Marker = new DebugValueMarker (widget.TextEditor, line, w);
			wi.Watch = w;
			pinnedWatches.Add (wi);
//			if (w.Value != null)
//				wi.Marker.AddValue (w.Value);

			widget.TextEditorContainer.AddTopLevelWidget (wi.Widget, w.OffsetX, w.OffsetY);
			
//			widget.TextEditor.QueueDraw ();
		}

		void OnDebugSessionStarted (object sender, EventArgs e)
		{
			UpdatePinnedWatches ();
		}
		
		void OnWatchAdded (object s, PinnedWatchEventArgs args)
		{
			if (args.Watch.File == ContentName && DebuggingService.IsDebugging)
				AddWatch (args.Watch);
		}
		
		void OnWatchRemoved (object s, PinnedWatchEventArgs args)
		{
			foreach (PinnedWatchInfo wi in pinnedWatches) {
				if (wi.Watch == args.Watch) {
					pinnedWatches.Remove (wi);
					widget.TextEditorContainer.Remove (wi.Widget);
					wi.Widget.Destroy ();
					break;
				}
			}
		}
		
		void OnWatchChanged (object s, PinnedWatchEventArgs args)
		{
			foreach (PinnedWatchInfo wi in pinnedWatches) {
				if (wi.Watch == args.Watch) {
					wi.Widget.ObjectValue = wi.Watch.Value;
					widget.TextEditorContainer.MoveTopLevelWidget (wi.Widget, args.Watch.OffsetX, args.Watch.OffsetY);
					break;
				}
			}
		}
		
		void UpdateBreakpoints (bool forceUpdate = false)
		{
			FilePath fp = Name;
			
			if (!forceUpdate) {
				int i = 0, count = 0;
				bool mismatch = false;
				foreach (Breakpoint bp in DebuggingService.Breakpoints.GetBreakpointsAtFile (fp.FullPath)) {
					count++;
					if (i < breakpointSegments.Count) {
						int lineNumber = widget.TextEditor.Document.OffsetToLineNumber (breakpointSegments [i].Offset);
						if (lineNumber != bp.Line) {
							mismatch = true;
							break;
						}
						i++;
					}
				}
				
				if (count != breakpointSegments.Count)
					mismatch = true;
				
				if (!mismatch)
					return;
			}
			
			HashSet<int> lineNumbers = new HashSet<int> ();
			foreach (LineSegment line in breakpointSegments) {
				lineNumbers.Add (Document.OffsetToLineNumber (line.Offset));
				widget.TextEditor.Document.RemoveMarker (line, typeof(BreakpointTextMarker));
				widget.TextEditor.Document.RemoveMarker (line, typeof(DisabledBreakpointTextMarker));
				widget.TextEditor.Document.RemoveMarker (line, typeof(InvalidBreakpointTextMarker));
			}
			
			breakpointSegments.Clear ();
			foreach (Breakpoint bp in DebuggingService.Breakpoints.GetBreakpointsAtFile (fp.FullPath)) {
				lineNumbers.Add (bp.Line);
				AddBreakpoint (bp);
			}
			
			foreach (int lineNumber in lineNumbers) {
				widget.Document.RequestUpdate (new LineUpdate (lineNumber));
			}
			
			widget.Document.CommitDocumentUpdate ();
			
			// Ensure the current line marker is drawn at the top
			lastDebugLine = -1;
			UpdateExecutionLocation ();
		}
		
		void AddBreakpoint (Breakpoint bp)
		{
			if (DebuggingService.PinnedWatches.IsWatcherBreakpoint (bp))
				return;
			FilePath fp = Name;
			if (fp.FullPath == bp.FileName) {
				LineSegment line = widget.TextEditor.Document.GetLine (bp.Line);
				var status = bp.GetStatus (DebuggingService.DebuggerSession);
				
				if (line == null)
					return;
				if (!bp.Enabled) {
					if (bp.HitAction == HitAction.Break)
						widget.TextEditor.Document.AddMarker (line, new DisabledBreakpointTextMarker (widget.TextEditor, false));
					else
						widget.TextEditor.Document.AddMarker (line, new DisabledBreakpointTextMarker (widget.TextEditor, true));
				} else if (status == BreakEventStatus.Bound || status == BreakEventStatus.Disconnected) {
					if (bp.HitAction == HitAction.Break)
						widget.TextEditor.Document.AddMarker (line, new BreakpointTextMarker (widget.TextEditor, false));
					else
						widget.TextEditor.Document.AddMarker (line, new BreakpointTextMarker (widget.TextEditor, true));
				} else
					widget.TextEditor.Document.AddMarker (line, new InvalidBreakpointTextMarker (widget.TextEditor));
				widget.TextEditor.QueueDraw ();
				breakpointSegments.Add (line);
			}
		}
		
		void OnBreakpointAdded (object s, BreakpointEventArgs args)
		{
			if (ContentName == null || args.Breakpoint.FileName != Path.GetFullPath (ContentName))
				return;
			// Updated with a delay, to make sure it works when called as a
			// result of inserting/removing lines before a breakpoint position
			GLib.Timeout.Add (10, delegate {
				if (!isDisposed)
					UpdateBreakpoints ();
				return false;
			});
		}
		
		void OnBreakpointRemoved (object s, BreakpointEventArgs args)
		{
			if (ContentName == null || args.Breakpoint.FileName != Path.GetFullPath (ContentName))
				return;
			// Updated with a delay, to make sure it works when called as a
			// result of inserting/removing lines before a breakpoint position
			GLib.Timeout.Add (10, delegate {
				if (!isDisposed)
					UpdateBreakpoints ();
				return false;
			});
		}
		
		void OnBreakpointStatusChanged (object s, BreakpointEventArgs args)
		{
			if (ContentName == null || args.Breakpoint.FileName != Path.GetFullPath (ContentName))
				return;
			// Updated with a delay, to make sure it works when called as a
			// result of inserting/removing lines before a breakpoint position
			GLib.Timeout.Add (10, delegate {
				if (!isDisposed)
					UpdateBreakpoints (true);
				return false;
			});
		}
		
		void OnIconButtonPress (object s, MarginMouseEventArgs args)
		{
			if (args.TriggersContextMenu ()) {
				TextEditor.Caret.Line = args.LineNumber;
				TextEditor.Caret.Column = 1;
				IdeApp.CommandService.ShowContextMenu (WorkbenchWindow.ExtensionContext, "/MonoDevelop/SourceEditor2/IconContextMenu/Editor");
			} else if (args.Button == 1) {
				if (!string.IsNullOrEmpty (this.Document.FileName)) {
					if (args.LineSegment != null)
						DebuggingService.Breakpoints.Toggle (this.Document.FileName, args.LineNumber);
				}
			}
		}
		
		#region IExtensibleTextEditor
		public ITextEditorExtension Extension {
			get;
			set;
		}
		
		ITextEditorExtension IExtensibleTextEditor.AttachExtension (ITextEditorExtension extension)
		{
			Extension = extension;
			this.widget.TextEditor.Extension = extension;
			return this.widget;
		}
		
//		protected override void OnMoveCursor (MovementStep step, int count, bool extend_selection)
//		{
//			base.OnMoveCursor (step, count, extend_selection);
//			if (extension != null)
//				extension.CursorPositionChanged ();
//		}
		
//		protected override bool OnKeyPressEvent (Gdk.EventKey evnt)
//		{
//			if (extension != null)
//				return extension.KeyPress (evnt.Key, evnt.State);
//			return this.KeyPress (evnt.Key, evnt.State); 
//		}		
		#endregion
		
		#region IEditableTextBuffer
		public bool EnableUndo {
			get {
				return /*this.TextEditor.PreeditOffset < 0 &&*/ this.Document.CanUndo && widget.EditorHasFocus;
			}
		}
		
		public void Undo ()
		{
			// TODO: Maybe make this feature optional ?
/*			if (this.Document.GetCurrentUndoDepth () > 0 && !this.Document.IsDirty) {
				var buttonCancel = new AlertButton (GettextCatalog.GetString ("Don't Undo")); 
				var buttonOk = new AlertButton (GettextCatalog.GetString ("Undo")); 
				var question = GettextCatalog.GetString ("You are about to undo past the last point this file was saved. Do you want to do this?");
				var result = MessageService.GenericAlert (Gtk.Stock.DialogWarning, GettextCatalog.GetString ("Warning"),
				                                          question, 1, buttonCancel, buttonOk);
				if (result != buttonOk)
					return;
			}*/
			if (MiscActions.CancelPreEditMode (TextEditor.GetTextEditorData ()))
				return;
			this.Document.Undo ();
		}
		
		public bool EnableRedo {
			get {
				return /*this.TextEditor.PreeditOffset < 0 && */ this.Document.CanRedo && widget.EditorHasFocus;
			}
		}

		public void SetCaretTo (int line, int column)
		{
			this.Document.RunWhenLoaded (() => widget.TextEditor.SetCaretTo (line, column, true));
		}

		public void SetCaretTo (int line, int column, bool highlight)
		{
			this.Document.RunWhenLoaded (() => widget.TextEditor.SetCaretTo (line, column, highlight));
		}
		
		public void SetCaretTo (int line, int column, bool highlight, bool centerCaret)
		{
			this.Document.RunWhenLoaded (() => widget.TextEditor.SetCaretTo (line, column, highlight, centerCaret));
		}

		public void Redo ()
		{
			if (MiscActions.CancelPreEditMode (TextEditor.GetTextEditorData ()))
				return;
			this.Document.Redo ();
		}
		
		public IDisposable OpenUndoGroup ()
		{
			return Document.OpenUndoGroup ();
		}
		
		public string SelectedText { 
			get {
				return TextEditor.IsSomethingSelected ? Document.GetTextAt (TextEditor.SelectionRange) : "";
			}
			set {
				TextEditor.DeleteSelectedText ();
				int length = TextEditor.Insert (TextEditor.Caret.Offset, value);
				TextEditor.SelectionRange = new Segment (TextEditor.Caret.Offset, length);
				TextEditor.Caret.Offset += length; 
			}
		}

		protected virtual void OnCaretPositionSet (EventArgs args)
		{
			if (CaretPositionSet != null) 
				CaretPositionSet (this, args);
		}

		public event EventHandler CaretPositionSet;
		public event EventHandler<TextChangedEventArgs> TextChanged;
		
		public bool HasInputFocus {
			get { return TextEditor.HasFocus; }
		}
		
		#endregion
		
		#region ITextBuffer
		public int CursorPosition { 
			get {
				return TextEditor.Caret.Offset;
			}
			set {
				TextEditor.Caret.Offset = value;
			}
		}

		public int SelectionStartPosition { 
			get {
				if (!TextEditor.IsSomethingSelected)
					return TextEditor.Caret.Offset;
				return TextEditor.SelectionRange.Offset;
			}
		}

		public int SelectionEndPosition { 
			get {
				if (!TextEditor.IsSomethingSelected)
					return TextEditor.Caret.Offset;
				return TextEditor.SelectionRange.EndOffset;
			}
		}
		
		public void Select (int startPosition, int endPosition)
		{
			TextEditor.SelectionRange = new Segment (startPosition, endPosition - startPosition);
			TextEditor.ScrollToCaret ();
		}
		
		public void ShowPosition (int position)
		{
			// TODO
		}
		#endregion
		
		#region ITextFile
		public FilePath Name {
			get { 
				return this.ContentName ?? this.UntitledName; 
			} 
		}

		public string Text {
			get {
				return this.widget.TextEditor.Document.Text;
			}
			set {
				this.IsDirty = true;
				this.widget.TextEditor.Document.Text = value;
				if (TextChanged != null)
					TextChanged (this, new TextChangedEventArgs (0, Length));
			}
		}
		
		public int Length { 
			get {
				return this.widget.TextEditor.Document.Length;
			}
		}

		public bool WarnOverwrite {
			get {
				return warnOverwrite;
			}
			set {
				warnOverwrite = value;
			}
		}

		public string GetText (int startPosition, int endPosition)
		{
			if (startPosition < 0 ||  endPosition < 0 ||  startPosition > endPosition)
				return "";
			return this.widget.TextEditor.Document.GetTextAt (startPosition, endPosition - startPosition);
		}
		
		public char GetCharAt (int position)
		{
			return this.widget.TextEditor.Document.GetCharAt (position);
		}
		
		public int GetPositionFromLineColumn (int line, int column)
		{
			return this.widget.TextEditor.Document.LocationToOffset (new DocumentLocation (line, column));
		}

		public void GetLineColumnFromPosition (int position, out int line, out int column)
		{
			DocumentLocation location = this.widget.TextEditor.Document.OffsetToLocation (position);
			line = location.Line;
			column = location.Column;
		}
		#endregion
		
		#region IEditableTextFile
		public int InsertText (int position, string text)
		{
			int length = this.widget.TextEditor.Insert (position, text);
			this.widget.TextEditor.Caret.Offset = position + length;
			return length;
		}

		public void DeleteText (int position, int length)
		{
			this.widget.TextEditor.Remove (position, length);
			this.widget.TextEditor.Caret.Offset = position;
		}
		#endregion 
		
		#region IBookmarkBuffer
		LineSegment GetLine (int position)
		{
			DocumentLocation location = Document.OffsetToLocation (position);
			return Document.GetLine (location.Line);
		}
				
		public void SetBookmarked (int position, bool mark)
		{
			LineSegment line = GetLine (position);
			if (line != null && line.IsBookmarked != mark) {
				int lineNumber = widget.TextEditor.Document.OffsetToLineNumber (line.Offset);
				line.IsBookmarked = mark;
				widget.TextEditor.Document.RequestUpdate (new LineUpdate (lineNumber));
				widget.TextEditor.Document.CommitDocumentUpdate ();
			}
		}
		
		public bool IsBookmarked (int position)
		{
			LineSegment line = GetLine (position);
			return line != null ? line.IsBookmarked : false;
		}
		
		public void PrevBookmark ()
		{
			TextEditor.RunAction (BookmarkActions.GotoPrevious);
		}
		
		public void NextBookmark ()
		{
			TextEditor.RunAction (BookmarkActions.GotoNext);
		}

		public void ClearBookmarks ()
		{
			TextEditor.RunAction (BookmarkActions.ClearAll);
		}
		#endregion
		
		#region IClipboardHandler
		public bool EnableCut {
			get {
				return widget.EditorHasFocus;
			}
		}

		public bool EnableCopy {
			get {
				return EnableCut;
			}
		}

		public bool EnablePaste {
			get {
				return widget.EditorHasFocus;
			}
		}

		public bool EnableDelete {
			get {
				return widget.EditorHasFocus;
			}
		}

		public bool EnableSelectAll {
			get {
				return widget.EditorHasFocus;
			}
		}
		
		public void Cut ()
		{
			TextEditor.RunAction (ClipboardActions.Cut);
		}
		
		public void Copy ()
		{
			TextEditor.RunAction (ClipboardActions.Copy);
		}
		
		public void Paste ()
		{
			TextEditor.RunAction (ClipboardActions.Paste);
		}
		
		public void Delete ()
		{
			if (TextEditor.IsSomethingSelected) {
				TextEditor.DeleteSelectedText ();
			} else {
				TextEditor.RunAction (DeleteActions.Delete);
			}
		}
		
		public void SelectAll ()
		{
			TextEditor.RunAction (SelectionActions.SelectAll);
		}
		#endregion
		
		#region ICompletionWidget
		
		public CodeCompletionContext CurrentCodeCompletionContext {
			get {
				return CreateCodeCompletionContext (TextEditor.Caret.Offset);
			}
		}
		
		public int TextLength {
			get {
				return Document.Length;
			}
		}

		public int SelectedLength { 
			get {
				if (TextEditor.IsSomethingSelected) {
					if (TextEditor.MainSelection.SelectionMode == Mono.TextEditor.SelectionMode.Block)
						return System.Math.Abs (TextEditor.MainSelection.Anchor.Column - TextEditor.MainSelection.Lead.Column);
					return TextEditor.SelectionRange.Length;
				}
				return 0;
			}
		}
//		public string GetText (int startOffset, int endOffset)
//		{
//			return this.widget.TextEditor.Document.Buffer.GetTextAt (startOffset, endOffset - startOffset);
//		}
		public char GetChar (int offset)
		{
			return Document.GetCharAt (offset);
		}
		
		public int CaretOffset {
			get {
				return TextEditor.Caret.Offset;
			}
		}
		
		public Gtk.Style GtkStyle { 
			get {
				return widget.Vbox.Style.Copy ();
			}
		}

		public void Replace (int offset, int count, string text)
		{
			widget.TextEditor.GetTextEditorData ().Replace (offset, count, text);
			if (widget.TextEditor.Caret.Offset >= offset) {
				widget.TextEditor.Caret.Offset -= count;
				widget.TextEditor.Caret.Offset += text.Length;
			}
		}
		
		public CodeCompletionContext CreateCodeCompletionContext (int triggerOffset)
		{
			CodeCompletionContext result = new CodeCompletionContext ();
			result.TriggerOffset = triggerOffset;
			DocumentLocation loc = Document.OffsetToLocation (triggerOffset);
			result.TriggerLine = loc.Line;
			result.TriggerLineOffset = loc.Column - 1;
			var p = DocumentToScreenLocation (loc);
			result.TriggerXCoord = p.X;
			result.TriggerYCoord = p.Y;
			result.TriggerTextHeight = (int)TextEditor.LineHeight;
			return result;
		}
		
		public Gdk.Point DocumentToScreenLocation (DocumentLocation location)
		{
			var p = widget.TextEditor.LocationToPoint (location);
			int tx, ty;
			widget.Vbox.ParentWindow.GetOrigin (out tx, out ty);
			tx += widget.TextEditorContainer.Allocation.X + p.X;
			ty += widget.TextEditorContainer.Allocation.Y + p.Y + (int)TextEditor.LineHeight;
			return new Gdk.Point (tx, ty);
		}
		
		public CodeTemplateContext GetCodeTemplateContext ()
		{
			return TextEditor.GetTemplateContext ();
		}
		
		public string GetCompletionText (CodeCompletionContext ctx)
		{
			if (ctx == null)
				return null;
			int min = Math.Min (ctx.TriggerOffset, TextEditor.Caret.Offset);
			int max = Math.Max (ctx.TriggerOffset, TextEditor.Caret.Offset);
			return Document.GetTextBetween (min, max);
		}
		
		public void SetCompletionText (CodeCompletionContext ctx, string partial_word, string complete_word)
		{
			SetCompletionText (ctx, partial_word, complete_word, complete_word.Length);
		}
		
		public void SetCompletionText (CodeCompletionContext ctx, string partial_word, string complete_word, int wordOffset)
		{
			TextEditorData data = this.GetTextEditorData ();
			if (data == null || data.Document == null)
				return;
			int triggerOffset = ctx.TriggerOffset;
			int length = String.IsNullOrEmpty (partial_word) ? 0 : partial_word.Length;
			bool blockMode = false;
			if (data.IsSomethingSelected) {
				blockMode = data.MainSelection.SelectionMode == Mono.TextEditor.SelectionMode.Block;
				if (blockMode) {
					data.Caret.PreserveSelection = true;
					triggerOffset = data.Caret.Offset - length;
				} else {
					if (data.SelectionRange.Offset < ctx.TriggerOffset)
						triggerOffset = ctx.TriggerOffset - data.SelectionRange.Length;
					data.DeleteSelectedText ();
				}
				length = 0;
			}

			// | in the completion text now marks the caret position
			int idx = complete_word.IndexOf ('|');
			if (idx >= 0) {
				complete_word = complete_word.Remove (idx, 1);
			} else {
				idx = wordOffset;
			}
			
			triggerOffset += data.EnsureCaretIsNotVirtual ();
			if (blockMode) {
				using (var undo = data.OpenUndoGroup ()) {

					int minLine = data.MainSelection.MinLine;
					int maxLine = data.MainSelection.MaxLine;
					int column = triggerOffset - data.Document.GetLineByOffset (triggerOffset).Offset;
					for (int lineNumber = minLine; lineNumber <= maxLine; lineNumber++) {
						LineSegment lineSegment = data.Document.GetLine (lineNumber);
						if (lineSegment == null)
							continue;
						int offset = lineSegment.Offset + column;
						data.Replace (offset, length, complete_word);
					}
					data.Caret.Offset = triggerOffset + idx;
					int minColumn = System.Math.Min (data.MainSelection.Anchor.Column, data.MainSelection.Lead.Column);
					data.MainSelection.Anchor = new DocumentLocation (data.Caret.Line == minLine ? maxLine : minLine, minColumn);
					data.MainSelection.Lead = new DocumentLocation (data.Caret.Line, TextEditor.Caret.Column);
					
					data.Document.CommitMultipleLineUpdate (data.MainSelection.MinLine, data.MainSelection.MaxLine);
					data.Caret.PreserveSelection = false;
				}
			} else {
				data.Replace (triggerOffset, length, complete_word);
				if (triggerOffset <= data.Caret.Offset)
					data.Caret.Offset = data.Caret.Offset - length + complete_word.Length;
			}
			
			data.Document.CommitLineUpdate (data.Caret.Line);
		}
		
		internal void FireCompletionContextChanged ()
		{
			if (CompletionContextChanged != null)
				CompletionContextChanged (this, EventArgs.Empty);
		}
		
		public event EventHandler CompletionContextChanged;
		#endregion
		
		#region commenting and indentation

		[CommandHandler (MonoDevelop.Debugger.DebugCommands.ExpressionEvaluator)]
		protected void ShowExpressionEvaluator ()
		{
			string expression;
			if (TextEditor.IsSomethingSelected)
				expression = TextEditor.SelectedText;
			else
				expression = TextEditor.GetExpression (TextEditor.Caret.Offset);
			
			DebuggingService.ShowExpressionEvaluator (expression);
		}

		[CommandUpdateHandler (MonoDevelop.Debugger.DebugCommands.ExpressionEvaluator)]
		protected void UpdateShowExpressionEvaluator (CommandInfo cinfo)
		{
			if (DebuggingService.IsDebugging)
				cinfo.Enabled = DebuggingService.CurrentFrame != null;
			else
				cinfo.Visible = false;
		}
		
		#endregion
		
		#region ISplittable
		public bool EnableSplitHorizontally {
			get {
				return !EnableUnsplit;
			}
		}

		public bool EnableSplitVertically {
			get {
				return !EnableUnsplit;
			}
		}

		public bool EnableUnsplit {
			get {
				return widget.IsSplitted;
			}
		}
		
		public void SplitHorizontally ()
		{
			widget.Split (false);
		}
		
		public void SplitVertically ()
		{
			widget.Split (true);
		}
		
		public void Unsplit ()
		{
			widget.Unsplit ();
		}
		
		public void SwitchWindow ()
		{
			widget.SwitchWindow ();
		}
		
		#endregion
		
		#region IFoldable
		public void ToggleAllFoldings ()
		{
			FoldActions.ToggleAllFolds (TextEditor.GetTextEditorData ());
			widget.TextEditor.ScrollToCaret ();
		}
		
		public void FoldDefinitions ()
		{
			foreach (FoldSegment segment in Document.FoldSegments) {
				if (segment.FoldingType == FoldingType.TypeDefinition)
					segment.IsFolded = false;
				if (segment.FoldingType == FoldingType.TypeMember)
					segment.IsFolded = true;
			}
			widget.TextEditor.Caret.MoveCaretBeforeFoldings ();
			Document.RequestUpdate (new UpdateAll ());
			Document.CommitDocumentUpdate ();
			widget.TextEditor.GetTextEditorData ().RaiseUpdateAdjustmentsRequested ();
			widget.TextEditor.ScrollToCaret ();
		}
		
		public void ToggleFolding ()
		{
			FoldActions.ToggleFold (TextEditor.GetTextEditorData ());
			widget.TextEditor.ScrollToCaret ();
		}
		#endregion
		
		#region IPrintable
		
		public bool CanPrint {
			get { return true; }
		}
		
		public void PrintDocument (PrintingSettings settings)
		{
			RunPrintOperation (PrintOperationAction.PrintDialog, settings);
		}
		
		public void PrintPreviewDocument (PrintingSettings settings)
		{
			RunPrintOperation (PrintOperationAction.Preview, settings);
		}
		
		void RunPrintOperation (PrintOperationAction action, PrintingSettings settings)
		{
			var op = new SourceEditorPrintOperation (TextEditor.Document, Name);
			
			if (settings.PrintSettings != null)
				op.PrintSettings = settings.PrintSettings;
			if (settings.PageSetup != null)
				op.DefaultPageSetup = settings.PageSetup;
			
			//FIXME: implement in-place preview
			//op.Preview += HandleOpPreview;
			
			//FIXME: implement async on platforms that support it
			var result = op.Run (action, IdeApp.Workbench.RootWindow);
			
			if (result == PrintOperationResult.Apply)
				settings.PrintSettings = op.PrintSettings;
			else if (result == PrintOperationResult.Error)
				//FIXME: can't show more details, GTK# GetError binding is bad
				MessageService.ShowError (GettextCatalog.GetString ("Print operation failed."));
		}
		
		#endregion
	
		#region Toolbox
		static List<TextToolboxNode> clipboardRing = new List<TextToolboxNode> ();

		static event EventHandler ClipbardRingUpdated;
		
		static SourceEditorView ()
		{
			CodeSegmentPreviewWindow.CodeSegmentPreviewInformString = GettextCatalog.GetString ("Press 'F2' for focus");
			ClipboardActions.CopyOperation.Copy += delegate (string text) {
				if (String.IsNullOrEmpty (text))
					return;
				foreach (TextToolboxNode node in clipboardRing) {
					if (node.Text == text) {
						clipboardRing.Remove (node);
						break;
					}
				}
				TextToolboxNode item = new TextToolboxNode (text);
				string[] lines = text.Split ('\n');
				for (int i = 0; i < 3 && i < lines.Length; i++) {
					if (i > 0)
						item.Description += Environment.NewLine;
					string line = lines [i];
					if (line.Length > 16)
						line = line.Substring (0, 16) + "...";
					item.Description += line;
				}
				item.Category = GettextCatalog.GetString ("Clipboard ring");
				item.Icon = DesktopService.GetPixbufForFile ("a.txt", Gtk.IconSize.Menu);
				item.Name = text.Length > 16 ? text.Substring (0, 16) + "..." : text;
				item.Name = item.Name.Replace ("\t", "\\t");
				item.Name = item.Name.Replace ("\n", "\\n");
				clipboardRing.Add (item);
				while (clipboardRing.Count > 12) {
					clipboardRing.RemoveAt (0);
				}
				if (ClipbardRingUpdated != null)
					ClipbardRingUpdated (null, EventArgs.Empty);
			};
		}
		
		public void UpdateClipboardRing (object sender, EventArgs e)
		{
			if (ItemsChanged != null)
				ItemsChanged (this, EventArgs.Empty);
		}
		
		public IEnumerable<ItemToolboxNode> GetDynamicItems (IToolboxConsumer consumer)
		{
			foreach (TextToolboxNode item in clipboardRing)
				yield return item;
			//FIXME: make this work again
//			CategoryToolboxNode category = new CategoryToolboxNode (GettextCatalog.GetString ("Clipboard ring"));
//			category.IsDropTarget    = false;
//			category.CanIconizeItems = false;
//			category.IsSorted        = false;
//			foreach (TextToolboxNode item in clipboardRing) {
//				category.Add (item);
//			}
//			
//			if (clipboardRing.Count == 0) {
//				TextToolboxNode item = new TextToolboxNode (null);
//				item.Category = GettextCatalog.GetString ("Clipboard ring");
//				item.Name = null;
//				//category.Add (item);
//			}
//			return new BaseToolboxNode [] { category };
		}
		
		public event EventHandler ItemsChanged;
		
		void IToolboxConsumer.ConsumeItem (ItemToolboxNode item)
		{
			var tn = item as ITextToolboxNode;
			if (tn != null) {
				tn.InsertAtCaret (base.WorkbenchWindow.Document);
				TextEditor.GrabFocus ();
			}
		}
		
		#region dnd
		Gtk.Widget customSource;
		ItemToolboxNode dragItem;

		void IToolboxConsumer.DragItem (ItemToolboxNode item, Gtk.Widget source, Gdk.DragContext ctx)
		{
			//FIXME: use the preview text
			string text = GetDragPreviewText (item);
			if (string.IsNullOrEmpty (text))
				return;
			dragItem = item;
			customSource = source;
			customSource.DragDataGet += HandleDragDataGet;
			customSource.DragEnd += HandleDragEnd;
		}
		
		void HandleDragEnd (object o, DragEndArgs args)
		{
			if (customSource != null) {
				customSource.DragDataGet -= HandleDragDataGet;
				customSource.DragEnd -= HandleDragEnd;
				customSource = null;
			}
		}
		
		void HandleDragDataGet (object o, DragDataGetArgs args)
		{
			if (dragItem != null) {
				TextEditor.CaretToDragCaretPosition ();
				((IToolboxConsumer)this).ConsumeItem (dragItem);
				dragItem = null;
			}
		}
		#endregion
		
		string GetDragPreviewText (ItemToolboxNode item)
		{
			ITextToolboxNode tn = item as ITextToolboxNode;
			if (tn == null) {
				LoggingService.LogWarning ("Cannot use non-ITextToolboxNode toolbox items in the text editor.");
				return null;
			}
			return tn.GetDragPreview (base.WorkbenchWindow.Document);
		}
		
		System.ComponentModel.ToolboxItemFilterAttribute[] IToolboxConsumer.ToolboxFilterAttributes {
			get {
				return new System.ComponentModel.ToolboxItemFilterAttribute[] {};
			}
		}
			
		bool ICustomFilteringToolboxConsumer.SupportsItem (ItemToolboxNode item)
		{
			ITextToolboxNode textNode = item as ITextToolboxNode;
			if (textNode == null)
				return false;
			
			//string filename = this.IsUntitled ? UntitledName : ContentName;
			//int i = filename.LastIndexOf ('.');
			//string ext = i < 0? null : filename.Substring (i + 1);
			
			return textNode.IsCompatibleWith (base.WorkbenchWindow.Document);
		}
		
		public Gtk.TargetEntry[] DragTargets { 
			get {
				return (Gtk.TargetEntry[])ClipboardActions.CopyOperation.targetList;
			}
		}
				
		bool IToolboxConsumer.CustomFilterSupports (ItemToolboxNode item)
		{
			return false;
		}
		
		string IToolboxConsumer.DefaultItemDomain { 
			get {
				return "Text";
			}
		}
		#endregion
		
		#region IZoomable
		bool IZoomable.EnableZoomIn {
			get {
				return this.TextEditor.Options.CanZoomIn;
			}
		}
		
		bool IZoomable.EnableZoomOut {
			get {
				return this.TextEditor.Options.CanZoomOut;
			}
		}
		
		bool IZoomable.EnableZoomReset {
			get {
				return this.TextEditor.Options.CanResetZoom;
			}
		}
		
		void IZoomable.ZoomIn ()
		{
			this.TextEditor.Options.ZoomIn ();
		}
		
		void IZoomable.ZoomOut ()
		{
			this.TextEditor.Options.ZoomOut ();
		}
		
		void IZoomable.ZoomReset ()
		{
			this.TextEditor.Options.ZoomReset ();
		}

		#region ITextEditorResolver implementation 
		
		public ResolveResult GetLanguageItem (int offset)
		{
			DomRegion region;
			return this.SourceEditorWidget.TextEditor.GetLanguageItem (offset, out region);
		}
		
		public ResolveResult GetLanguageItem (int offset, string expression)
		{
			return this.SourceEditorWidget.TextEditor.GetLanguageItem (offset, expression);
		}
		#endregion 
		
		#region ISupportsProjectReload implementaion
		
		ProjectReloadCapability ISupportsProjectReload.ProjectReloadCapability {
			get {
				return ProjectReloadCapability.Full;
			}
		}
		
		void ISupportsProjectReload.Update (Project project)
		{
			// The project will be assigned to the view. Nothing else to do. 
		}
		
		#endregion
		
		#endregion
		public Mono.TextEditor.TextEditorData GetTextEditorData ()
		{
			return TextEditor.GetTextEditorData ();
		}
		
		public void InsertTemplate (CodeTemplate template, MonoDevelop.Ide.Gui.Document doc)
		{
			TextEditor.InsertTemplate (template, doc);
		}
		
		[CommandHandler (TextEditorCommands.GotoMatchingBrace)]
		protected void OnGotoMatchingBrace ()
		{
			TextEditor.RunAction (MiscActions.GotoMatchingBracket);
		}
		
		void CorrectIndenting ()
		{
			var formatter = CodeFormatterService.GetFormatter (Document.MimeType);
			if (formatter == null || !formatter.SupportsCorrectingIndent)
				return;
			var policies = Project != null ? Project.Policies : null;
			var editorData = TextEditor.GetTextEditorData ();
			if (TextEditor.IsSomethingSelected) {
				using (var undo = TextEditor.OpenUndoGroup ()) {
					int max = TextEditor.MainSelection.MaxLine;
					for (int i = TextEditor.MainSelection.MinLine; i <= max; i++) {
						formatter.CorrectIndenting (policies, editorData, i);
					}
				}
			} else {
				formatter.CorrectIndenting (policies, editorData, TextEditor.Caret.Line);
			}
		}
		
		[CommandHandler (TextEditorCommands.MoveBlockUp)]
		protected void OnMoveBlockUp ()
		{
			using (var undo = TextEditor.OpenUndoGroup ()) {
				TextEditor.RunAction (MiscActions.MoveBlockUp);
				CorrectIndenting ();
			}
		}
		
		[CommandHandler (TextEditorCommands.MoveBlockDown)]
		protected void OnMoveBlockDown ()
		{
			using (var undo = TextEditor.OpenUndoGroup ()) {
				TextEditor.RunAction (MiscActions.MoveBlockDown);
				CorrectIndenting ();
			}
		}
		
		[CommandUpdateHandler (TextEditorCommands.ToggleBlockSelectionMode)]
		protected void UpdateToggleBlockSelectionMode (CommandInfo cinfo)
		{
			cinfo.Enabled = TextEditor.IsSomethingSelected;
		}
		
		[CommandHandler (TextEditorCommands.ToggleBlockSelectionMode)]
		protected void OnToggleBlockSelectionMode ()
		{
			TextEditor.SelectionMode = TextEditor.SelectionMode == Mono.TextEditor.SelectionMode.Normal ? Mono.TextEditor.SelectionMode.Block : Mono.TextEditor.SelectionMode.Normal;
			TextEditor.QueueDraw ();
		}
		
		#region widget command handlers
		[CommandHandler (SearchCommands.EmacsFindNext)]
		public void EmacsFindNext ()
		{
			widget.EmacsFindNext ();
		}
		
		[CommandHandler (SearchCommands.EmacsFindPrevious)]
		public void EmacsFindPrevious ()
		{
			widget.EmacsFindPrevious ();
		}
		
		[CommandHandler (SearchCommands.Find)]
		public void ShowSearchWidget ()
		{
			widget.ShowSearchWidget ();
		}
		
		[CommandHandler (SearchCommands.Replace)]
		public void ShowReplaceWidget ()
		{
			widget.ShowReplaceWidget ();
		}
		
		[CommandUpdateHandler (SearchCommands.UseSelectionForFind)]
		protected void OnUpdateUseSelectionForFind (CommandInfo info)
		{
			widget.OnUpdateUseSelectionForFind (info);
		}
		
		[CommandHandler (SearchCommands.UseSelectionForFind)]
		public void UseSelectionForFind ()
		{
			widget.UseSelectionForFind ();
		}
		
		[CommandUpdateHandler (SearchCommands.UseSelectionForReplace)]
		protected void OnUpdateUseSelectionForReplace (CommandInfo info)
		{
			widget.OnUpdateUseSelectionForReplace (info);
		}
		
		[CommandHandler (SearchCommands.UseSelectionForReplace)]
		public void UseSelectionForReplace ()
		{
			widget.UseSelectionForReplace ();
		}
		
		[CommandHandler (SearchCommands.GotoLineNumber)]
		public void ShowGotoLineNumberWidget ()
		{
			widget.ShowGotoLineNumberWidget ();
		}
		
		[CommandHandler (SearchCommands.FindNext)]
		public SearchResult FindNext ()
		{
			return widget.FindNext ();
		}
		
		[CommandHandler (SearchCommands.FindPrevious)]
		public SearchResult FindPrevious ()
		{
			return widget.FindPrevious ();
		}
		
		[CommandHandler (SearchCommands.FindNextSelection)]
		public SearchResult FindNextSelection ()
		{
			return widget.FindNextSelection ();
		}
		
		[CommandHandler (SearchCommands.FindPreviousSelection)]
		public SearchResult FindPreviousSelection ()
		{
			return widget.FindPreviousSelection ();
		}
		
		[CommandHandler (HelpCommands.Help)]
		internal void MonodocResolver ()
		{
			widget.MonodocResolver ();
		}
		
		[CommandUpdateHandler (HelpCommands.Help)]
		internal void MonodocResolverUpdate (CommandInfo cinfo)
		{
			widget.MonodocResolverUpdate (cinfo);
		}
		
		[CommandUpdateHandler (EditCommands.ToggleCodeComment)]
		internal void OnUpdateToggleComment (MonoDevelop.Components.Commands.CommandInfo info)
		{
			widget.OnUpdateToggleComment (info);
		}
		
		[CommandHandler (EditCommands.ToggleCodeComment)]
		public void ToggleCodeComment ()
		{
			widget.ToggleCodeComment ();
		}
		
		[CommandUpdateHandler (SourceEditorCommands.ToggleErrorTextMarker)]
		public void OnUpdateToggleErrorTextMarker (CommandInfo info)
		{
			widget.OnUpdateToggleErrorTextMarker (info);
		}
		
		[CommandHandler (SourceEditorCommands.ToggleErrorTextMarker)]
		public void OnToggleErrorTextMarker ()
		{
			widget.OnToggleErrorTextMarker ();
		}

		[CommandHandler (EditCommands.IndentSelection)]
		public void IndentSelection ()
		{
			Mono.TextEditor.MiscActions.IndentSelection (widget.TextEditor.GetTextEditorData ());
		}
		
		[CommandHandler (EditCommands.UnIndentSelection)]
		public void UnIndentSelection ()
		{
			Mono.TextEditor.MiscActions.RemoveIndentSelection (widget.TextEditor.GetTextEditorData ());
		}
		
		[CommandHandler (EditCommands.InsertGuid)]
		public void InsertGuid ()
		{
			TextEditor.InsertAtCaret (Guid.NewGuid ().ToString ());
		}
		#endregion
	}
} <|MERGE_RESOLUTION|>--- conflicted
+++ resolved
@@ -123,9 +123,9 @@
 		public override string TabPageLabel {
 			get { return GettextCatalog.GetString ("Source"); }
 		}
-<<<<<<< HEAD
 		
 		uint autoSaveTimer = 0;
+
 		void InformAutoSave ()
 		{
 			RemoveAutoSaveTimer ();
@@ -144,9 +144,6 @@
 			autoSaveTimer = 0;
 		}
 		
-=======
-
->>>>>>> 204ba781
 		bool wasEdited = false;
 
 		public SourceEditorView ()
