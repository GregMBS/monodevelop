--- conflicted
+++ resolved
@@ -3565,7 +3565,6 @@
 			this.TextEditor.GrabFocus ();
 		}
 
-<<<<<<< HEAD
 		void ITextEditorImpl.ShowTooltipWindow (Control window, TooltipWindowOptions options)
 		{
 			var tooltipWindow = window.GetNativeWidget<Gtk.Window> ();
@@ -3587,13 +3586,12 @@
 		{
 			return TextEditor.GetLineHeight (line);
 		}
-=======
+
 		public bool HasFocus {
 			get {
 				return this.TextEditor.HasFocus;
 			}
 		}
 
->>>>>>> 4093f13e
 	}
 } 