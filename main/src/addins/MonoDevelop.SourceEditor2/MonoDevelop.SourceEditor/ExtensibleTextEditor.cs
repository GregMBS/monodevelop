--- conflicted
+++ resolved
@@ -45,10 +45,7 @@
 using MonoDevelop.Ide.TypeSystem;
 using ICSharpCode.NRefactory.Semantics;
 using MonoDevelop.Components;
-<<<<<<< HEAD
 using MonoDevelop.Ide.Editor.Extension;
-=======
->>>>>>> 29e49044
 
 namespace MonoDevelop.SourceEditor
 {
@@ -602,12 +599,8 @@
 			ParameterInformationWindowManager.HideWindow (null, view);
 			HideTooltip ();
 			const string menuPath = "/MonoDevelop/SourceEditor2/ContextMenu/Editor";
-<<<<<<< HEAD
-			var ctx = view.WorkbenchWindow.ExtensionContext ?? AddinManager.AddinEngine;
-=======
 			var ctx = ExtensionContext ?? AddinManager.AddinEngine;
 
->>>>>>> 29e49044
 			CommandEntrySet cset = IdeApp.CommandService.CreateCommandEntrySet (ctx, menuPath);
 
 			if (Platform.IsMac) {
