--- conflicted
+++ resolved
@@ -190,20 +190,12 @@
 		</ItemSet>
 	</Extension>
 
-<<<<<<< HEAD
-	<Extension path="/MonoDevelop/Ide/Fonts">
-		<Font name="MessageBubbles" _displayName="Message bubbles" default="_DEFAULT_SANS" defaultMac="Lucida Grande 11" /><!-- TODO: VV: "_DEFAULT_SANS" => "Segoe UI Bold 8" -->
-		<Font name="MessageBubbleCounter" _displayName="Message bubbles error count" default="_DEFAULT_SANS" defaultMac="Lucida Grande Bold 11" /><!-- TODO: VV: "_DEFAULT_SANS" => "Segoe UI Bold 8" -->
-		<Font name="MessageBubbleTooltip" _displayName="Message bubbles tooltip" default="_DEFAULT_SANS" defaultMac="Lucida Grande Bold 11" /><!-- TODO: VV: "_DEFAULT_SANS" => "Segoe UI Bold 8" -->
-		<Font name="LanguageTooltips" _displayName="Editor tooltips" default="_DEFAULT_SANS" /><!-- TODO: VV: "_DEFAULT_SANS" => "Segoe UI Bold 8" -->
-	</Extension>
-
 	<Extension path = "/MonoDevelop/SourceEditor2/EditorFactory">
 		<Class id = "SourceEditor" class="MonoDevelop.SourceEditor.EditorFactory" />
-=======
+	</Extension>
+
 	<Extension path = "/MonoDevelop/Ide/TextEditorExtensions">
 		<Class fileExtensions = ".json" class = "MonoDevelop.SourceEditor.JSon.JSonTextEditorExtension" />
->>>>>>> a2046b63
 	</Extension>
 
 
