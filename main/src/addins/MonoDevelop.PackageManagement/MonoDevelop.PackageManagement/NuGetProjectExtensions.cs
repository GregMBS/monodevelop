--- conflicted
+++ resolved
@@ -24,84 +24,80 @@
 // OUT OF OR IN CONNECTION WITH THE SOFTWARE OR THE USE OR OTHER DEALINGS IN
 // THE SOFTWARE.
 
-using System.Collections.Generic;
-using System.Threading;
-using System.Threading.Tasks;
-using MonoDevelop.Core;
-using NuGet.Configuration;
-using NuGet.PackageManagement;
+using System.Collections.Generic;
+using System.Threading;
+using System.Threading.Tasks;
+using MonoDevelop.Core;
+using NuGet.Configuration;
+using NuGet.PackageManagement;
 using NuGet.Packaging.Core;
-using NuGet.ProjectManagement;
-
-namespace MonoDevelop.PackageManagement
-{
-	internal static class NuGetProjectExtensions
-	{
-		public static FilePath GetPackagesFolderPath (this NuGetProject project, IMonoDevelopSolutionManager solutionManager)
-		{
-<<<<<<< HEAD
+using NuGet.ProjectManagement;
+
+namespace MonoDevelop.PackageManagement
+{
+	internal static class NuGetProjectExtensions
+	{
+		public static FilePath GetPackagesFolderPath (this NuGetProject project, IMonoDevelopSolutionManager solutionManager)
+		{
 			if (project is ProjectJsonBuildIntegratedProjectSystem ) {
-=======
-			if (project is BuildIntegratedProjectSystem) {
->>>>>>> f85aff53
-				string globalPackagesPath = SettingsUtility.GetGlobalPackagesFolder (solutionManager.Settings);
-
-				return new FilePath (globalPackagesPath).FullPath;
-			}
-
-			string path = PackagesFolderPathUtility.GetPackagesFolderPath (solutionManager, solutionManager.Settings);
-			return new FilePath (path).FullPath;
-		}
-
-		/// <summary>
-		/// PostProcessAsync is not run for BuildIntegratedNuGetProjects so we run it directly after
-		/// running a NuGet action.
-		/// </summary>
-		public static Task RunPostProcessAsync (this NuGetProject project, INuGetProjectContext context, CancellationToken token)
-		{
-			var buildIntegratedProject = project as IBuildIntegratedNuGetProject;
-			if (buildIntegratedProject != null) {
-				return buildIntegratedProject.PostProcessAsync (context, token);
-			}
-
-			return Task.FromResult (0);
-		}
-
-		public static void OnAfterExecuteActions (this NuGetProject project, IEnumerable<NuGetProjectAction> actions)
-		{
-			var buildIntegratedProject = project as IBuildIntegratedNuGetProject;
-			if (buildIntegratedProject != null) {
-				buildIntegratedProject.OnAfterExecuteActions (actions);
-			}
-		}
-
-		public static void OnBeforeUninstall (this NuGetProject project, IEnumerable<NuGetProjectAction> actions)
-		{
-			var buildIntegratedProject = project as IBuildIntegratedNuGetProject;
-			if (buildIntegratedProject != null) {
-				buildIntegratedProject.OnBeforeUninstall (actions);
-			}
-		}
-
-		public static Task<IEnumerable<NuGetProjectAction>> PreviewInstallPackageAsync (this NuGetProject project, PackageIdentity packageIdentity, IEnumerable<NuGetProjectAction> actions)
-		{
-			var dotNetCoreProject = project as DotNetCoreNuGetProject;
-			if (dotNetCoreProject != null) {
-				return dotNetCoreProject.PreviewInstallPackageAsync (packageIdentity, actions);
-			}
-
-			return Task.FromResult (actions);
-		}
-
-		public static Task<IEnumerable<NuGetProjectAction>> PreviewUpdatePackageAsync (this NuGetProject project, IEnumerable<NuGetProjectAction> actions)
-		{
-			var dotNetCoreProject = project as DotNetCoreNuGetProject;
-			if (dotNetCoreProject != null) {
-				return dotNetCoreProject.PreviewUpdatePackageAsync (actions);
-			}
-
-			return Task.FromResult (actions);
-		}
-	}
-}
-
+				string globalPackagesPath = SettingsUtility.GetGlobalPackagesFolder (solutionManager.Settings);
+
+				return new FilePath (globalPackagesPath).FullPath;
+			}
+
+			string path = PackagesFolderPathUtility.GetPackagesFolderPath (solutionManager, solutionManager.Settings);
+			return new FilePath (path).FullPath;
+		}
+
+		/// <summary>
+		/// PostProcessAsync is not run for BuildIntegratedNuGetProjects so we run it directly after
+		/// running a NuGet action.
+		/// </summary>
+		public static Task RunPostProcessAsync (this NuGetProject project, INuGetProjectContext context, CancellationToken token)
+		{
+			var buildIntegratedProject = project as IBuildIntegratedNuGetProject;
+			if (buildIntegratedProject != null) {
+				return buildIntegratedProject.PostProcessAsync (context, token);
+			}
+
+			return Task.FromResult (0);
+		}
+
+		public static void OnAfterExecuteActions (this NuGetProject project, IEnumerable<NuGetProjectAction> actions)
+		{
+			var buildIntegratedProject = project as IBuildIntegratedNuGetProject;
+			if (buildIntegratedProject != null) {
+				buildIntegratedProject.OnAfterExecuteActions (actions);
+			}
+		}
+
+		public static void OnBeforeUninstall (this NuGetProject project, IEnumerable<NuGetProjectAction> actions)
+		{
+			var buildIntegratedProject = project as IBuildIntegratedNuGetProject;
+			if (buildIntegratedProject != null) {
+				buildIntegratedProject.OnBeforeUninstall (actions);
+			}
+		}
+
+		public static Task<IEnumerable<NuGetProjectAction>> PreviewInstallPackageAsync (this NuGetProject project, PackageIdentity packageIdentity, IEnumerable<NuGetProjectAction> actions)
+		{
+			var dotNetCoreProject = project as DotNetCoreNuGetProject;
+			if (dotNetCoreProject != null) {
+				return dotNetCoreProject.PreviewInstallPackageAsync (packageIdentity, actions);
+			}
+
+			return Task.FromResult (actions);
+		}
+
+		public static Task<IEnumerable<NuGetProjectAction>> PreviewUpdatePackageAsync (this NuGetProject project, IEnumerable<NuGetProjectAction> actions)
+		{
+			var dotNetCoreProject = project as DotNetCoreNuGetProject;
+			if (dotNetCoreProject != null) {
+				return dotNetCoreProject.PreviewUpdatePackageAsync (actions);
+			}
+
+			return Task.FromResult (actions);
+		}
+	}
+}
+