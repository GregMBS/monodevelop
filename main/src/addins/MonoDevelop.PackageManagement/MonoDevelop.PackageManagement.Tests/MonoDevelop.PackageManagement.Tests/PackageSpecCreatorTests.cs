--- conflicted
+++ resolved
@@ -1,4 +1,4 @@
-﻿//
+//
 // PackageSpecCreatorTests.cs
 //
 // Author:
@@ -165,8 +165,6 @@
 		}
 
 		[Test]
-<<<<<<< HEAD
-=======
 		public void CreatePackageSpec_OneSharedProjectReference_NoProjectReferencedAddedToPackageSpec ()
 		{
 			CreateProject ("MyProject", @"d:\projects\MyProject\MyProject.csproj");
@@ -185,7 +183,6 @@
 		}
 
 		[Test]
->>>>>>> fb5a23b0
 		public void CreatePackageSpec_PackageTargetFallback_ImportsAddedToTargetFramework ()
 		{
 			CreateProject ("MyProject", @"d:\projects\MyProject\MyProject.csproj");
