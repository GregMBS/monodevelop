--- conflicted
+++ resolved
@@ -98,13 +98,10 @@
     <Reference Include="NuGet.LibraryModel">
       <HintPath>..\..\..\..\external\nuget-binary\NuGet.LibraryModel.dll</HintPath>
     </Reference>
-<<<<<<< HEAD
     <Reference Include="System.Collections.Immutable">
       <HintPath>..\..\..\..\build\bin\System.Collections.Immutable.dll</HintPath>
       <Private>False</Private>
     </Reference>
-=======
->>>>>>> 8d2ea17d
   </ItemGroup>
   <ItemGroup>
     <Compile Include="Properties\AssemblyInfo.cs" />
@@ -201,10 +198,7 @@
     <Compile Include="MonoDevelop.PackageManagement.Tests\PackageSpecCreatorTests.cs" />
     <Compile Include="MonoDevelop.PackageManagement.Tests.Helpers\FakeMSBuildEvaluatedPropertyCollection.cs" />
     <Compile Include="MonoDevelop.PackageManagement.Tests.Helpers\TestableProjectPackageReference.cs" />
-<<<<<<< HEAD
-=======
     <Compile Include="MonoDevelop.PackageManagement.Tests\ProjectPackageReferenceTests.cs" />
->>>>>>> 8d2ea17d
   </ItemGroup>
   <ItemGroup>
     <ProjectReference Include="..\..\..\core\MonoDevelop.Core\MonoDevelop.Core.csproj">
