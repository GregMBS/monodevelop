--- conflicted
+++ resolved
@@ -333,17 +333,10 @@
 						"Reference '{0}'", 
 						GetLibraryName ().Replace ("_", "__"));
 				if (Reference != null) 
-<<<<<<< HEAD
-					return GettextCatalog.GetString (
-						"Reference '{0}' and use '{1}'", 
-						GetLibraryName (),
-						string.Format ("using {0};", Namespace));
-=======
 						return GettextCatalog.GetString (
 							"Reference '{0}' and use '{1}'", 
 							GetLibraryName (),
 						string.Format ("using {0};", Namespace.Replace ("_", "__")));
->>>>>>> 0c61371d
 
 				return string.Format ("using {0};", Namespace.Replace ("_", "__"));
 			}
