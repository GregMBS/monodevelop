--- conflicted
+++ resolved
@@ -25,10 +25,6 @@
 // THE SOFTWARE.
 
 using System;
-<<<<<<< HEAD
-=======
-using System.Collections.Generic;
->>>>>>> cb630fd2
 using System.Linq;
 using System.Collections.Generic;
 using System.Xml;
