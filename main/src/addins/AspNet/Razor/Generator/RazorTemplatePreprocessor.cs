--- conflicted
+++ resolved
@@ -28,34 +28,16 @@
 using System.CodeDom.Compiler;
 using System.Linq;
 using MonoDevelop.Core;
-<<<<<<< HEAD
 using MonoDevelop.TextTemplating;
 using System.Threading.Tasks;
-=======
 using MonoDevelop.Ide.CustomTools;
 using MonoDevelop.Projects;
->>>>>>> 5c4aa354
 
 namespace MonoDevelop.AspNet.Razor.Generator
 {
 	class RazorTemplatePreprocessor : ISingleFileCustomTool
 	{
-<<<<<<< HEAD
-		//from TextTemplatingFilePreprocessor
-		static string GetNamespaceHint (ProjectFile file, string outputFile)
-		{
-			string ns = file.CustomToolNamespace;
-			if (string.IsNullOrEmpty (ns) && !string.IsNullOrEmpty (outputFile)) {
-				var dnp = ((DotNetProject) file.Project);
-				ns = dnp.GetDefaultNamespace (outputFile);
-			}
-			return ns;
-		}
-
 		public Task Generate (ProgressMonitor monitor, ProjectFile file, SingleFileCustomToolResult result)
-=======
-		public IAsyncOperation Generate (IProgressMonitor monitor, ProjectFile file, SingleFileCustomToolResult result)
->>>>>>> 5c4aa354
 		{
 			return Task.Factory.StartNew (delegate {
 				try {
@@ -66,11 +48,7 @@
 			});
 		}
 
-<<<<<<< HEAD
-		void GenerateInternal (ProgressMonitor monitor, ProjectFile file, SingleFileCustomToolResult result)
-=======
-		static void GenerateInternal (IProgressMonitor monitor, ProjectFile file, SingleFileCustomToolResult result)
->>>>>>> 5c4aa354
+		static void GenerateInternal (ProgressMonitor monitor, ProjectFile file, SingleFileCustomToolResult result)
 		{
 			if (file.Project.SupportedLanguages.All (l => l != "C#")) {
 				const string msg = "Razor templates are only supported in C# projects";
