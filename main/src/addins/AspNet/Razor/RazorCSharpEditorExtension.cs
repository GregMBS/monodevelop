<<<<<<< HEAD
﻿//
// RazorCSharpEditorExtension.cs
//
// Author:
//		Piotr Dowgiallo <sparekd@gmail.com>
//
// Copyright (c) 2012 Piotr Dowgiallo
//
// Permission is hereby granted, free of charge, to any person obtaining a copy
// of this software and associated documentation files (the "Software"), to deal
// in the Software without restriction, including without limitation the rights
// to use, copy, modify, merge, publish, distribute, sublicense, and/or sell
// copies of the Software, and to permit persons to whom the Software is
// furnished to do so, subject to the following conditions:
//
// The above copyright notice and this permission notice shall be included in
// all copies or substantial portions of the Software.
//
// THE SOFTWARE IS PROVIDED "AS IS", WITHOUT WARRANTY OF ANY KIND, EXPRESS OR
// IMPLIED, INCLUDING BUT NOT LIMITED TO THE WARRANTIES OF MERCHANTABILITY,
// FITNESS FOR A PARTICULAR PURPOSE AND NONINFRINGEMENT. IN NO EVENT SHALL THE
// AUTHORS OR COPYRIGHT HOLDERS BE LIABLE FOR ANY CLAIM, DAMAGES OR OTHER
// LIABILITY, WHETHER IN AN ACTION OF CONTRACT, TORT OR OTHERWISE, ARISING FROM,
// OUT OF OR IN CONNECTION WITH THE SOFTWARE OR THE USE OR OTHER DEALINGS IN
// THE SOFTWARE.

using System;
using System.Collections.Generic;
using System.Linq;
using System.Text.RegularExpressions;
using System.Web.Razor.Generator;
using System.Web.Razor.Parser.SyntaxTree;
using ICSharpCode.NRefactory;
using ICSharpCode.NRefactory.Completion;
using ICSharpCode.NRefactory.TypeSystem;
using Mono.TextEditor;
using MonoDevelop.Core;
using MonoDevelop.Core.Text;
using MonoDevelop.Ide.Editor;
using MonoDevelop.Ide.CodeCompletion;
using MonoDevelop.Ide.Gui;
using MonoDevelop.Ide.TypeSystem;
using MonoDevelop.Xml.Dom;
using MonoDevelop.Xml.Parser;
using MonoDevelop.AspNet.Html;
using MonoDevelop.AspNet.Razor.Dom;
using MonoDevelop.AspNet.Razor.Parser;

namespace MonoDevelop.AspNet.Razor
{
	public class RazorCSharpEditorExtension : BaseHtmlEditorExtension
	{
		protected RazorCSharpParsedDocument razorDocument;
		protected UnderlyingDocumentInfo hiddenInfo;
		IRazorCompletionBuilder completionBuilder;

		bool isInCSharpContext;
		static readonly Regex DocTypeRegex = new Regex (@"(?:PUBLIC|public)\s+""(?<fpi>[^""]*)""\s+""(?<uri>[^""]*)""");

		ICompletionWidget defaultCompletionWidget;
		MonoDevelop.Ide.Editor.TextEditor defaultEditor;
		DocumentContext defaultDocumentContext;

		RazorSyntaxMode syntaxMode;

		UnderlyingDocument HiddenDoc {
			get { return hiddenInfo.UnderlyingDocument; }
		}

		RazorPageInfo PageInfo {
			get { return razorDocument.PageInfo; }
		}

		protected override XmlRootState CreateRootState ()
		{
			return new RazorRootState ();
		}

		public override string CompletionLanguage {
			get {
				return "Razor";
			}
		}

		protected override void Initialize ()
		{
			base.Initialize ();

			defaultCompletionWidget = CompletionWidget;
			defaultDocumentContext = DocumentContext;
			defaultEditor = Editor;
			completionBuilder = RazorCompletionBuilderService.GetBuilder ("C#");

			defaultEditor.TextChanging += UnderlyingDocument_TextReplacing;
			defaultEditor.CaretPositionChanged += delegate
			{
				OnCompletionContextChanged (CompletionWidget, EventArgs.Empty);
			};
			syntaxMode = new RazorSyntaxMode (DocumentContext);
			var textEditorData = DocumentContext.GetContent<TextEditorData> ();
			if (textEditorData != null)
				textEditorData.Document.SyntaxMode = syntaxMode;
		}

		public override void Dispose ()
		{
			if (syntaxMode != null) {
				var textEditorData = DocumentContext.GetContent<TextEditorData> ();
				if (textEditorData != null)
					textEditorData.Document.SyntaxMode = null;
				syntaxMode.Dispose ();
				syntaxMode = null;
			}
			defaultEditor.TextChanging -= UnderlyingDocument_TextReplacing;
			base.Dispose ();
		}

		// Handles text modifications in hidden document
		void UnderlyingDocument_TextReplacing (object sender, TextChangeEventArgs e)
		{
			if (razorDocument == null)
				return;

			EnsureUnderlyingDocumentSet ();
			int off = CalculateCaretPosition (e.Offset);

			if (e.RemovalLength > 0) {
				int removalLength = e.RemovalLength;
				if (off + removalLength > HiddenDoc.Editor.Length)
					removalLength = HiddenDoc.Editor.Length - off;
				HiddenDoc.Editor.RemoveText (off, removalLength);
			}
			if (e.InsertionLength > 0) {
				if (isInCSharpContext)
					HiddenDoc.Editor.InsertText (off, e.InsertedText.Text);
				else // Insert spaces to correctly calculate offsets until next reparse
					HiddenDoc.Editor.InsertText (off, new String (' ', e.InsertionLength));
			}
			if (codeFragment != null)
				codeFragment.EndOffset += (e.InsertionLength - e.RemovalLength);
		}

		protected override void OnParsedDocumentUpdated ()
		{
			base.OnParsedDocumentUpdated ();
			try {
				razorDocument = CU as RazorCSharpParsedDocument;
				if (razorDocument == null || razorDocument.PageInfo.CSharpParsedFile == null)
					return;

				CreateDocType ();

				// Don't update C# code in hiddenInfo when:
				// 1) We are in a RazorState, and the completion window is visible,
				// it'll freeze (or disappear if we call OnCompletionContextChanged).
				// 2) We're in the middle of writing a Razor expression - if we're in an incorrect state,
				// the generated code migh be behind what we've been already written.

				var state = Tracker.Engine.CurrentState;
				if (state is RazorState && CompletionWindowManager.IsVisible || 
				    (!updateNeeded && (state is RazorSpeculativeState || state is RazorExpressionState)))
					UpdateHiddenDocument (false);
				else {
					UpdateHiddenDocument ();
					updateNeeded = false;
				}
			} catch (Exception e) {
				LoggingService.LogError ("Error while updating razor completion.", e); 
			}
		}

		void CreateDocType ()
		{
			DocType = new XDocType (TextLocation.Empty);
			var matches = DocTypeRegex.Match (razorDocument.PageInfo.DocType);
			if (matches.Success) {
				DocType.PublicFpi = matches.Groups ["fpi"].Value;
				DocType.Uri = matches.Groups ["uri"].Value;
			}
		}

		void EnsureUnderlyingDocumentSet ()
		{
			if (hiddenInfo == null)
				UpdateHiddenDocument ();
		}

		void UpdateHiddenDocument (bool updateSourceCode = true)
		{
			if (!updateSourceCode && hiddenInfo != null) {
				hiddenInfo.UnderlyingDocument.HiddenParsedDocument = razorDocument.PageInfo.CSharpParsedFile;
				hiddenInfo.UnderlyingDocument.HiddenCompilation = razorDocument.PageInfo.Compilation;
				return;
			}

			hiddenInfo = new UnderlyingDocumentInfo ();

			var viewContent = new HiddenTextEditorViewContent ();
			viewContent.Project = DocumentContext.Project;
			viewContent.ContentName = "Generated.cs"; // Use a name with .cs extension to get csharp ambience
			viewContent.Text = razorDocument.PageInfo.CSharpCode;

			var workbenchWindow = new HiddenWorkbenchWindow ();
			workbenchWindow.ViewContent = viewContent;
			hiddenInfo.UnderlyingDocument = new UnderlyingDocument (workbenchWindow) {
				HiddenParsedDocument = razorDocument.PageInfo.CSharpParsedFile,
				HiddenCompilation = razorDocument.PageInfo.Compilation
			};

			currentMappings = razorDocument.PageInfo.GeneratorResults.DesignTimeLineMappings;
			codeFragment = null;
		}

		#region Code completion

		XObject prevNode;
		bool updateNeeded;

		public override bool KeyPress (Gdk.Key key, char keyChar, Gdk.ModifierType modifier)
		{
			Tracker.UpdateEngine ();
			if (razorDocument == null)
				return NonCSharpCompletion (key, keyChar, modifier);

			var n = Tracker.Engine.Nodes.Peek ();
			if (prevNode is RazorExpression && !(n is RazorExpression))
				updateNeeded = true;
			prevNode = n;

			var state = Tracker.Engine.CurrentState;
			int off = Editor.CaretOffset;

			char previousChar = off > 0 ? Editor.GetCharAt (off - 1) : ' ';
			char beforePrevious = off > 1 ? Editor.GetCharAt (off - 2) : ' ';

			// Determine completion context here, before calling base method to set the context correctly

			// Rule out Razor comments, html, transition sign (@) and e-mail addresses
			if (state is RazorCommentState || (previousChar != '@' && !(state is RazorState))  || keyChar == '@'
				|| (previousChar == '@' && Char.IsLetterOrDigit (beforePrevious)))
				return NonCSharpCompletion (key, keyChar, modifier);

			// Determine if we are inside generics
			if (previousChar == '<') {
				var codeState = state as RazorCodeFragmentState;
				if (codeState == null || !codeState.IsInsideGenerics)
					return NonCSharpCompletion (key, keyChar, modifier);
			}
			// Determine whether we begin an html tag or generics
			else if (keyChar == '<' && (n is XElement || !Char.IsLetterOrDigit (previousChar)))
				return NonCSharpCompletion (key, keyChar, modifier);
			// Determine whether we are inside html text or in code
			else if (previousChar != '@' && n is XElement && !(state is RazorSpeculativeState) && !(state is RazorExpressionState))
			    return NonCSharpCompletion (key, keyChar, modifier);

			// We're in C# context
			InitializeCodeCompletion ();
			SwitchToHidden ();

			bool result;
			try {
				result = base.KeyPress (key, keyChar, modifier);
				if (/*EnableParameterInsight &&*/ (keyChar == ',' || keyChar == ')') && CanRunParameterCompletionCommand ())
				    base.RunParameterCompletionCommand ();
			} finally {
				SwitchToReal ();
			}

			return result;
		}

		protected void SwitchToHidden ()
		{
			isInCSharpContext = true;
			DocumentContext = HiddenDoc;
			Editor = HiddenDoc.Editor;
			CompletionWidget = completionBuilder.CreateCompletionWidget (defaultEditor, defaultDocumentContext, hiddenInfo);
		}

		protected void SwitchToReal ()
		{
			isInCSharpContext = false;
			DocumentContext = defaultDocumentContext;
			Editor = defaultEditor;
			CompletionWidget = defaultCompletionWidget;
		}

		bool NonCSharpCompletion (Gdk.Key key, char keyChar, Gdk.ModifierType modifier)
		{
			isInCSharpContext = false;
			return base.KeyPress (key, keyChar, modifier);
		}

		protected void InitializeCodeCompletion ()
		{
			EnsureUnderlyingDocumentSet ();
			hiddenInfo.OriginalCaretPosition = defaultEditor.CaretOffset;
			hiddenInfo.CaretPosition = CalculateCaretPosition ();
			HiddenDoc.Editor.CaretOffset = hiddenInfo.CaretPosition;
		}

		class CodeFragment
		{
			public int StartOffset { get; set; }
			public int StartRealOffset { get; set; }
			public int EndOffset { get; set; }

			public CodeFragment ()
			{}

			public CodeFragment (int startOff, int startRealOff, int endOffset)
			{
				StartOffset = startOff;
				StartRealOffset = startRealOff;
				EndOffset = endOffset;
			}
		}

		int GetDefaultPosition ()
		{
			var type = razorDocument.PageInfo.CSharpParsedFile.TopLevelTypeDefinitions.FirstOrDefault ();
			if (type == null) {
				return -1;
			}
			var method = type.Members.FirstOrDefault (m => m.Name == "Execute");
			if (method == null) {
				return -1;
			}
			return HiddenDoc.Editor.LocationToOffset (method.BodyRegion.Begin) + 1;
		}

		IDictionary<int, GeneratedCodeMapping> currentMappings;
		CodeFragment codeFragment;

		int CalculateCaretPosition ()
		{
			return CalculateCaretPosition (defaultEditor.CaretOffset);
		}

		int CalculateCaretPosition (int currentOffset)
		{
			if (codeFragment != null) {
				int diff = currentOffset - codeFragment.StartRealOffset;
				int off = codeFragment.StartOffset + diff;
				if (diff >= 0 && off <= codeFragment.EndOffset)
					return off;
			}

			KeyValuePair<int, GeneratedCodeMapping> map;

			var defaultPosition = GetDefaultPosition ();
			if (defaultPosition < 0) {
				defaultPosition = 0;
			}

			// If it's first line of code, create a default temp mapping, and use it until next reparse
			if (currentMappings.Count == 0) {
				string newLine = "\r\n#line 0 \r\n ";
				HiddenDoc.Editor.InsertText (defaultPosition, newLine);
				map = new KeyValuePair<int, GeneratedCodeMapping> (0, new GeneratedCodeMapping (currentOffset - 1, 0, 0, 0, 0));
				currentMappings.Add (map);
			} else {
				var result = currentMappings.Where (m => m.Value.StartOffset <= currentOffset);
				if (!result.Any ())
					return defaultPosition;
				map = result.Last ();
			}

			string pattern = "#line " + map.Key + " ";
			int pos = HiddenDoc.Editor.Text.IndexOf (pattern, 0, HiddenDoc.Editor.Length, StringComparison.Ordinal);
			if (pos == -1 || !map.Value.StartOffset.HasValue)
				return defaultPosition;

			int startRealOff = map.Value.StartOffset.Value;
			int offDifference = currentOffset - (startRealOff + map.Value.CodeLength);
			var line = HiddenDoc.Editor.GetLineByOffset (pos);
			int endHiddenOff = line.NextLine.Offset + map.Value.StartGeneratedColumn + map.Value.CodeLength;

			int hiddenOff;

			// If off is inside the map
			if (offDifference <= 0) {
				int delta = currentOffset - startRealOff;
				hiddenOff = line.NextLine.Offset + map.Value.StartGeneratedColumn + delta - 1;
				codeFragment = new CodeFragment (hiddenOff, currentOffset, endHiddenOff);
			} else {
				// It's a new code fragment - create a temp mapping, and use it until next reparse
				int key = currentMappings.Last ().Key + 1;
				string newLine = "\r\n#line " + key + " \r\n ";
				int newOff = endHiddenOff;

				if (HiddenDoc.Editor.GetCharAt (newOff) == '\n')
					newOff++;

				// We start a new mapping right after the preceding one, but need to include the difference
				// between mapping's start and the current offset
				HiddenDoc.Editor.InsertText (newOff, newLine);
				HiddenDoc.Editor.InsertText (newOff + newLine.Length, new String (' ', offDifference) + " \r\n");

				var newMap = new KeyValuePair<int, GeneratedCodeMapping> (key, new GeneratedCodeMapping (
					startRealOff + map.Value.CodeLength, 0, 0, 0, offDifference));
				currentMappings.Add (newMap);
				hiddenOff = newOff + newLine.Length + offDifference;
				codeFragment = new CodeFragment (newOff + newLine.Length, newMap.Value.StartOffset.Value,
					newOff + newLine.Length + offDifference);
			}

			return hiddenOff;
		}

		public override ICompletionDataList HandleCodeCompletion (CodeCompletionContext completionContext,
			char completionChar, ref int triggerWordLength)
		{
//			if (!EnableCodeCompletion)
//				return null;

			char previousChar = defaultEditor.CaretOffset > 1 ? defaultEditor.GetCharAt (
				defaultEditor.CaretOffset - 2) : ' ';

			// Don't show completion window when directive's name is being typed
			var directive = Tracker.Engine.Nodes.Peek () as RazorDirective;
			if (directive != null && !directive.FirstBracket.HasValue)
				return null;

			if (hiddenInfo != null && isInCSharpContext) {
				var list = (CompletionDataList) completionBuilder.HandleCompletion (defaultEditor, defaultDocumentContext, completionContext,
					hiddenInfo, completionChar, ref triggerWordLength);

				if (list != null) {
					//filter out the C# templates, many of them are not valid
					int oldCount = list.Count;
					list = FilterCSharpTemplates (list);
					int templates = list.Count - oldCount;

					if (previousChar == '@') {
						RazorCompletion.AddAllRazorSymbols (list, razorDocument.PageInfo.HostKind);
					}
					if (templates > 0) {
						AddFilteredRazorTemplates (list, previousChar == '@', true);
					}
				}
				return list;
			}

			return base.HandleCodeCompletion (completionContext, completionChar, ref triggerWordLength);
		}

		//recreating the list is over 2x as fast as using remove operations, saves typically 10ms
		static CompletionDataList FilterCSharpTemplates (CompletionDataList list)
		{
			var newList = new CompletionDataList () {
				AutoCompleteEmptyMatch = list.AutoCompleteEmptyMatch,
				AutoCompleteUniqueMatch = list.AutoCompleteUniqueMatch,
				AutoSelect = list.AutoSelect,
				CloseOnSquareBrackets = list.CloseOnSquareBrackets,
				CompletionSelectionMode = list.CompletionSelectionMode,
				DefaultCompletionString = list.DefaultCompletionString,
				IsSorted = list.IsSorted,
			};
			foreach (var l in list) {
				var c =  l as CompletionData;
				if (c == null || (c.Icon.Name != "md-template" && c.Icon.Name != "md-template-surroundwith"))
					newList.Add (c);
			}
			return newList;
		}

		static void AddFilteredRazorTemplates (CompletionDataList list, bool atTemplates, bool stripLeadingAt)
		{
			//add the razor templates then filter them based on whether we follow an @ char, so we don't have
			//lots of duplicates
			int count = list.Count;
			MonoDevelop.Ide.CodeTemplates.CodeTemplateService.AddCompletionDataForMime ("text/x-cshtml", list);
			for (int i = count; i < list.Count; i++) {
				var d = (CompletionData) list[i];
				if (atTemplates) {
					if (d.CompletionText[0] != '@') {
						list.RemoveAt (i);
					} else if (stripLeadingAt) {
						//avoid inserting a double-@, which would not expand correctly
						d.CompletionText = d.CompletionText.Substring (1);
					}
				} else if (d.CompletionText[0] == '@') {
					list.RemoveAt (i);
				}
			}
		}

		protected override ICompletionDataList HandleCodeCompletion (CodeCompletionContext completionContext,
			bool forced, ref int triggerWordLength)
		{
//			if (!EnableCodeCompletion)
//				return null;

			var currentLocation = new ICSharpCode.NRefactory.TextLocation (completionContext.TriggerLine, completionContext.TriggerLineOffset);
			char currentChar = completionContext.TriggerOffset < 1 ? ' ' : Buffer.GetCharAt (completionContext.TriggerOffset - 1);

			var codeState = Tracker.Engine.CurrentState as RazorCodeFragmentState;
			if (currentChar == '<' && codeState != null) {
				if (!codeState.IsInsideParentheses && !codeState.IsInsideGenerics) {
					var list = new CompletionDataList ();
					GetElementCompletions (list);
					return list;
				}
			} else if (currentChar == '>' && Tracker.Engine.CurrentState is RazorCodeFragmentState)
				return ClosingTagCompletion (Editor, currentLocation);

			return base.HandleCodeCompletion (completionContext, forced, ref triggerWordLength);
		}

		//we override to ensure we get parent element name even if there's a razor node in between
		protected override void GetElementCompletions (CompletionDataList list)
		{
			var el = Tracker.Engine.Nodes.OfType<XElement> ().FirstOrDefault ();
			var parentName = el == null ? new XName () : el.Name;

			AddHtmlTagCompletionData (list, Schema, parentName);
			AddMiscBeginTags (list);

			//FIXME: don't show this after any elements
			if (DocType == null)
				list.Add ("!DOCTYPE", "md-literal", MonoDevelop.Core.GettextCatalog.GetString ("Document type"));
		}

		public override ICompletionDataList CodeCompletionCommand (CodeCompletionContext completionContext)
		{
			if (hiddenInfo != null && (isInCSharpContext || Tracker.Engine.CurrentState is RazorState)
				&& !(Tracker.Engine.Nodes.Peek () is XElement)) {
				InitializeCodeCompletion ();
				return completionBuilder.HandlePopupCompletion (defaultEditor, defaultDocumentContext, hiddenInfo);
			}

			return base.CodeCompletionCommand (completionContext);
		}

		public override bool GetParameterCompletionCommandOffset (out int cpos)
		{
			if (hiddenInfo != null && isInCSharpContext)
				return completionBuilder.GetParameterCompletionCommandOffset (defaultEditor, defaultDocumentContext, hiddenInfo, out cpos);

			return base.GetParameterCompletionCommandOffset (out cpos);
		}

		public override int GetCurrentParameterIndex (int startOffset)
		{
			if (hiddenInfo != null && isInCSharpContext) {
				return completionBuilder.GetCurrentParameterIndex (defaultEditor, defaultDocumentContext, hiddenInfo, startOffset);
			}

			return base.GetCurrentParameterIndex (startOffset);
		}

		public override ParameterDataProvider HandleParameterCompletion (CodeCompletionContext completionContext,
			char completionChar)
		{
			if (hiddenInfo != null && isInCSharpContext) {
				return completionBuilder.HandleParameterCompletion (defaultEditor, defaultDocumentContext, completionContext,
					hiddenInfo, completionChar);
			}

			return base.HandleParameterCompletion (completionContext, completionChar);
		}

		#endregion

		#region Document outline

		protected override void RefillOutlineStore (ParsedDocument doc, Gtk.TreeStore store)
		{
			var htmlRoot = razorDocument.PageInfo.HtmlRoot;
			var razorRoot = razorDocument.PageInfo.RazorRoot;
			var blocks = new List<Block> ();
			GetBlocks (razorRoot, blocks);
			BuildTreeChildren (store, Gtk.TreeIter.Zero, htmlRoot, blocks);
		}

		void GetBlocks (Block root, IList<Block> blocks)
		{
			foreach (var block in root.Children.Where (n => n.IsBlock).Select (n => n as Block)) {
				if (block.Type != BlockType.Markup)
					blocks.Add (block);
				if (block.Type != BlockType.Helper)
					GetBlocks (block, blocks);
			}
		}

		protected override void InitializeOutlineColumns (MonoDevelop.Ide.Gui.Components.PadTreeView outlineTree)
		{
			outlineTree.TextRenderer.Xpad = 0;
			outlineTree.TextRenderer.Ypad = 0;
			outlineTree.AppendColumn ("OutlineNode", outlineTree.TextRenderer, new Gtk.TreeCellDataFunc (OutlineTreeDataFunc));
		}

		protected override void OutlineSelectionChanged (object selection)
		{
			SelectNode ((RazorOutlineNode)selection);
		}

		void BuildTreeChildren (Gtk.TreeStore store, Gtk.TreeIter parent, XContainer p, IList<Block> blocks)
		{
			foreach (XNode node in p.Nodes) {
				var el = node as XElement;
				if (el == null) {
					var startLoc = node.Region.Begin;
					var endLoc = node.Region.End;
					var doc = defaultEditor;

					var blocksBetween = blocks.Where (n => n.Start.AbsoluteIndex >= doc.LocationToOffset (startLoc.Line, startLoc.Column)
						&& n.Start.AbsoluteIndex <= doc.LocationToOffset (endLoc.Line, endLoc.Column));

					foreach (var block in blocksBetween) {
						var outlineNode = new RazorOutlineNode (block) {
							Location = new DomRegion (doc.OffsetToLocation (block.Start.AbsoluteIndex),
								doc.OffsetToLocation (block.Start.AbsoluteIndex + block.Length))
						};
						if (!parent.Equals (Gtk.TreeIter.Zero))
							store.AppendValues (parent, outlineNode);
						else
							store.AppendValues (outlineNode);
					}
					continue;
				}

				Gtk.TreeIter childIter;
				if (!parent.Equals (Gtk.TreeIter.Zero))
					childIter = store.AppendValues (parent, new RazorOutlineNode(el));
				else
					childIter = store.AppendValues (new RazorOutlineNode(el));

				BuildTreeChildren (store, childIter, el, blocks);
			}
		}

		void OutlineTreeDataFunc (Gtk.TreeViewColumn column, Gtk.CellRenderer cell, Gtk.TreeModel model, Gtk.TreeIter iter)
		{
			Gtk.CellRendererText txtRenderer = (Gtk.CellRendererText)cell;
			RazorOutlineNode n = (RazorOutlineNode)model.GetValue (iter, 0);
			txtRenderer.Text = n.Name;
		}

		void SelectNode (RazorOutlineNode n)
		{
			EditorSelect (n.Location);
		}

		#endregion
	}
}
=======
﻿//
// RazorCSharpEditorExtension.cs
//
// Author:
//		Piotr Dowgiallo <sparekd@gmail.com>
//
// Copyright (c) 2012 Piotr Dowgiallo
//
// Permission is hereby granted, free of charge, to any person obtaining a copy
// of this software and associated documentation files (the "Software"), to deal
// in the Software without restriction, including without limitation the rights
// to use, copy, modify, merge, publish, distribute, sublicense, and/or sell
// copies of the Software, and to permit persons to whom the Software is
// furnished to do so, subject to the following conditions:
//
// The above copyright notice and this permission notice shall be included in
// all copies or substantial portions of the Software.
//
// THE SOFTWARE IS PROVIDED "AS IS", WITHOUT WARRANTY OF ANY KIND, EXPRESS OR
// IMPLIED, INCLUDING BUT NOT LIMITED TO THE WARRANTIES OF MERCHANTABILITY,
// FITNESS FOR A PARTICULAR PURPOSE AND NONINFRINGEMENT. IN NO EVENT SHALL THE
// AUTHORS OR COPYRIGHT HOLDERS BE LIABLE FOR ANY CLAIM, DAMAGES OR OTHER
// LIABILITY, WHETHER IN AN ACTION OF CONTRACT, TORT OR OTHERWISE, ARISING FROM,
// OUT OF OR IN CONNECTION WITH THE SOFTWARE OR THE USE OR OTHER DEALINGS IN
// THE SOFTWARE.

using System;
using System.Collections.Generic;
using System.Linq;
using System.Text.RegularExpressions;
using System.Web.Razor.Generator;
using System.Web.Razor.Parser.SyntaxTree;
using ICSharpCode.NRefactory;
using ICSharpCode.NRefactory.Completion;
using ICSharpCode.NRefactory.TypeSystem;
using Mono.TextEditor;
using MonoDevelop.Core;
using MonoDevelop.Ide.CodeCompletion;
using MonoDevelop.Ide.Gui;
using MonoDevelop.Ide.TypeSystem;
using MonoDevelop.Xml.Dom;
using MonoDevelop.Xml.Parser;
using MonoDevelop.AspNet.Html;
using MonoDevelop.AspNet.Razor.Dom;
using MonoDevelop.AspNet.Razor.Parser;

namespace MonoDevelop.AspNet.Razor
{
	public class RazorCSharpEditorExtension : BaseHtmlEditorExtension
	{
		protected RazorCSharpParsedDocument razorDocument;
		protected UnderlyingDocumentInfo hiddenInfo;
		IRazorCompletionBuilder completionBuilder;

		bool isInCSharpContext;
		static readonly Regex DocTypeRegex = new Regex (@"(?:PUBLIC|public)\s+""(?<fpi>[^""]*)""\s+""(?<uri>[^""]*)""");

		ICompletionWidget defaultCompletionWidget;
		Document defaultDocument;

		RazorSyntaxMode syntaxMode;

		UnderlyingDocument HiddenDoc {
			get { return hiddenInfo.UnderlyingDocument; }
		}

		RazorPageInfo PageInfo {
			get { return razorDocument.PageInfo; }
		}

		protected override XmlRootState CreateRootState ()
		{
			return new RazorRootState ();
		}

		public override string CompletionLanguage {
			get {
				return "Razor";
			}
		}
		public override void Initialize ()
		{
			base.Initialize ();

			defaultCompletionWidget = CompletionWidget;
			defaultDocument = Document;
			completionBuilder = RazorCompletionBuilderService.GetBuilder ("C#");

			defaultDocument.Editor.Document.TextReplacing += UnderlyingDocument_TextReplacing;
			defaultDocument.Editor.Caret.PositionChanged += delegate
			{
				OnCompletionContextChanged (CompletionWidget, EventArgs.Empty);
			};
			syntaxMode = new RazorSyntaxMode (Document);
			defaultDocument.Editor.Document.SyntaxMode = syntaxMode;

		}

		public override void Dispose ()
		{
			if (syntaxMode != null) {
				defaultDocument.Editor.Document.SyntaxMode = null;
				syntaxMode.Dispose ();
				syntaxMode = null;
			}
			defaultDocument.Editor.Document.TextReplacing -= UnderlyingDocument_TextReplacing;
			base.Dispose ();
		}

		// Handles text modifications in hidden document
		void UnderlyingDocument_TextReplacing (object sender, DocumentChangeEventArgs e)
		{
			if (razorDocument == null)
				return;

			EnsureUnderlyingDocumentSet ();
			int off = CalculateCaretPosition (e.Offset);

			if (e.RemovalLength > 0) {
				int removalLength = e.RemovalLength;
				if (off + removalLength > HiddenDoc.Editor.Length)
					removalLength = HiddenDoc.Editor.Length - off;
				HiddenDoc.Editor.Remove (new TextSegment (off, removalLength));
			}
			if (e.InsertionLength > 0) {
				if (isInCSharpContext)
					HiddenDoc.Editor.Insert (off, e.InsertedText.Text);
				else // Insert spaces to correctly calculate offsets until next reparse
					HiddenDoc.Editor.Insert (off, new String (' ', e.InsertionLength));
			}
			if (codeFragment != null)
				codeFragment.EndOffset += (e.InsertionLength - e.RemovalLength);
		}

		protected override void OnParsedDocumentUpdated ()
		{
			base.OnParsedDocumentUpdated ();
			try {
				razorDocument = CU as RazorCSharpParsedDocument;
				if (razorDocument == null || razorDocument.PageInfo.CSharpParsedFile == null)
					return;

				CreateDocType ();

				// Don't update C# code in hiddenInfo when:
				// 1) We are in a RazorState, and the completion window is visible,
				// it'll freeze (or disappear if we call OnCompletionContextChanged).
				// 2) We're in the middle of writing a Razor expression - if we're in an incorrect state,
				// the generated code migh be behind what we've been already written.

				var state = Tracker.Engine.CurrentState;
				if (state is RazorState && CompletionWindowManager.IsVisible || 
				    (!updateNeeded && (state is RazorSpeculativeState || state is RazorExpressionState)))
					UpdateHiddenDocument (false);
				else {
					UpdateHiddenDocument ();
					updateNeeded = false;
				}
			} catch (Exception e) {
				LoggingService.LogError ("Error while updating razor completion.", e); 
			}
		}

		void CreateDocType ()
		{
			DocType = new XDocType (TextLocation.Empty);
			var matches = DocTypeRegex.Match (razorDocument.PageInfo.DocType);
			if (matches.Success) {
				DocType.PublicFpi = matches.Groups ["fpi"].Value;
				DocType.Uri = matches.Groups ["uri"].Value;
			}
		}

		void EnsureUnderlyingDocumentSet ()
		{
			if (hiddenInfo == null)
				UpdateHiddenDocument ();
		}

		void UpdateHiddenDocument (bool updateSourceCode = true)
		{
			if (!updateSourceCode && hiddenInfo != null) {
				hiddenInfo.UnderlyingDocument.HiddenParsedDocument = razorDocument.PageInfo.CSharpParsedFile;
				hiddenInfo.UnderlyingDocument.HiddenCompilation = razorDocument.PageInfo.Compilation;
				return;
			}

			hiddenInfo = new UnderlyingDocumentInfo ();

			var viewContent = new HiddenTextEditorViewContent ();
			viewContent.Project = Document.Project;
			viewContent.ContentName = "Generated.cs"; // Use a name with .cs extension to get csharp ambience
			viewContent.Text = razorDocument.PageInfo.CSharpCode;

			var workbenchWindow = new HiddenWorkbenchWindow ();
			workbenchWindow.ViewContent = viewContent;
			hiddenInfo.UnderlyingDocument = new UnderlyingDocument (workbenchWindow) {
				HiddenParsedDocument = razorDocument.PageInfo.CSharpParsedFile,
				HiddenCompilation = razorDocument.PageInfo.Compilation
			};

			// completion window needs this
			hiddenInfo.UnderlyingDocument.Editor.Parent = Editor.Parent;

			currentMappings = razorDocument.PageInfo.GeneratorResults.DesignTimeLineMappings;
			codeFragment = null;
		}

		#region Code completion

		XObject prevNode;
		bool updateNeeded;

		public override bool KeyPress (Gdk.Key key, char keyChar, Gdk.ModifierType modifier)
		{
			Tracker.UpdateEngine ();
			if (razorDocument == null)
				return NonCSharpCompletion (key, keyChar, modifier);

			var n = Tracker.Engine.Nodes.Peek ();
			if (prevNode is RazorExpression && !(n is RazorExpression))
				updateNeeded = true;
			prevNode = n;

			var state = Tracker.Engine.CurrentState;
			int off = document.Editor.Caret.Offset;

			char previousChar = off > 0 ? document.Editor.GetCharAt (off - 1) : ' ';
			char beforePrevious = off > 1 ? document.Editor.GetCharAt (off - 2) : ' ';

			// Determine completion context here, before calling base method to set the context correctly

			// Rule out Razor comments, html, transition sign (@) and e-mail addresses
			if (state is RazorCommentState || (previousChar != '@' && !(state is RazorState))  || keyChar == '@'
				|| (previousChar == '@' && Char.IsLetterOrDigit (beforePrevious)))
				return NonCSharpCompletion (key, keyChar, modifier);

			// Determine if we are inside generics
			if (previousChar == '<') {
				var codeState = state as RazorCodeFragmentState;
				if (codeState == null || !codeState.IsInsideGenerics)
					return NonCSharpCompletion (key, keyChar, modifier);
			}
			// Determine whether we begin an html tag or generics
			else if (keyChar == '<' && (n is XElement || !Char.IsLetterOrDigit (previousChar)))
				return NonCSharpCompletion (key, keyChar, modifier);
			// Determine whether we are inside html text or in code
			else if (previousChar != '@' && n is XElement && !(state is RazorSpeculativeState) && !(state is RazorExpressionState))
			    return NonCSharpCompletion (key, keyChar, modifier);

			// We're in C# context
			InitializeCodeCompletion ();
			SwitchToHidden ();

			bool result;
			try {
				result = base.KeyPress (key, keyChar, modifier);
				if (/*EnableParameterInsight &&*/ (keyChar == ',' || keyChar == ')') && CanRunParameterCompletionCommand ())
				    base.RunParameterCompletionCommand ();
			} finally {
				SwitchToReal ();
			}

			return result;
		}

		protected void SwitchToHidden ()
		{
			isInCSharpContext = true;
			document = HiddenDoc;
			CompletionWidget = completionBuilder.CreateCompletionWidget (defaultDocument, hiddenInfo);
		}

		protected void SwitchToReal ()
		{
			isInCSharpContext = false;
			document = defaultDocument;
			CompletionWidget = defaultCompletionWidget;
		}

		bool NonCSharpCompletion (Gdk.Key key, char keyChar, Gdk.ModifierType modifier)
		{
			isInCSharpContext = false;
			return base.KeyPress (key, keyChar, modifier);
		}

		protected void InitializeCodeCompletion ()
		{
			EnsureUnderlyingDocumentSet ();
			hiddenInfo.OriginalCaretPosition = defaultDocument.Editor.Caret.Offset;
			hiddenInfo.CaretPosition = CalculateCaretPosition ();
			HiddenDoc.Editor.Caret.Offset = hiddenInfo.CaretPosition;
		}

		class CodeFragment
		{
			public int StartOffset { get; set; }
			public int StartRealOffset { get; set; }
			public int EndOffset { get; set; }

			public CodeFragment ()
			{}

			public CodeFragment (int startOff, int startRealOff, int endOffset)
			{
				StartOffset = startOff;
				StartRealOffset = startRealOff;
				EndOffset = endOffset;
			}
		}

		int GetDefaultPosition ()
		{
			var type = razorDocument.PageInfo.CSharpParsedFile.TopLevelTypeDefinitions.FirstOrDefault ();
			if (type == null) {
				return -1;
			}
			var method = type.Members.FirstOrDefault (m => m.Name == "Execute");
			if (method == null) {
				return -1;
			}
			return HiddenDoc.Editor.LocationToOffset (method.BodyRegion.Begin) + 1;
		}

		IDictionary<int, GeneratedCodeMapping> currentMappings;
		CodeFragment codeFragment;

		int CalculateCaretPosition ()
		{
			return CalculateCaretPosition (defaultDocument.Editor.Caret.Offset);
		}

		int CalculateCaretPosition (int currentOffset)
		{
			if (codeFragment != null) {
				int diff = currentOffset - codeFragment.StartRealOffset;
				int off = codeFragment.StartOffset + diff;
				if (diff >= 0 && off <= codeFragment.EndOffset)
					return off;
			}

			KeyValuePair<int, GeneratedCodeMapping> map;

			var defaultPosition = GetDefaultPosition ();
			if (defaultPosition < 0) {
				defaultPosition = 0;
			}

			// If it's first line of code, create a default temp mapping, and use it until next reparse
			if (currentMappings.Count == 0) {
				string newLine = "\r\n#line 0 \r\n ";
				HiddenDoc.Editor.Insert (defaultPosition, newLine);
				map = new KeyValuePair<int, GeneratedCodeMapping> (0, new GeneratedCodeMapping (currentOffset - 1, 0, 0, 0, 0));
				currentMappings.Add (map);
			} else {
				var result = currentMappings.Where (m => m.Value.StartOffset <= currentOffset);
				if (!result.Any ())
					return defaultPosition;
				map = result.Last ();
			}

			string pattern = "#line " + map.Key + " ";
			int pos = HiddenDoc.Editor.Document.IndexOf (pattern, 0, HiddenDoc.Editor.Document.TextLength, StringComparison.Ordinal);
			if (pos == -1 || !map.Value.StartOffset.HasValue)
				return defaultPosition;

			int startRealOff = map.Value.StartOffset.Value;
			int offDifference = currentOffset - (startRealOff + map.Value.CodeLength);
			var line = HiddenDoc.Editor.Document.GetLineByOffset (pos);
			int endHiddenOff = line.NextLine.Offset + map.Value.StartGeneratedColumn + map.Value.CodeLength;

			int hiddenOff;

			// If off is inside the map
			if (offDifference <= 0) {
				int delta = currentOffset - startRealOff;
				hiddenOff = line.NextLine.Offset + map.Value.StartGeneratedColumn + delta - 1;
				codeFragment = new CodeFragment (hiddenOff, currentOffset, endHiddenOff);
			} else {
				// It's a new code fragment - create a temp mapping, and use it until next reparse
				int key = currentMappings.Last ().Key + 1;
				string newLine = "\r\n#line " + key + " \r\n ";
				int newOff = endHiddenOff;

				if (HiddenDoc.Editor.GetCharAt (newOff) == '\n')
					newOff++;

				// We start a new mapping right after the preceding one, but need to include the difference
				// between mapping's start and the current offset
				HiddenDoc.Editor.Insert (newOff, newLine);
				HiddenDoc.Editor.Insert (newOff + newLine.Length, new String (' ', offDifference) + " \r\n");

				var newMap = new KeyValuePair<int, GeneratedCodeMapping> (key, new GeneratedCodeMapping (
					startRealOff + map.Value.CodeLength, 0, 0, 0, offDifference));
				currentMappings.Add (newMap);
				hiddenOff = newOff + newLine.Length + offDifference;
				codeFragment = new CodeFragment (newOff + newLine.Length, newMap.Value.StartOffset.Value,
					newOff + newLine.Length + offDifference);
			}

			return hiddenOff;
		}

		public override ICompletionDataList HandleCodeCompletion (CodeCompletionContext completionContext,
			char completionChar, ref int triggerWordLength)
		{
//			if (!EnableCodeCompletion)
//				return null;

			char previousChar = defaultDocument.Editor.Caret.Offset > 1 ? defaultDocument.Editor.GetCharAt (
				defaultDocument.Editor.Caret.Offset - 2) : ' ';

			// Don't show completion window when directive's name is being typed
			var directive = Tracker.Engine.Nodes.Peek () as RazorDirective;
			if (directive != null && !directive.FirstBracket.HasValue)
				return null;

			if (hiddenInfo != null && isInCSharpContext) {
				var list = (CompletionDataList) completionBuilder.HandleCompletion (defaultDocument, completionContext,
					hiddenInfo, completionChar, ref triggerWordLength);

				if (list != null) {
					//filter out the C# templates, many of them are not valid
					int oldCount = list.Count;
					list = FilterCSharpTemplates (list);
					int templates = list.Count - oldCount;

					if (previousChar == '@') {
						RazorCompletion.AddAllRazorSymbols (list, razorDocument.PageInfo.HostKind);
					}
					if (templates > 0) {
						AddFilteredRazorTemplates (list, previousChar == '@', true);
					}
				}
				return list;
			}

			return base.HandleCodeCompletion (completionContext, completionChar, ref triggerWordLength);
		}

		//recreating the list is over 2x as fast as using remove operations, saves typically 10ms
		static CompletionDataList FilterCSharpTemplates (CompletionDataList list)
		{
			var newList = new CompletionDataList () {
				AutoCompleteEmptyMatch = list.AutoCompleteEmptyMatch,
				AutoCompleteUniqueMatch = list.AutoCompleteUniqueMatch,
				AutoSelect = list.AutoSelect,
				CloseOnSquareBrackets = list.CloseOnSquareBrackets,
				CompletionSelectionMode = list.CompletionSelectionMode,
				DefaultCompletionString = list.DefaultCompletionString,
				IsSorted = list.IsSorted,
			};
			foreach (var l in list) {
				var c =  l as CompletionData;
				if (c == null || (c.Icon.Name != "md-template" && c.Icon.Name != "md-template-surroundwith"))
					newList.Add (c);
			}
			return newList;
		}

		static void AddFilteredRazorTemplates (CompletionDataList list, bool atTemplates, bool stripLeadingAt)
		{
			//add the razor templates then filter them based on whether we follow an @ char, so we don't have
			//lots of duplicates
			int count = list.Count;
			MonoDevelop.Ide.CodeTemplates.CodeTemplateService.AddCompletionDataForMime ("text/x-cshtml", list);
			for (int i = count; i < list.Count; i++) {
				var d = (CompletionData) list[i];
				if (atTemplates) {
					if (d.CompletionText[0] != '@') {
						list.RemoveAt (i);
					} else if (stripLeadingAt) {
						//avoid inserting a double-@, which would not expand correctly
						d.CompletionText = d.CompletionText.Substring (1);
					}
				} else if (d.CompletionText[0] == '@') {
					list.RemoveAt (i);
				}
			}
		}

		protected override ICompletionDataList HandleCodeCompletion (CodeCompletionContext completionContext,
			bool forced, ref int triggerWordLength)
		{
//			if (!EnableCodeCompletion)
//				return null;

			var currentLocation = new TextLocation (completionContext.TriggerLine, completionContext.TriggerLineOffset);
			char currentChar = completionContext.TriggerOffset < 1 ? ' ' : Buffer.GetCharAt (completionContext.TriggerOffset - 1);

			var codeState = Tracker.Engine.CurrentState as RazorCodeFragmentState;
			if (currentChar == '<' && codeState != null) {
				if (!codeState.IsInsideParentheses && !codeState.IsInsideGenerics) {
					var list = new CompletionDataList ();
					GetElementCompletions (list);
					return list;
				}
			} else if (currentChar == '>' && Tracker.Engine.CurrentState is RazorCodeFragmentState)
				return ClosingTagCompletion (EditableBuffer, currentLocation);

			return base.HandleCodeCompletion (completionContext, forced, ref triggerWordLength);
		}

		//we override to ensure we get parent element name even if there's a razor node in between
		protected override void GetElementCompletions (CompletionDataList list)
		{
			var el = Tracker.Engine.Nodes.OfType<XElement> ().FirstOrDefault ();
			var parentName = el == null ? new XName () : el.Name;

			AddHtmlTagCompletionData (list, Schema, parentName);
			AddMiscBeginTags (list);

			//FIXME: don't show this after any elements
			if (DocType == null)
				list.Add ("!DOCTYPE", "md-literal", MonoDevelop.Core.GettextCatalog.GetString ("Document type"));
		}

		public override ICompletionDataList CodeCompletionCommand (CodeCompletionContext completionContext)
		{
			if (hiddenInfo != null && (isInCSharpContext || Tracker.Engine.CurrentState is RazorState)
				&& !(Tracker.Engine.Nodes.Peek () is XElement)) {
				InitializeCodeCompletion ();
				return completionBuilder.HandlePopupCompletion (defaultDocument, hiddenInfo);
			}

			return base.CodeCompletionCommand (completionContext);
		}

		public override bool GetParameterCompletionCommandOffset (out int cpos)
		{
			if (hiddenInfo != null && isInCSharpContext)
				return completionBuilder.GetParameterCompletionCommandOffset (defaultDocument, hiddenInfo, out cpos);

			return base.GetParameterCompletionCommandOffset (out cpos);
		}

		public override int GetCurrentParameterIndex (int startOffset)
		{
			if (hiddenInfo != null && isInCSharpContext) {
				return completionBuilder.GetCurrentParameterIndex (defaultDocument, hiddenInfo, startOffset);
			}

			return base.GetCurrentParameterIndex (startOffset);
		}

		public override ParameterDataProvider HandleParameterCompletion (CodeCompletionContext completionContext,
			char completionChar)
		{
			if (hiddenInfo != null && isInCSharpContext) {
				return completionBuilder.HandleParameterCompletion (defaultDocument, completionContext,
					hiddenInfo, completionChar);
			}

			return base.HandleParameterCompletion (completionContext, completionChar);
		}

		#endregion

		#region Document outline

		protected override void RefillOutlineStore (ParsedDocument doc, Gtk.TreeStore store)
		{
			var htmlRoot = razorDocument.PageInfo.HtmlRoot;
			var razorRoot = razorDocument.PageInfo.RazorRoot;
			var blocks = new List<Block> ();
			GetBlocks (razorRoot, blocks);
			BuildTreeChildren (store, Gtk.TreeIter.Zero, htmlRoot, blocks);
		}

		void GetBlocks (Block root, IList<Block> blocks)
		{
			foreach (var block in root.Children.Where (n => n.IsBlock).Select (n => n as Block)) {
				if (block.Type != BlockType.Markup)
					blocks.Add (block);
				if (block.Type != BlockType.Helper)
					GetBlocks (block, blocks);
			}
		}

		protected override void InitializeOutlineColumns (MonoDevelop.Ide.Gui.Components.PadTreeView outlineTree)
		{
			outlineTree.TextRenderer.Xpad = 0;
			outlineTree.TextRenderer.Ypad = 0;
			outlineTree.AppendColumn ("OutlineNode", outlineTree.TextRenderer, new Gtk.TreeCellDataFunc (OutlineTreeDataFunc));
		}

		protected override void OutlineSelectionChanged (object selection)
		{
			SelectNode ((RazorOutlineNode)selection);
		}

		void BuildTreeChildren (Gtk.TreeStore store, Gtk.TreeIter parent, XContainer p, IList<Block> blocks)
		{
			foreach (XNode node in p.Nodes) {
				var el = node as XElement;
				if (el == null) {
					var startLoc = node.Region.Begin;
					var endLoc = node.Region.End;
					var doc = defaultDocument.Editor.Document;

					var blocksBetween = blocks.Where (n => n.Start.AbsoluteIndex >= doc.GetOffset (startLoc)
						&& n.Start.AbsoluteIndex <= doc.GetOffset (endLoc));

					foreach (var block in blocksBetween) {
						var outlineNode = new RazorOutlineNode (block) {
							Location = new DomRegion (doc.OffsetToLocation (block.Start.AbsoluteIndex),
								doc.OffsetToLocation (block.Start.AbsoluteIndex + block.Length))
						};
						if (!parent.Equals (Gtk.TreeIter.Zero))
							store.AppendValues (parent, outlineNode);
						else
							store.AppendValues (outlineNode);
					}
					continue;
				}

				Gtk.TreeIter childIter;
				if (!parent.Equals (Gtk.TreeIter.Zero))
					childIter = store.AppendValues (parent, new RazorOutlineNode(el));
				else
					childIter = store.AppendValues (new RazorOutlineNode(el));

				BuildTreeChildren (store, childIter, el, blocks);
			}
		}

		void OutlineTreeDataFunc (Gtk.TreeViewColumn column, Gtk.CellRenderer cell, Gtk.TreeModel model, Gtk.TreeIter iter)
		{
			Gtk.CellRendererText txtRenderer = (Gtk.CellRendererText)cell;
			RazorOutlineNode n = (RazorOutlineNode)model.GetValue (iter, 0);
			txtRenderer.Text = n.Name;
		}

		void SelectNode (RazorOutlineNode n)
		{
			EditorSelect (n.Location);
		}

		#endregion
	}
}
>>>>>>> a2046b63
<|MERGE_RESOLUTION|>--- conflicted
+++ resolved
@@ -1,5 +1,4 @@
-<<<<<<< HEAD
-﻿//
+//
 // RazorCSharpEditorExtension.cs
 //
 // Author:
@@ -646,647 +645,4 @@
 
 		#endregion
 	}
-}
-=======
-﻿//
-// RazorCSharpEditorExtension.cs
-//
-// Author:
-//		Piotr Dowgiallo <sparekd@gmail.com>
-//
-// Copyright (c) 2012 Piotr Dowgiallo
-//
-// Permission is hereby granted, free of charge, to any person obtaining a copy
-// of this software and associated documentation files (the "Software"), to deal
-// in the Software without restriction, including without limitation the rights
-// to use, copy, modify, merge, publish, distribute, sublicense, and/or sell
-// copies of the Software, and to permit persons to whom the Software is
-// furnished to do so, subject to the following conditions:
-//
-// The above copyright notice and this permission notice shall be included in
-// all copies or substantial portions of the Software.
-//
-// THE SOFTWARE IS PROVIDED "AS IS", WITHOUT WARRANTY OF ANY KIND, EXPRESS OR
-// IMPLIED, INCLUDING BUT NOT LIMITED TO THE WARRANTIES OF MERCHANTABILITY,
-// FITNESS FOR A PARTICULAR PURPOSE AND NONINFRINGEMENT. IN NO EVENT SHALL THE
-// AUTHORS OR COPYRIGHT HOLDERS BE LIABLE FOR ANY CLAIM, DAMAGES OR OTHER
-// LIABILITY, WHETHER IN AN ACTION OF CONTRACT, TORT OR OTHERWISE, ARISING FROM,
-// OUT OF OR IN CONNECTION WITH THE SOFTWARE OR THE USE OR OTHER DEALINGS IN
-// THE SOFTWARE.
-
-using System;
-using System.Collections.Generic;
-using System.Linq;
-using System.Text.RegularExpressions;
-using System.Web.Razor.Generator;
-using System.Web.Razor.Parser.SyntaxTree;
-using ICSharpCode.NRefactory;
-using ICSharpCode.NRefactory.Completion;
-using ICSharpCode.NRefactory.TypeSystem;
-using Mono.TextEditor;
-using MonoDevelop.Core;
-using MonoDevelop.Ide.CodeCompletion;
-using MonoDevelop.Ide.Gui;
-using MonoDevelop.Ide.TypeSystem;
-using MonoDevelop.Xml.Dom;
-using MonoDevelop.Xml.Parser;
-using MonoDevelop.AspNet.Html;
-using MonoDevelop.AspNet.Razor.Dom;
-using MonoDevelop.AspNet.Razor.Parser;
-
-namespace MonoDevelop.AspNet.Razor
-{
-	public class RazorCSharpEditorExtension : BaseHtmlEditorExtension
-	{
-		protected RazorCSharpParsedDocument razorDocument;
-		protected UnderlyingDocumentInfo hiddenInfo;
-		IRazorCompletionBuilder completionBuilder;
-
-		bool isInCSharpContext;
-		static readonly Regex DocTypeRegex = new Regex (@"(?:PUBLIC|public)\s+""(?<fpi>[^""]*)""\s+""(?<uri>[^""]*)""");
-
-		ICompletionWidget defaultCompletionWidget;
-		Document defaultDocument;
-
-		RazorSyntaxMode syntaxMode;
-
-		UnderlyingDocument HiddenDoc {
-			get { return hiddenInfo.UnderlyingDocument; }
-		}
-
-		RazorPageInfo PageInfo {
-			get { return razorDocument.PageInfo; }
-		}
-
-		protected override XmlRootState CreateRootState ()
-		{
-			return new RazorRootState ();
-		}
-
-		public override string CompletionLanguage {
-			get {
-				return "Razor";
-			}
-		}
-		public override void Initialize ()
-		{
-			base.Initialize ();
-
-			defaultCompletionWidget = CompletionWidget;
-			defaultDocument = Document;
-			completionBuilder = RazorCompletionBuilderService.GetBuilder ("C#");
-
-			defaultDocument.Editor.Document.TextReplacing += UnderlyingDocument_TextReplacing;
-			defaultDocument.Editor.Caret.PositionChanged += delegate
-			{
-				OnCompletionContextChanged (CompletionWidget, EventArgs.Empty);
-			};
-			syntaxMode = new RazorSyntaxMode (Document);
-			defaultDocument.Editor.Document.SyntaxMode = syntaxMode;
-
-		}
-
-		public override void Dispose ()
-		{
-			if (syntaxMode != null) {
-				defaultDocument.Editor.Document.SyntaxMode = null;
-				syntaxMode.Dispose ();
-				syntaxMode = null;
-			}
-			defaultDocument.Editor.Document.TextReplacing -= UnderlyingDocument_TextReplacing;
-			base.Dispose ();
-		}
-
-		// Handles text modifications in hidden document
-		void UnderlyingDocument_TextReplacing (object sender, DocumentChangeEventArgs e)
-		{
-			if (razorDocument == null)
-				return;
-
-			EnsureUnderlyingDocumentSet ();
-			int off = CalculateCaretPosition (e.Offset);
-
-			if (e.RemovalLength > 0) {
-				int removalLength = e.RemovalLength;
-				if (off + removalLength > HiddenDoc.Editor.Length)
-					removalLength = HiddenDoc.Editor.Length - off;
-				HiddenDoc.Editor.Remove (new TextSegment (off, removalLength));
-			}
-			if (e.InsertionLength > 0) {
-				if (isInCSharpContext)
-					HiddenDoc.Editor.Insert (off, e.InsertedText.Text);
-				else // Insert spaces to correctly calculate offsets until next reparse
-					HiddenDoc.Editor.Insert (off, new String (' ', e.InsertionLength));
-			}
-			if (codeFragment != null)
-				codeFragment.EndOffset += (e.InsertionLength - e.RemovalLength);
-		}
-
-		protected override void OnParsedDocumentUpdated ()
-		{
-			base.OnParsedDocumentUpdated ();
-			try {
-				razorDocument = CU as RazorCSharpParsedDocument;
-				if (razorDocument == null || razorDocument.PageInfo.CSharpParsedFile == null)
-					return;
-
-				CreateDocType ();
-
-				// Don't update C# code in hiddenInfo when:
-				// 1) We are in a RazorState, and the completion window is visible,
-				// it'll freeze (or disappear if we call OnCompletionContextChanged).
-				// 2) We're in the middle of writing a Razor expression - if we're in an incorrect state,
-				// the generated code migh be behind what we've been already written.
-
-				var state = Tracker.Engine.CurrentState;
-				if (state is RazorState && CompletionWindowManager.IsVisible || 
-				    (!updateNeeded && (state is RazorSpeculativeState || state is RazorExpressionState)))
-					UpdateHiddenDocument (false);
-				else {
-					UpdateHiddenDocument ();
-					updateNeeded = false;
-				}
-			} catch (Exception e) {
-				LoggingService.LogError ("Error while updating razor completion.", e); 
-			}
-		}
-
-		void CreateDocType ()
-		{
-			DocType = new XDocType (TextLocation.Empty);
-			var matches = DocTypeRegex.Match (razorDocument.PageInfo.DocType);
-			if (matches.Success) {
-				DocType.PublicFpi = matches.Groups ["fpi"].Value;
-				DocType.Uri = matches.Groups ["uri"].Value;
-			}
-		}
-
-		void EnsureUnderlyingDocumentSet ()
-		{
-			if (hiddenInfo == null)
-				UpdateHiddenDocument ();
-		}
-
-		void UpdateHiddenDocument (bool updateSourceCode = true)
-		{
-			if (!updateSourceCode && hiddenInfo != null) {
-				hiddenInfo.UnderlyingDocument.HiddenParsedDocument = razorDocument.PageInfo.CSharpParsedFile;
-				hiddenInfo.UnderlyingDocument.HiddenCompilation = razorDocument.PageInfo.Compilation;
-				return;
-			}
-
-			hiddenInfo = new UnderlyingDocumentInfo ();
-
-			var viewContent = new HiddenTextEditorViewContent ();
-			viewContent.Project = Document.Project;
-			viewContent.ContentName = "Generated.cs"; // Use a name with .cs extension to get csharp ambience
-			viewContent.Text = razorDocument.PageInfo.CSharpCode;
-
-			var workbenchWindow = new HiddenWorkbenchWindow ();
-			workbenchWindow.ViewContent = viewContent;
-			hiddenInfo.UnderlyingDocument = new UnderlyingDocument (workbenchWindow) {
-				HiddenParsedDocument = razorDocument.PageInfo.CSharpParsedFile,
-				HiddenCompilation = razorDocument.PageInfo.Compilation
-			};
-
-			// completion window needs this
-			hiddenInfo.UnderlyingDocument.Editor.Parent = Editor.Parent;
-
-			currentMappings = razorDocument.PageInfo.GeneratorResults.DesignTimeLineMappings;
-			codeFragment = null;
-		}
-
-		#region Code completion
-
-		XObject prevNode;
-		bool updateNeeded;
-
-		public override bool KeyPress (Gdk.Key key, char keyChar, Gdk.ModifierType modifier)
-		{
-			Tracker.UpdateEngine ();
-			if (razorDocument == null)
-				return NonCSharpCompletion (key, keyChar, modifier);
-
-			var n = Tracker.Engine.Nodes.Peek ();
-			if (prevNode is RazorExpression && !(n is RazorExpression))
-				updateNeeded = true;
-			prevNode = n;
-
-			var state = Tracker.Engine.CurrentState;
-			int off = document.Editor.Caret.Offset;
-
-			char previousChar = off > 0 ? document.Editor.GetCharAt (off - 1) : ' ';
-			char beforePrevious = off > 1 ? document.Editor.GetCharAt (off - 2) : ' ';
-
-			// Determine completion context here, before calling base method to set the context correctly
-
-			// Rule out Razor comments, html, transition sign (@) and e-mail addresses
-			if (state is RazorCommentState || (previousChar != '@' && !(state is RazorState))  || keyChar == '@'
-				|| (previousChar == '@' && Char.IsLetterOrDigit (beforePrevious)))
-				return NonCSharpCompletion (key, keyChar, modifier);
-
-			// Determine if we are inside generics
-			if (previousChar == '<') {
-				var codeState = state as RazorCodeFragmentState;
-				if (codeState == null || !codeState.IsInsideGenerics)
-					return NonCSharpCompletion (key, keyChar, modifier);
-			}
-			// Determine whether we begin an html tag or generics
-			else if (keyChar == '<' && (n is XElement || !Char.IsLetterOrDigit (previousChar)))
-				return NonCSharpCompletion (key, keyChar, modifier);
-			// Determine whether we are inside html text or in code
-			else if (previousChar != '@' && n is XElement && !(state is RazorSpeculativeState) && !(state is RazorExpressionState))
-			    return NonCSharpCompletion (key, keyChar, modifier);
-
-			// We're in C# context
-			InitializeCodeCompletion ();
-			SwitchToHidden ();
-
-			bool result;
-			try {
-				result = base.KeyPress (key, keyChar, modifier);
-				if (/*EnableParameterInsight &&*/ (keyChar == ',' || keyChar == ')') && CanRunParameterCompletionCommand ())
-				    base.RunParameterCompletionCommand ();
-			} finally {
-				SwitchToReal ();
-			}
-
-			return result;
-		}
-
-		protected void SwitchToHidden ()
-		{
-			isInCSharpContext = true;
-			document = HiddenDoc;
-			CompletionWidget = completionBuilder.CreateCompletionWidget (defaultDocument, hiddenInfo);
-		}
-
-		protected void SwitchToReal ()
-		{
-			isInCSharpContext = false;
-			document = defaultDocument;
-			CompletionWidget = defaultCompletionWidget;
-		}
-
-		bool NonCSharpCompletion (Gdk.Key key, char keyChar, Gdk.ModifierType modifier)
-		{
-			isInCSharpContext = false;
-			return base.KeyPress (key, keyChar, modifier);
-		}
-
-		protected void InitializeCodeCompletion ()
-		{
-			EnsureUnderlyingDocumentSet ();
-			hiddenInfo.OriginalCaretPosition = defaultDocument.Editor.Caret.Offset;
-			hiddenInfo.CaretPosition = CalculateCaretPosition ();
-			HiddenDoc.Editor.Caret.Offset = hiddenInfo.CaretPosition;
-		}
-
-		class CodeFragment
-		{
-			public int StartOffset { get; set; }
-			public int StartRealOffset { get; set; }
-			public int EndOffset { get; set; }
-
-			public CodeFragment ()
-			{}
-
-			public CodeFragment (int startOff, int startRealOff, int endOffset)
-			{
-				StartOffset = startOff;
-				StartRealOffset = startRealOff;
-				EndOffset = endOffset;
-			}
-		}
-
-		int GetDefaultPosition ()
-		{
-			var type = razorDocument.PageInfo.CSharpParsedFile.TopLevelTypeDefinitions.FirstOrDefault ();
-			if (type == null) {
-				return -1;
-			}
-			var method = type.Members.FirstOrDefault (m => m.Name == "Execute");
-			if (method == null) {
-				return -1;
-			}
-			return HiddenDoc.Editor.LocationToOffset (method.BodyRegion.Begin) + 1;
-		}
-
-		IDictionary<int, GeneratedCodeMapping> currentMappings;
-		CodeFragment codeFragment;
-
-		int CalculateCaretPosition ()
-		{
-			return CalculateCaretPosition (defaultDocument.Editor.Caret.Offset);
-		}
-
-		int CalculateCaretPosition (int currentOffset)
-		{
-			if (codeFragment != null) {
-				int diff = currentOffset - codeFragment.StartRealOffset;
-				int off = codeFragment.StartOffset + diff;
-				if (diff >= 0 && off <= codeFragment.EndOffset)
-					return off;
-			}
-
-			KeyValuePair<int, GeneratedCodeMapping> map;
-
-			var defaultPosition = GetDefaultPosition ();
-			if (defaultPosition < 0) {
-				defaultPosition = 0;
-			}
-
-			// If it's first line of code, create a default temp mapping, and use it until next reparse
-			if (currentMappings.Count == 0) {
-				string newLine = "\r\n#line 0 \r\n ";
-				HiddenDoc.Editor.Insert (defaultPosition, newLine);
-				map = new KeyValuePair<int, GeneratedCodeMapping> (0, new GeneratedCodeMapping (currentOffset - 1, 0, 0, 0, 0));
-				currentMappings.Add (map);
-			} else {
-				var result = currentMappings.Where (m => m.Value.StartOffset <= currentOffset);
-				if (!result.Any ())
-					return defaultPosition;
-				map = result.Last ();
-			}
-
-			string pattern = "#line " + map.Key + " ";
-			int pos = HiddenDoc.Editor.Document.IndexOf (pattern, 0, HiddenDoc.Editor.Document.TextLength, StringComparison.Ordinal);
-			if (pos == -1 || !map.Value.StartOffset.HasValue)
-				return defaultPosition;
-
-			int startRealOff = map.Value.StartOffset.Value;
-			int offDifference = currentOffset - (startRealOff + map.Value.CodeLength);
-			var line = HiddenDoc.Editor.Document.GetLineByOffset (pos);
-			int endHiddenOff = line.NextLine.Offset + map.Value.StartGeneratedColumn + map.Value.CodeLength;
-
-			int hiddenOff;
-
-			// If off is inside the map
-			if (offDifference <= 0) {
-				int delta = currentOffset - startRealOff;
-				hiddenOff = line.NextLine.Offset + map.Value.StartGeneratedColumn + delta - 1;
-				codeFragment = new CodeFragment (hiddenOff, currentOffset, endHiddenOff);
-			} else {
-				// It's a new code fragment - create a temp mapping, and use it until next reparse
-				int key = currentMappings.Last ().Key + 1;
-				string newLine = "\r\n#line " + key + " \r\n ";
-				int newOff = endHiddenOff;
-
-				if (HiddenDoc.Editor.GetCharAt (newOff) == '\n')
-					newOff++;
-
-				// We start a new mapping right after the preceding one, but need to include the difference
-				// between mapping's start and the current offset
-				HiddenDoc.Editor.Insert (newOff, newLine);
-				HiddenDoc.Editor.Insert (newOff + newLine.Length, new String (' ', offDifference) + " \r\n");
-
-				var newMap = new KeyValuePair<int, GeneratedCodeMapping> (key, new GeneratedCodeMapping (
-					startRealOff + map.Value.CodeLength, 0, 0, 0, offDifference));
-				currentMappings.Add (newMap);
-				hiddenOff = newOff + newLine.Length + offDifference;
-				codeFragment = new CodeFragment (newOff + newLine.Length, newMap.Value.StartOffset.Value,
-					newOff + newLine.Length + offDifference);
-			}
-
-			return hiddenOff;
-		}
-
-		public override ICompletionDataList HandleCodeCompletion (CodeCompletionContext completionContext,
-			char completionChar, ref int triggerWordLength)
-		{
-//			if (!EnableCodeCompletion)
-//				return null;
-
-			char previousChar = defaultDocument.Editor.Caret.Offset > 1 ? defaultDocument.Editor.GetCharAt (
-				defaultDocument.Editor.Caret.Offset - 2) : ' ';
-
-			// Don't show completion window when directive's name is being typed
-			var directive = Tracker.Engine.Nodes.Peek () as RazorDirective;
-			if (directive != null && !directive.FirstBracket.HasValue)
-				return null;
-
-			if (hiddenInfo != null && isInCSharpContext) {
-				var list = (CompletionDataList) completionBuilder.HandleCompletion (defaultDocument, completionContext,
-					hiddenInfo, completionChar, ref triggerWordLength);
-
-				if (list != null) {
-					//filter out the C# templates, many of them are not valid
-					int oldCount = list.Count;
-					list = FilterCSharpTemplates (list);
-					int templates = list.Count - oldCount;
-
-					if (previousChar == '@') {
-						RazorCompletion.AddAllRazorSymbols (list, razorDocument.PageInfo.HostKind);
-					}
-					if (templates > 0) {
-						AddFilteredRazorTemplates (list, previousChar == '@', true);
-					}
-				}
-				return list;
-			}
-
-			return base.HandleCodeCompletion (completionContext, completionChar, ref triggerWordLength);
-		}
-
-		//recreating the list is over 2x as fast as using remove operations, saves typically 10ms
-		static CompletionDataList FilterCSharpTemplates (CompletionDataList list)
-		{
-			var newList = new CompletionDataList () {
-				AutoCompleteEmptyMatch = list.AutoCompleteEmptyMatch,
-				AutoCompleteUniqueMatch = list.AutoCompleteUniqueMatch,
-				AutoSelect = list.AutoSelect,
-				CloseOnSquareBrackets = list.CloseOnSquareBrackets,
-				CompletionSelectionMode = list.CompletionSelectionMode,
-				DefaultCompletionString = list.DefaultCompletionString,
-				IsSorted = list.IsSorted,
-			};
-			foreach (var l in list) {
-				var c =  l as CompletionData;
-				if (c == null || (c.Icon.Name != "md-template" && c.Icon.Name != "md-template-surroundwith"))
-					newList.Add (c);
-			}
-			return newList;
-		}
-
-		static void AddFilteredRazorTemplates (CompletionDataList list, bool atTemplates, bool stripLeadingAt)
-		{
-			//add the razor templates then filter them based on whether we follow an @ char, so we don't have
-			//lots of duplicates
-			int count = list.Count;
-			MonoDevelop.Ide.CodeTemplates.CodeTemplateService.AddCompletionDataForMime ("text/x-cshtml", list);
-			for (int i = count; i < list.Count; i++) {
-				var d = (CompletionData) list[i];
-				if (atTemplates) {
-					if (d.CompletionText[0] != '@') {
-						list.RemoveAt (i);
-					} else if (stripLeadingAt) {
-						//avoid inserting a double-@, which would not expand correctly
-						d.CompletionText = d.CompletionText.Substring (1);
-					}
-				} else if (d.CompletionText[0] == '@') {
-					list.RemoveAt (i);
-				}
-			}
-		}
-
-		protected override ICompletionDataList HandleCodeCompletion (CodeCompletionContext completionContext,
-			bool forced, ref int triggerWordLength)
-		{
-//			if (!EnableCodeCompletion)
-//				return null;
-
-			var currentLocation = new TextLocation (completionContext.TriggerLine, completionContext.TriggerLineOffset);
-			char currentChar = completionContext.TriggerOffset < 1 ? ' ' : Buffer.GetCharAt (completionContext.TriggerOffset - 1);
-
-			var codeState = Tracker.Engine.CurrentState as RazorCodeFragmentState;
-			if (currentChar == '<' && codeState != null) {
-				if (!codeState.IsInsideParentheses && !codeState.IsInsideGenerics) {
-					var list = new CompletionDataList ();
-					GetElementCompletions (list);
-					return list;
-				}
-			} else if (currentChar == '>' && Tracker.Engine.CurrentState is RazorCodeFragmentState)
-				return ClosingTagCompletion (EditableBuffer, currentLocation);
-
-			return base.HandleCodeCompletion (completionContext, forced, ref triggerWordLength);
-		}
-
-		//we override to ensure we get parent element name even if there's a razor node in between
-		protected override void GetElementCompletions (CompletionDataList list)
-		{
-			var el = Tracker.Engine.Nodes.OfType<XElement> ().FirstOrDefault ();
-			var parentName = el == null ? new XName () : el.Name;
-
-			AddHtmlTagCompletionData (list, Schema, parentName);
-			AddMiscBeginTags (list);
-
-			//FIXME: don't show this after any elements
-			if (DocType == null)
-				list.Add ("!DOCTYPE", "md-literal", MonoDevelop.Core.GettextCatalog.GetString ("Document type"));
-		}
-
-		public override ICompletionDataList CodeCompletionCommand (CodeCompletionContext completionContext)
-		{
-			if (hiddenInfo != null && (isInCSharpContext || Tracker.Engine.CurrentState is RazorState)
-				&& !(Tracker.Engine.Nodes.Peek () is XElement)) {
-				InitializeCodeCompletion ();
-				return completionBuilder.HandlePopupCompletion (defaultDocument, hiddenInfo);
-			}
-
-			return base.CodeCompletionCommand (completionContext);
-		}
-
-		public override bool GetParameterCompletionCommandOffset (out int cpos)
-		{
-			if (hiddenInfo != null && isInCSharpContext)
-				return completionBuilder.GetParameterCompletionCommandOffset (defaultDocument, hiddenInfo, out cpos);
-
-			return base.GetParameterCompletionCommandOffset (out cpos);
-		}
-
-		public override int GetCurrentParameterIndex (int startOffset)
-		{
-			if (hiddenInfo != null && isInCSharpContext) {
-				return completionBuilder.GetCurrentParameterIndex (defaultDocument, hiddenInfo, startOffset);
-			}
-
-			return base.GetCurrentParameterIndex (startOffset);
-		}
-
-		public override ParameterDataProvider HandleParameterCompletion (CodeCompletionContext completionContext,
-			char completionChar)
-		{
-			if (hiddenInfo != null && isInCSharpContext) {
-				return completionBuilder.HandleParameterCompletion (defaultDocument, completionContext,
-					hiddenInfo, completionChar);
-			}
-
-			return base.HandleParameterCompletion (completionContext, completionChar);
-		}
-
-		#endregion
-
-		#region Document outline
-
-		protected override void RefillOutlineStore (ParsedDocument doc, Gtk.TreeStore store)
-		{
-			var htmlRoot = razorDocument.PageInfo.HtmlRoot;
-			var razorRoot = razorDocument.PageInfo.RazorRoot;
-			var blocks = new List<Block> ();
-			GetBlocks (razorRoot, blocks);
-			BuildTreeChildren (store, Gtk.TreeIter.Zero, htmlRoot, blocks);
-		}
-
-		void GetBlocks (Block root, IList<Block> blocks)
-		{
-			foreach (var block in root.Children.Where (n => n.IsBlock).Select (n => n as Block)) {
-				if (block.Type != BlockType.Markup)
-					blocks.Add (block);
-				if (block.Type != BlockType.Helper)
-					GetBlocks (block, blocks);
-			}
-		}
-
-		protected override void InitializeOutlineColumns (MonoDevelop.Ide.Gui.Components.PadTreeView outlineTree)
-		{
-			outlineTree.TextRenderer.Xpad = 0;
-			outlineTree.TextRenderer.Ypad = 0;
-			outlineTree.AppendColumn ("OutlineNode", outlineTree.TextRenderer, new Gtk.TreeCellDataFunc (OutlineTreeDataFunc));
-		}
-
-		protected override void OutlineSelectionChanged (object selection)
-		{
-			SelectNode ((RazorOutlineNode)selection);
-		}
-
-		void BuildTreeChildren (Gtk.TreeStore store, Gtk.TreeIter parent, XContainer p, IList<Block> blocks)
-		{
-			foreach (XNode node in p.Nodes) {
-				var el = node as XElement;
-				if (el == null) {
-					var startLoc = node.Region.Begin;
-					var endLoc = node.Region.End;
-					var doc = defaultDocument.Editor.Document;
-
-					var blocksBetween = blocks.Where (n => n.Start.AbsoluteIndex >= doc.GetOffset (startLoc)
-						&& n.Start.AbsoluteIndex <= doc.GetOffset (endLoc));
-
-					foreach (var block in blocksBetween) {
-						var outlineNode = new RazorOutlineNode (block) {
-							Location = new DomRegion (doc.OffsetToLocation (block.Start.AbsoluteIndex),
-								doc.OffsetToLocation (block.Start.AbsoluteIndex + block.Length))
-						};
-						if (!parent.Equals (Gtk.TreeIter.Zero))
-							store.AppendValues (parent, outlineNode);
-						else
-							store.AppendValues (outlineNode);
-					}
-					continue;
-				}
-
-				Gtk.TreeIter childIter;
-				if (!parent.Equals (Gtk.TreeIter.Zero))
-					childIter = store.AppendValues (parent, new RazorOutlineNode(el));
-				else
-					childIter = store.AppendValues (new RazorOutlineNode(el));
-
-				BuildTreeChildren (store, childIter, el, blocks);
-			}
-		}
-
-		void OutlineTreeDataFunc (Gtk.TreeViewColumn column, Gtk.CellRenderer cell, Gtk.TreeModel model, Gtk.TreeIter iter)
-		{
-			Gtk.CellRendererText txtRenderer = (Gtk.CellRendererText)cell;
-			RazorOutlineNode n = (RazorOutlineNode)model.GetValue (iter, 0);
-			txtRenderer.Text = n.Name;
-		}
-
-		void SelectNode (RazorOutlineNode n)
-		{
-			EditorSelect (n.Location);
-		}
-
-		#endregion
-	}
-}
->>>>>>> a2046b63
+}