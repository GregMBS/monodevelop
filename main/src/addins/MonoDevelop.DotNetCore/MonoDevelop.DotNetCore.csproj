<?xml version="1.0" encoding="utf-8"?>
<Project DefaultTargets="Build" ToolsVersion="4.0" xmlns="http://schemas.microsoft.com/developer/msbuild/2003">
  <PropertyGroup>
    <Configuration Condition=" '$(Configuration)' == '' ">Debug</Configuration>
    <Platform Condition=" '$(Platform)' == '' ">AnyCPU</Platform>
    <ProductVersion>8.0.30703</ProductVersion>
    <SchemaVersion>2.0</SchemaVersion>
    <ProjectGuid>{6868153E-41EA-43A4-A81A-C1E7256373F7}</ProjectGuid>
    <OutputType>Library</OutputType>
    <RootNamespace>MonoDevelop.DotNetCore</RootNamespace>
    <AssemblyName>MonoDevelop.DotNetCore</AssemblyName>
    <TargetFrameworkVersion>v4.6</TargetFrameworkVersion>
  </PropertyGroup>
  <PropertyGroup Condition=" '$(Configuration)|$(Platform)' == 'Debug|AnyCPU' ">
    <DebugSymbols>true</DebugSymbols>
    <DebugType>full</DebugType>
    <Optimize>false</Optimize>
    <OutputPath>..\..\..\build\AddIns\MonoDevelop.DotNetCore</OutputPath>
    <DefineConstants>DEBUG;</DefineConstants>
    <ErrorReport>prompt</ErrorReport>
    <WarningLevel>4</WarningLevel>
    <ConsolePause>false</ConsolePause>
  </PropertyGroup>
  <PropertyGroup Condition=" '$(Configuration)|$(Platform)' == 'Release|AnyCPU' ">
    <Optimize>true</Optimize>
    <OutputPath>..\..\..\build\AddIns\MonoDevelop.DotNetCore</OutputPath>
    <ErrorReport>prompt</ErrorReport>
    <WarningLevel>4</WarningLevel>
    <ConsolePause>false</ConsolePause>
  </PropertyGroup>
  <ItemGroup>
    <Reference Include="System" />
    <Reference Include="System.Xml" />
<<<<<<< HEAD
    <Reference Include="System.Collections.Immutable">
      <HintPath>..\..\..\build\bin\System.Collections.Immutable.dll</HintPath>
      <Private>False</Private>
    </Reference>
=======
    <Reference Include="Newtonsoft.Json">
      <HintPath>..\..\..\packages\Newtonsoft.Json.8.0.3\lib\net45\Newtonsoft.Json.dll</HintPath>
      <Private>False</Private>
    </Reference>
    <Reference Include="Microsoft.TestPlatform.CommunicationUtilities">
      <HintPath>..\..\..\packages\Microsoft.TestPlatform.TranslationLayer.15.0.0-preview-20170201-02\lib\net46\Microsoft.TestPlatform.CommunicationUtilities.dll</HintPath>
    </Reference>
    <Reference Include="Microsoft.TestPlatform.CoreUtilities">
      <HintPath>..\..\..\packages\Microsoft.TestPlatform.TranslationLayer.15.0.0-preview-20170201-02\lib\net46\Microsoft.TestPlatform.CoreUtilities.dll</HintPath>
    </Reference>
    <Reference Include="Microsoft.TestPlatform.VsTestConsole.TranslationLayer">
      <HintPath>..\..\..\packages\Microsoft.TestPlatform.TranslationLayer.15.0.0-preview-20170201-02\lib\net46\Microsoft.TestPlatform.VsTestConsole.TranslationLayer.dll</HintPath>
    </Reference>
    <Reference Include="Microsoft.VisualStudio.TestPlatform.Common">
      <HintPath>..\..\..\packages\Microsoft.TestPlatform.TranslationLayer.15.0.0-preview-20170201-02\lib\net46\Microsoft.VisualStudio.TestPlatform.Common.dll</HintPath>
    </Reference>
    <Reference Include="Microsoft.VisualStudio.TestPlatform.ObjectModel">
      <HintPath>..\..\..\packages\Microsoft.TestPlatform.TranslationLayer.15.0.0-preview-20170201-02\lib\net46\Microsoft.VisualStudio.TestPlatform.ObjectModel.dll</HintPath>
    </Reference>
    <Reference Include="Microsoft.CSharp" />
    <Reference Include="System.Runtime.Serialization" />
>>>>>>> d4f900c1
  </ItemGroup>
  <ItemGroup>
    <Compile Include="Properties\AssemblyInfo.cs" />
    <Compile Include="Properties\AddinInfo.cs" />
    <Compile Include="MonoDevelop.DotNetCore\DotNetCoreProjectExtension.cs" />
    <Compile Include="MonoDevelop.DotNetCore\DotNetCoreExecutionCommand.cs" />
    <Compile Include="MonoDevelop.DotNetCore\DotNetCorePath.cs" />
    <Compile Include="MonoDevelop.DotNetCore\DotNetCoreExecutionHandler.cs" />
    <Compile Include="MonoDevelop.DotNetCore.Templating\DotNetCoreProjectTemplateWizard.cs" />
    <Compile Include="MonoDevelop.DotNetCore.Templating\SolutionExtensions.cs" />
    <Compile Include="MonoDevelop.DotNetCore.Templating\EmptyDirectoryRemover.cs" />
    <Compile Include="MonoDevelop.DotNetCore.Templating\FileTemplateProcessor.cs" />
    <Compile Include="MonoDevelop.DotNetCore\DotNetCoreNotInstalledDialog.cs" />
    <Compile Include="MonoDevelop.DotNetCore\DotNetCoreFolderNodeBuilderExtension.cs" />
    <Compile Include="MonoDevelop.DotNetCore\DotNetCoreProjectFileRenamedHandler.cs" />
    <Compile Include="MonoDevelop.DotNetCore\DotNetCoreProjectReloadMonitor.cs" />
    <Compile Include="MonoDevelop.DotNetCore\DotNetCoreProjectReader.cs" />
    <Compile Include="MonoDevelop.DotNetCore\MSBuildProjectExtensions.cs" />
    <Compile Include="MonoDevelop.DotNetCore\DotNetCoreSdkPaths.cs" />
    <Compile Include="MonoDevelop.DotNetCore\DotNetCoreMSBuildProject.cs" />
    <Compile Include="MonoDevelop.DotNetCore\DotNetCoreCanReferenceProjectExtension.cs" />
    <Compile Include="MonoDevelop.DotNetCore\DotNetCoreProjectBuilderMaintainer.cs" />
    <Compile Include="MonoDevelop.DotNetCore.UnitTesting\DotNetCoreTestProvider.cs" />
    <Compile Include="MonoDevelop.DotNetCore.UnitTesting\DotNetCoreProjectTestSuite.cs" />
    <Compile Include="MonoDevelop.DotNetCore.UnitTesting\DotNetCoreTestPlatformAdapter.cs" />
    <Compile Include="MonoDevelop.DotNetCore.UnitTesting\DiscoveredTests.cs" />
    <Compile Include="MonoDevelop.DotNetCore.UnitTesting\DotNetCoreNamespaceTestGroup.cs" />
    <Compile Include="MonoDevelop.DotNetCore.UnitTesting\DotNetCoreUnitTest.cs" />
    <Compile Include="MonoDevelop.DotNetCore.UnitTesting\DotNetCoreTestClass.cs" />
    <Compile Include="MonoDevelop.DotNetCore.UnitTesting\IDotNetCoreTestProvider.cs" />
    <Compile Include="MonoDevelop.DotNetCore.UnitTesting\IDotNetCoreTestRunner.cs" />
    <Compile Include="MonoDevelop.DotNetCore.UnitTesting\TestResultBuilder.cs" />
  </ItemGroup>
  <ItemGroup>
    <Folder Include="MonoDevelop.DotNetCore\" />
    <Folder Include="Templates\" />
    <Folder Include="Templates\Projects\" />
    <Folder Include="Templates\Projects\Console\" />
    <Folder Include="MonoDevelop.DotNetCore.Templating\" />
    <Folder Include="Templates\Projects\Library\" />
    <Folder Include="Templates\Projects\EmptyWeb\" />
    <Folder Include="MonoDevelop.DotNetCore.UnitTesting\" />
  </ItemGroup>
  <ItemGroup>
    <ProjectReference Include="..\..\..\external\mono-addins\Mono.Addins\Mono.Addins.csproj">
      <Project>{91DD5A2D-9FE3-4C3C-9253-876141874DAD}</Project>
      <Name>Mono.Addins</Name>
      <Private>False</Private>
    </ProjectReference>
    <ProjectReference Include="..\..\core\MonoDevelop.Ide\MonoDevelop.Ide.csproj">
      <Project>{27096E7F-C91C-4AC6-B289-6897A701DF21}</Project>
      <Name>MonoDevelop.Ide</Name>
      <Private>False</Private>
    </ProjectReference>
    <ProjectReference Include="..\..\core\MonoDevelop.Core\MonoDevelop.Core.csproj">
      <Project>{7525BB88-6142-4A26-93B9-A30C6983390A}</Project>
      <Name>MonoDevelop.Core</Name>
      <Private>False</Private>
    </ProjectReference>
    <ProjectReference Include="..\MonoDevelop.Debugger\MonoDevelop.Debugger.csproj">
      <Project>{2357AABD-08C7-4808-A495-8FF2D3CDFDB0}</Project>
      <Name>MonoDevelop.Debugger</Name>
      <Private>False</Private>
    </ProjectReference>
    <ProjectReference Include="..\..\..\external\debugger-libs\Mono.Debugging\Mono.Debugging.csproj">
      <Project>{90C99ADB-7D4B-4EB4-98C2-40BD1B14C7D2}</Project>
      <Name>Mono.Debugging</Name>
      <Private>False</Private>
    </ProjectReference>
    <ProjectReference Include="..\MonoDevelop.Debugger.VSCodeDebugProtocol\MonoDevelop.Debugger.VsCodeDebugProtocol\MonoDevelop.Debugger.VsCodeDebugProtocol.csproj">
      <Project>{10F5BBD5-8A1D-4563-BCE4-DE681DFD82FD}</Project>
      <Name>MonoDevelop.Debugger.VsCodeDebugProtocol</Name>
      <Private>False</Private>
    </ProjectReference>
    <ProjectReference Include="..\MonoDevelop.PackageManagement\MonoDevelop.PackageManagement.csproj">
      <Project>{F218643D-2E74-4309-820E-206A54B7133F}</Project>
      <Name>MonoDevelop.PackageManagement</Name>
      <Private>False</Private>
    </ProjectReference>
    <ProjectReference Include="..\MonoDevelop.UnitTesting\MonoDevelop.UnitTesting.csproj">
      <Project>{A7A4246D-CEC4-42DF-A3C1-C31B9F51C4EC}</Project>
      <Name>MonoDevelop.UnitTesting</Name>
      <Private>False</Private>
    </ProjectReference>
  </ItemGroup>
  <ItemGroup>
    <EmbeddedResource Include="Properties\MonoDevelop.DotNetCore.addin.xml">
      <LogicalName>MonoDevelop.DotNetCore.addin.xml</LogicalName>
    </EmbeddedResource>
  </ItemGroup>
  <ItemGroup>
    <None Include="Templates\Projects\Console\ConsoleProject.csproj">
      <CopyToOutputDirectory>PreserveNewest</CopyToOutputDirectory>
    </None>
    <None Include="Templates\Projects\Console\ConsoleProject.xpt.xml">
      <CopyToOutputDirectory>PreserveNewest</CopyToOutputDirectory>
    </None>
    <None Include="Templates\Projects\Console\ConsoleProject.Program.cs.xft.xml">
      <CopyToOutputDirectory>PreserveNewest</CopyToOutputDirectory>
    </None>
    <None Include="Templates\Projects\Console\ConsoleProject.Program.cs">
      <CopyToOutputDirectory>PreserveNewest</CopyToOutputDirectory>
    </None>
    <None Include="Templates\Projects\Library\LibraryProject.csproj">
      <CopyToOutputDirectory>PreserveNewest</CopyToOutputDirectory>
    </None>
    <None Include="Templates\Projects\Library\LibraryProject.MyClass.cs">
      <CopyToOutputDirectory>PreserveNewest</CopyToOutputDirectory>
    </None>
    <None Include="Templates\Projects\Library\LibraryProject.MyClass.cs.xft.xml">
      <CopyToOutputDirectory>PreserveNewest</CopyToOutputDirectory>
    </None>
    <None Include="Templates\Projects\Library\LibraryProject.xpt.xml">
      <CopyToOutputDirectory>PreserveNewest</CopyToOutputDirectory>
    </None>
    <None Include="Templates\Projects\EmptyWeb\EmptyWebProject.csproj">
      <CopyToOutputDirectory>PreserveNewest</CopyToOutputDirectory>
    </None>
    <None Include="Templates\Projects\EmptyWeb\EmptyWebProject.Program.cs">
      <CopyToOutputDirectory>PreserveNewest</CopyToOutputDirectory>
    </None>
    <None Include="Templates\Projects\EmptyWeb\EmptyWebProject.Program.cs.xft.xml">
      <CopyToOutputDirectory>PreserveNewest</CopyToOutputDirectory>
    </None>
    <None Include="Templates\Projects\EmptyWeb\EmptyWebProject.xpt.xml">
      <CopyToOutputDirectory>PreserveNewest</CopyToOutputDirectory>
    </None>
    <None Include="Templates\Projects\EmptyWeb\EmptyWebProject.Startup.cs.xft.xml">
      <CopyToOutputDirectory>PreserveNewest</CopyToOutputDirectory>
    </None>
    <None Include="Templates\Projects\EmptyWeb\EmptyWebProject.Startup.cs">
      <CopyToOutputDirectory>PreserveNewest</CopyToOutputDirectory>
    </None>
    <None Include="packages.config" />
    <None Include="Templates\Projects\XUnitTest\XUnitTestProject.Test.cs.xft.xml">
      <CopyToOutputDirectory>PreserveNewest</CopyToOutputDirectory>
    </None>
    <None Include="Templates\Projects\XUnitTest\XUnitTestProject.csproj">
      <CopyToOutputDirectory>PreserveNewest</CopyToOutputDirectory>
    </None>
    <None Include="Templates\Projects\XUnitTest\XUnitTestProject.xpt.xml">
      <CopyToOutputDirectory>PreserveNewest</CopyToOutputDirectory>
    </None>
    <None Include="Templates\Projects\XUnitTest\XUnitTestProject.Test.cs">
      <CopyToOutputDirectory>PreserveNewest</CopyToOutputDirectory>
    </None>
  </ItemGroup>
  <Import Project="$(MSBuildBinPath)\Microsoft.CSharp.targets" />
</Project><|MERGE_RESOLUTION|>--- conflicted
+++ resolved
@@ -31,12 +31,10 @@
   <ItemGroup>
     <Reference Include="System" />
     <Reference Include="System.Xml" />
-<<<<<<< HEAD
     <Reference Include="System.Collections.Immutable">
       <HintPath>..\..\..\build\bin\System.Collections.Immutable.dll</HintPath>
       <Private>False</Private>
     </Reference>
-=======
     <Reference Include="Newtonsoft.Json">
       <HintPath>..\..\..\packages\Newtonsoft.Json.8.0.3\lib\net45\Newtonsoft.Json.dll</HintPath>
       <Private>False</Private>
@@ -58,7 +56,6 @@
     </Reference>
     <Reference Include="Microsoft.CSharp" />
     <Reference Include="System.Runtime.Serialization" />
->>>>>>> d4f900c1
   </ItemGroup>
   <ItemGroup>
     <Compile Include="Properties\AssemblyInfo.cs" />
