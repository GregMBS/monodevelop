--- conflicted
+++ resolved
@@ -198,12 +198,9 @@
 			TaskService.Errors.TasksRemoved += updateHandler;
 
 			NSNotificationCenter.DefaultCenter.AddObserver (NSWindow.DidChangeBackingPropertiesNotification, notif => DispatchService.GuiDispatch (() => {
-<<<<<<< HEAD
-=======
 				if (Window == null)
 					return;
 
->>>>>>> 10f22d68
 				ReconstructString ();
 				foreach (var layer in Layer.Sublayers) {
 					if (layer.Name != null && layer.Name.StartsWith (StatusIconPrefixId, StringComparison.Ordinal))
