//
// MDMenuItem.cs
//
// Author:
//       Michael Hutchinson <m.j.hutchinson@gmail.com>
//
// Copyright (c) 2013 Xamarin Inc.
//
// Permission is hereby granted, free of charge, to any person obtaining a copy
// of this software and associated documentation files (the "Software"), to deal
// in the Software without restriction, including without limitation the rights
// to use, copy, modify, merge, publish, distribute, sublicense, and/or sell
// copies of the Software, and to permit persons to whom the Software is
// furnished to do so, subject to the following conditions:
//
// The above copyright notice and this permission notice shall be included in
// all copies or substantial portions of the Software.
//
// THE SOFTWARE IS PROVIDED "AS IS", WITHOUT WARRANTY OF ANY KIND, EXPRESS OR
// IMPLIED, INCLUDING BUT NOT LIMITED TO THE WARRANTIES OF MERCHANTABILITY,
// FITNESS FOR A PARTICULAR PURPOSE AND NONINFRINGEMENT. IN NO EVENT SHALL THE
// AUTHORS OR COPYRIGHT HOLDERS BE LIABLE FOR ANY CLAIM, DAMAGES OR OTHER
// LIABILITY, WHETHER IN AN ACTION OF CONTRACT, TORT OR OTHERWISE, ARISING FROM,
// OUT OF OR IN CONNECTION WITH THE SOFTWARE OR THE USE OR OTHER DEALINGS IN
// THE SOFTWARE.

using System;
using MonoMac.AppKit;
using MonoDevelop.Components.Commands;
using MonoDevelop.Core;
using System.Text;
using MonoMac.Foundation;
using MonoMac.ObjCRuntime;
using System.Collections.Generic;

namespace MonoDevelop.MacIntegration.MacMenu
{
	//TODO: autohide, arrray
	class MDMenuItem : NSMenuItem, IUpdatableMenuItem
	{
		public const string ActionSelName = "run:";
		public static Selector ActionSel = new Selector (ActionSelName);

		CommandEntry ce;
		CommandManager manager;

		bool isArrayItem;
		object initialCommandTarget;
		CommandSource commandSource;

		public MDMenuItem (CommandManager manager, CommandEntry ce, ActionCommand command, CommandSource commandSource, object initialCommandTarget)
		{
			this.ce = ce;
			this.manager = manager;
			this.initialCommandTarget = initialCommandTarget;
			this.commandSource = commandSource;

			isArrayItem = command.CommandArray;

			Target = this;
			Action = ActionSel;
		}

		public CommandEntry CommandEntry { get { return ce; } }

		[Export (ActionSelName)]
		public void Run (NSMenuItem sender)
		{
			var a = sender as MDExpandedArrayItem;
			//if the command opens a modal subloop, give cocoa a chance to unhighlight the menu item
			GLib.Timeout.Add (1, () => {
				if (a != null) {
					manager.DispatchCommand (ce.CommandId, a.Info.DataItem, initialCommandTarget, commandSource);
				} else {
					manager.DispatchCommand (ce.CommandId, null, initialCommandTarget, commandSource);
				}
				return false;
			});
		}

		//NOTE: This is used to disable the whole menu when there's a modal dialog.
		// We can justify this because safari 3.2.1 does it ("do you want to close all tabs?").
		public static bool IsGloballyDisabled {
			get {
				return MonoDevelop.Ide.DesktopService.IsModalDialogRunning ();
			}
		}

		public void Update (MDMenu parent, ref NSMenuItem lastSeparator, ref int index)
		{
			var info = manager.GetCommandInfo (ce.CommandId, new CommandTargetRoute (initialCommandTarget));

			if (!isArrayItem) {
				SetItemValues (this, info, ce.DisabledVisible);
				if (!Hidden)
					MDMenu.ShowLastSeparator (ref lastSeparator);
				return;
			}

			Hidden = true;

			if (index < parent.Count - 1) {
				for (int i = index + 1; i < parent.Count; i++) {
					var nextItem = parent.ItemAt (i);
					if (nextItem == null || nextItem.Target != this)
						break;
					parent.RemoveItemAt (i);
					i--;
				}
			}

			PopulateArrayItems (info.ArrayInfo, parent, ref lastSeparator, ref index);
		}

		void PopulateArrayItems (CommandArrayInfo infos, NSMenu parent, ref NSMenuItem lastSeparator, ref int index)
		{
			if (infos == null)
				return;

			foreach (CommandInfo ci in infos) {
				if (ci.IsArraySeparator) {
					var n = NSMenuItem.SeparatorItem;
					n.Hidden = true;
					n.Target = this;
					lastSeparator = n;
					parent.InsertItem (n, index++);
					continue;
				}

				var item = new MDExpandedArrayItem {
					Info = ci,
					Target = this,
					Action = ActionSel,
				};

				if (ci is CommandInfoSet) {
					item.Submenu = new NSMenu ();
					int i = 0;
					NSMenuItem sep = null;
					PopulateArrayItems (((CommandInfoSet)ci).CommandInfos, item.Submenu, ref sep, ref i);
				}
				SetItemValues (item, ci, true);

				if (!item.Hidden)
					MDMenu.ShowLastSeparator (ref lastSeparator);
				parent.InsertItem (item, index++);
			}
		}

		class MDExpandedArrayItem : NSMenuItem
		{
			public CommandInfo Info;
		}

		void SetItemValues (NSMenuItem item, CommandInfo info, bool disabledVisible)
		{
			item.SetTitleWithMnemonic (GetCleanCommandText (info));
<<<<<<< HEAD
			item.Enabled = info.Enabled && (!IsGloballyDisabled || commandSource != CommandSource.ContextMenu);
			item.Hidden = !info.Visible;
=======

			bool enabled = info.Enabled && (!IsGloballyDisabled || commandSource == CommandSource.ContextMenu);
			bool visible = info.Visible && (disabledVisible || info.Enabled);

			item.Enabled = enabled;
			item.Hidden = !visible;

>>>>>>> 3dbcdf64
			SetAccel (item, info.AccelKey);

			if (info.Checked) {
				item.State = NSCellStateValue.On;
			} else if (info.CheckedInconsistent) {
				item.State = NSCellStateValue.Mixed;
			} else {
				item.State = NSCellStateValue.Off;
			}
		}

		static void SetAccel (NSMenuItem item, string accelKey)
		{
			uint modeKey;
			Gdk.ModifierType modeMod;
			uint key;
			Gdk.ModifierType mod;

			if (!KeyBindingManager.BindingToKeys (accelKey, out modeKey, out modeMod, out key, out mod)) {
				item.KeyEquivalent = "";
				item.KeyEquivalentModifierMask = (NSEventModifierMask) 0;
				return;
			}

			if (modeKey != 0) {
				LoggingService.LogWarning ("Mac menu cannot display accelerators with mode keys ({0})", accelKey);
				item.KeyEquivalent = "";
				item.KeyEquivalentModifierMask = (NSEventModifierMask) 0;
				return;
			}

			var keyEq = GetKeyEquivalent ((Gdk.Key) key);
			item.KeyEquivalent = keyEq;
			if (keyEq.Length == 0) {
				item.KeyEquivalentModifierMask = 0;
			}

			NSEventModifierMask outMod = 0;
			if ((mod & Gdk.ModifierType.Mod1Mask) != 0) {
				outMod |= NSEventModifierMask.AlternateKeyMask;
				mod ^= Gdk.ModifierType.Mod1Mask;
			}
			if ((mod & Gdk.ModifierType.ShiftMask) != 0) {
				outMod |= NSEventModifierMask.ShiftKeyMask;
				mod ^= Gdk.ModifierType.ShiftMask;
			}
			if ((mod & Gdk.ModifierType.ControlMask) != 0) {
				outMod |= NSEventModifierMask.ControlKeyMask;
				mod ^= Gdk.ModifierType.ControlMask;
			}
			if ((mod & Gdk.ModifierType.MetaMask) != 0) {
				outMod |= NSEventModifierMask.CommandKeyMask;
				mod ^= Gdk.ModifierType.MetaMask;
			}

			if (mod != 0) {
				LoggingService.LogWarning ("Mac menu cannot display accelerators with modifiers {0}", mod);
			}
			item.KeyEquivalentModifierMask = outMod;
		}

		static string GetKeyEquivalent (Gdk.Key key)
		{
			char c = (char) Gdk.Keyval.ToUnicode ((uint) key);
			if (c != 0)
				return c.ToString ();

			var fk = GetFunctionKey (key);
			if (fk != 0)
				return ((char) fk).ToString ();

			LoggingService.LogError ("Mac menu cannot display key '{0}", key);
			return "";
		}

		static string GetCleanCommandText (CommandInfo ci)
		{
			string txt = ci.Text;
			if (txt == null)
				return "";

			//FIXME: markup stripping could be done better
			var sb = new StringBuilder ();
			for (int i = 0; i < txt.Length; i++) {
				char ch = txt[i];
				if (ch == '_') {
					if (i + 1 < txt.Length && txt[i + 1] == '_') {
						sb.Append ('_');
						i++;
					} else {
						sb.Append ('&');
					}
				} else if (!ci.UseMarkup) {
					sb.Append (ch);
				} else if (ch == '<') {
					while (++i < txt.Length && txt[i] != '>');
				} else if (ch == '&') {
					int j = i;
					while (++i < txt.Length && txt[i] != ';');
					int len = i - j - 1;
					if (len > 0) {
						string entityName = txt.Substring (j + 1, i - j - 1);
						switch (entityName) {
							case "quot":
							sb.Append ('"');
							break;
							case "amp":
							sb.Append ('&');
							break;
							case "apos":
							sb.Append ('\'');
							break;
							case "lt":
							sb.Append ('<');
							break;
							case "gt":
							sb.Append ('>');
							break;
							default:
							LoggingService.LogWarning ("Could not de-markup entity '{0}'", entityName);
							break;
						}
					}
				} else {
					sb.Append (ch);
				}
			}

			return sb.ToString ();
		}

		static FunctionKey GetFunctionKey (Gdk.Key key)
		{
			switch (key) {
			case Gdk.Key.Return:
				return (FunctionKey) (uint) '\n';
			case Gdk.Key.BackSpace:
				return (FunctionKey) 0x08;
				// NSBackspaceCharacter
			case Gdk.Key.KP_Delete:
			case Gdk.Key.Delete:
				return (FunctionKey) 0x7F;
				// NSDeleteCharacter
			case Gdk.Key.KP_Up:
			case Gdk.Key.Up:
				return FunctionKey.UpArrow;
			case Gdk.Key.KP_Down:
			case Gdk.Key.Down:
				return FunctionKey.DownArrow;
			case Gdk.Key.KP_Left:
			case Gdk.Key.Left:
				return FunctionKey.LeftArrow;
			case Gdk.Key.KP_Right:
			case Gdk.Key.Right:
				return FunctionKey.RightArrow;
			case Gdk.Key.F1:
				return FunctionKey.F1;
			case Gdk.Key.F2:
				return FunctionKey.F2;
			case Gdk.Key.F3:
				return FunctionKey.F3;
			case Gdk.Key.F4:
				return FunctionKey.F4;
			case Gdk.Key.F5:
				return FunctionKey.F5;
			case Gdk.Key.F6:
				return FunctionKey.F6;
			case Gdk.Key.F7:
				return FunctionKey.F7;
			case Gdk.Key.F8:
				return FunctionKey.F8;
			case Gdk.Key.F9:
				return FunctionKey.F9;
			case Gdk.Key.F10:
				return FunctionKey.F10;
			case Gdk.Key.F11:
				return FunctionKey.F11;
			case Gdk.Key.F12:
				return FunctionKey.F12;
			case Gdk.Key.F13:
				return FunctionKey.F13;
			case Gdk.Key.F14:
				return FunctionKey.F14;
			case Gdk.Key.F15:
				return FunctionKey.F15;
			case Gdk.Key.F16:
				return FunctionKey.F16;
			case Gdk.Key.F17:
				return FunctionKey.F17;
			case Gdk.Key.F18:
				return FunctionKey.F18;
			case Gdk.Key.F19:
				return FunctionKey.F19;
			case Gdk.Key.F20:
				return FunctionKey.F20;
			case Gdk.Key.F21:
				return FunctionKey.F21;
			case Gdk.Key.F22:
				return FunctionKey.F22;
			case Gdk.Key.F23:
				return FunctionKey.F23;
			case Gdk.Key.F24:
				return FunctionKey.F24;
			case Gdk.Key.F25:
				return FunctionKey.F25;
			case Gdk.Key.F26:
				return FunctionKey.F26;
			case Gdk.Key.F27:
				return FunctionKey.F27;
			case Gdk.Key.F28:
				return FunctionKey.F28;
			case Gdk.Key.F29:
				return FunctionKey.F29;
			case Gdk.Key.F30:
				return FunctionKey.F30;
			case Gdk.Key.F31:
				return FunctionKey.F31;
			case Gdk.Key.F32:
				return FunctionKey.F32;
			case Gdk.Key.F33:
				return FunctionKey.F33;
			case Gdk.Key.F34:
				return FunctionKey.F34;
			case Gdk.Key.F35:
				return FunctionKey.F35;
			case Gdk.Key.KP_Insert:
			case Gdk.Key.Insert:
				return FunctionKey.Insert;
			case Gdk.Key.KP_Home:
			case Gdk.Key.Home:
				return FunctionKey.Home;
			case Gdk.Key.Begin:
				return FunctionKey.Begin;
			case Gdk.Key.KP_End:
			case Gdk.Key.End:
				return FunctionKey.End;
			case Gdk.Key.KP_Page_Up:
			case Gdk.Key.Page_Up:
				return FunctionKey.PageUp;
			case Gdk.Key.KP_Page_Down:
			case Gdk.Key.Page_Down:
				return FunctionKey.PageDown;
			case Gdk.Key.Key_3270_PrintScreen:
				return FunctionKey.PrintScreen;
			case Gdk.Key.Scroll_Lock:
				return FunctionKey.ScrollLock;
			case Gdk.Key.Pause:
				return FunctionKey.Pause;
			case Gdk.Key.Sys_Req:
				return FunctionKey.SysReq;
			case Gdk.Key.Break:
				return FunctionKey.Break;
			case Gdk.Key.Key_3270_Reset:
				return FunctionKey.Reset;
			case Gdk.Key.Menu:
				return FunctionKey.Menu;
			case Gdk.Key.Print:
				return FunctionKey.Print;
			case Gdk.Key.Help:
				return FunctionKey.Help;
			case Gdk.Key.Find:
				return FunctionKey.Find;
			case Gdk.Key.Undo:
				return FunctionKey.Undo;
			case Gdk.Key.Redo:
				return FunctionKey.Redo;
			case Gdk.Key.Execute:
				return FunctionKey.Execute;
				/*
				return FunctionKey.Stop;
				return FunctionKey.User;
				return FunctionKey.System;
				return FunctionKey.ClearLine;
				return FunctionKey.ClearDisplay;
				return FunctionKey.InsertLine;
				return FunctionKey.DeleteLine;
				return FunctionKey.InsertChar;
				return FunctionKey.DeleteChar;
				return FunctionKey.Next;
				return FunctionKey.Prev;
				return FunctionKey.Select;
				return FunctionKey.ModeSwitch;
				*/
			}

			return 0;
		}

		// "Function-Key Unicodes" from NSEvent reference
		enum FunctionKey : ushort
		{
			UpArrow = 0xF700,
			DownArrow = 0xF701,
			LeftArrow = 0xF702,
			RightArrow = 0xF703,
			F1 = 0xF704,
			F2 = 0xF705,
			F3 = 0xF706,
			F4 = 0xF707,
			F5 = 0xF708,
			F6 = 0xF709,
			F7 = 0xF70A,
			F8 = 0xF70B,
			F9 = 0xF70C,
			F10 = 0xF70D,
			F11 = 0xF70E,
			F12 = 0xF70F,
			F13 = 0xF710,
			F14 = 0xF711,
			F15 = 0xF712,
			F16 = 0xF713,
			F17 = 0xF714,
			F18 = 0xF715,
			F19 = 0xF716,
			F20 = 0xF717,
			F21 = 0xF718,
			F22 = 0xF719,
			F23 = 0xF71A,
			F24 = 0xF71B,
			F25 = 0xF71C,
			F26 = 0xF71D,
			F27 = 0xF71E,
			F28 = 0xF71F,
			F29 = 0xF720,
			F30 = 0xF721,
			F31 = 0xF722,
			F32 = 0xF723,
			F33 = 0xF724,
			F34 = 0xF725,
			F35 = 0xF726,
			Insert = 0xF727,
			Delete = 0xF728,
			Home = 0xF729,
			Begin = 0xF72A,
			End = 0xF72B,
			PageUp = 0xF72C,
			PageDown = 0xF72D,
			PrintScreen = 0xF72E,
			ScrollLock = 0xF72F,
			Pause = 0xF730,
			SysReq = 0xF731,
			Break = 0xF732,
			Reset = 0xF733,
			Stop = 0xF734,
			Menu = 0xF735,
			User = 0xF736,
			System = 0xF737,
			Print = 0xF738,
			ClearLine = 0xF739,
			ClearDisplay = 0xF73A,
			InsertLine = 0xF73B,
			DeleteLine = 0xF73C,
			InsertChar = 0xF73D,
			DeleteChar = 0xF73E,
			Prev = 0xF73F,
			Next = 0xF740,
			Select = 0xF741,
			Execute = 0xF742,
			Undo = 0xF743,
			Redo = 0xF744,
			Find = 0xF745,
			Help = 0xF746,
			ModeSwitch = 0xF747
		}
	}
}<|MERGE_RESOLUTION|>--- conflicted
+++ resolved
@@ -155,10 +155,6 @@
 		void SetItemValues (NSMenuItem item, CommandInfo info, bool disabledVisible)
 		{
 			item.SetTitleWithMnemonic (GetCleanCommandText (info));
-<<<<<<< HEAD
-			item.Enabled = info.Enabled && (!IsGloballyDisabled || commandSource != CommandSource.ContextMenu);
-			item.Hidden = !info.Visible;
-=======
 
 			bool enabled = info.Enabled && (!IsGloballyDisabled || commandSource == CommandSource.ContextMenu);
 			bool visible = info.Visible && (disabledVisible || info.Enabled);
@@ -166,7 +162,6 @@
 			item.Enabled = enabled;
 			item.Hidden = !visible;
 
->>>>>>> 3dbcdf64
 			SetAccel (item, info.AccelKey);
 
 			if (info.Checked) {
