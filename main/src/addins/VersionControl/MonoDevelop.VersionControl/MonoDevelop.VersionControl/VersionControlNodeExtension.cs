--- conflicted
+++ resolved
@@ -52,19 +52,19 @@
 			if (dataObject is IWorkspaceObject) {
 				IWorkspaceObject ce = (IWorkspaceObject) dataObject;
 				Repository rep = VersionControlService.GetRepository (ce);
-				if (rep != null) {
+				if (rep != null) {
 					rep.GetDirectoryVersionInfo (ce.BaseDirectory, false, false);
-					AddFolderOverlay (rep, ce.BaseDirectory, nodeInfo, false);
-				}
+					AddFolderOverlay (rep, ce.BaseDirectory, nodeInfo, false);
+				}
 				return;
 			} else if (dataObject is ProjectFolder) {
 				ProjectFolder ce = (ProjectFolder) dataObject;
 				if (ce.ParentWorkspaceObject != null) {
 					Repository rep = VersionControlService.GetRepository (ce.ParentWorkspaceObject);
-					if (rep != null) {
+					if (rep != null) {
 						rep.GetDirectoryVersionInfo (ce.Path, false, false);
-						AddFolderOverlay (rep, ce.Path, nodeInfo, true);
-					}
+						AddFolderOverlay (rep, ce.Path, nodeInfo, true);
+					}
 				}
 				return;
 			}
@@ -222,72 +222,72 @@
 
 	
 	class AddinCommandHandler : VersionControlCommandHandler 
-	{
-		[AllowMultiSelection]
-		[CommandHandler (Commands.Update)]
-		protected void OnUpdate() {
-			RunCommand(Commands.Update, false);
-		}
-		
-		[CommandUpdateHandler (Commands.Update)]
-		protected void UpdateUpdate(CommandInfo item) {
-			TestCommand(Commands.Update, item);
-		}
-		
-		[AllowMultiSelection]
-		[CommandHandler (Commands.Diff)]
-		protected void OnDiff() {
-			RunCommand(Commands.Diff, false);
-		}
-		
-		[CommandUpdateHandler (Commands.Diff)]
-		protected void UpdateDiff(CommandInfo item) {
-			TestCommand(Commands.Diff, item);
-		}
-		
-		[AllowMultiSelection]
-		[CommandHandler (Commands.Log)]
-		protected void OnLog() {
-			RunCommand(Commands.Log, false);
-		}
-		
-		[CommandUpdateHandler (Commands.Log)]
-		protected void UpdateLog(CommandInfo item) {
-			TestCommand(Commands.Log, item);
-		}
-		
-		[AllowMultiSelection]
-		[CommandHandler (Commands.Status)]
-		protected void OnStatus() {
-			RunCommand(Commands.Status, false);
-		}
-		
-		[CommandUpdateHandler (Commands.Status)]
-		protected void UpdateStatus(CommandInfo item) {
-			TestCommand(Commands.Status, item);
-		}
-		
-		[AllowMultiSelection]
-		[CommandHandler (Commands.Add)]
-		protected void OnAdd() {
-			RunCommand(Commands.Add, false);
-		}
-		
-		[CommandUpdateHandler (Commands.Add)]
-		protected void UpdateAdd(CommandInfo item) {
-			TestCommand(Commands.Add, item);
-		}
-		
-		[AllowMultiSelection]
-		[CommandHandler (Commands.Remove)]
-		protected void OnRemove() {
-			RunCommand(Commands.Remove, false);
-		}
-		
-		[CommandUpdateHandler (Commands.Remove)]
-		protected void UpdateRemove(CommandInfo item) {
-			TestCommand(Commands.Remove, item);
-		}
+	{
+		[AllowMultiSelection]
+		[CommandHandler (Commands.Update)]
+		protected void OnUpdate() {
+			RunCommand(Commands.Update, false);
+		}
+		
+		[CommandUpdateHandler (Commands.Update)]
+		protected void UpdateUpdate(CommandInfo item) {
+			TestCommand(Commands.Update, item);
+		}
+		
+		[AllowMultiSelection]
+		[CommandHandler (Commands.Diff)]
+		protected void OnDiff() {
+			RunCommand(Commands.Diff, false);
+		}
+		
+		[CommandUpdateHandler (Commands.Diff)]
+		protected void UpdateDiff(CommandInfo item) {
+			TestCommand(Commands.Diff, item);
+		}
+		
+		[AllowMultiSelection]
+		[CommandHandler (Commands.Log)]
+		protected void OnLog() {
+			RunCommand(Commands.Log, false);
+		}
+		
+		[CommandUpdateHandler (Commands.Log)]
+		protected void UpdateLog(CommandInfo item) {
+			TestCommand(Commands.Log, item);
+		}
+		
+		[AllowMultiSelection]
+		[CommandHandler (Commands.Status)]
+		protected void OnStatus() {
+			RunCommand(Commands.Status, false);
+		}
+		
+		[CommandUpdateHandler (Commands.Status)]
+		protected void UpdateStatus(CommandInfo item) {
+			TestCommand(Commands.Status, item);
+		}
+		
+		[AllowMultiSelection]
+		[CommandHandler (Commands.Add)]
+		protected void OnAdd() {
+			RunCommand(Commands.Add, false);
+		}
+		
+		[CommandUpdateHandler (Commands.Add)]
+		protected void UpdateAdd(CommandInfo item) {
+			TestCommand(Commands.Add, item);
+		}
+		
+		[AllowMultiSelection]
+		[CommandHandler (Commands.Remove)]
+		protected void OnRemove() {
+			RunCommand(Commands.Remove, false);
+		}
+		
+		[CommandUpdateHandler (Commands.Remove)]
+		protected void UpdateRemove(CommandInfo item) {
+			TestCommand(Commands.Remove, item);
+		}
 		
 		[CommandHandler (Commands.Publish)]
 		protected void OnPublish() 
@@ -299,129 +299,120 @@
 		protected void UpdatePublish(CommandInfo item) {
 			TestCommand(Commands.Publish, item);
 		}
-		
-		[AllowMultiSelection]
-		[CommandHandler (Commands.Revert)]
-		protected void OnRevert() {
-			RunCommand(Commands.Revert, false, false);
-		}
-		
-		[CommandUpdateHandler (Commands.Revert)]
-		protected void UpdateRevert(CommandInfo item) {
-			TestCommand(Commands.Revert, item, false);
-		}
-		
-		[AllowMultiSelection]
-		[CommandHandler (Commands.Lock)]
-		protected void OnLock() {
-			RunCommand(Commands.Lock, false);
-		}
-		
-		[CommandUpdateHandler (Commands.Lock)]
-		protected void UpdateLock(CommandInfo item) {
-			TestCommand(Commands.Lock, item);
-		}
-		
-		[AllowMultiSelection]
-		[CommandHandler (Commands.Unlock)]
-		protected void OnUnlock() {
-			RunCommand(Commands.Unlock, false);
-		}
-		
-		[CommandUpdateHandler (Commands.Unlock)]
-		protected void UpdateUnlock(CommandInfo item) {
-			TestCommand(Commands.Unlock, item);
-		}
-		
-		[AllowMultiSelection]
-		[CommandHandler (Commands.Annotate)]
-		protected void OnAnnotate() {
-			RunCommand(Commands.Annotate, false);
-		}
-		
-		[CommandUpdateHandler (Commands.Annotate)]
-		protected void UpdateAnnotate(CommandInfo item) {
-			TestCommand(Commands.Annotate, item);
-		}
-		
-		[AllowMultiSelection]
-		[CommandHandler (Commands.CreatePatch)]
-		protected void OnCreatePatch() {
-			RunCommand(Commands.CreatePatch, false);
-		}
-		
-		[CommandUpdateHandler (Commands.CreatePatch)]
-		protected void UpdateCreatePatch(CommandInfo item) {
-			TestCommand(Commands.CreatePatch, item);
-		}
-
-		[AllowMultiSelection]
-		[CommandHandler (Commands.Ignore)]
-		protected void OnIgnore ()
-		{
-			RunCommand(Commands.Ignore, false);
-		}
-
-		[CommandUpdateHandler (Commands.Ignore)]
-		protected void UpdateIgnore (CommandInfo item)
-		{
-			TestCommand(Commands.Ignore, item);
-		}
-
-		[AllowMultiSelection]
-		[CommandHandler (Commands.Unignore)]
-		protected void OnUnignore ()
-		{
-			RunCommand(Commands.Unignore, false);
-		}
-
-		[CommandUpdateHandler (Commands.Unignore)]
-		protected void UpdateUnignore (CommandInfo item)
-		{
-			TestCommand(Commands.Unignore, item);
-		}
-
-		[CommandHandler (Commands.ResolveConflicts)]
-		protected void OnResolveConflicts ()
-		{
-			RunCommand (Commands.ResolveConflicts, false, false);
-		}
-
-		[CommandUpdateHandler (Commands.ResolveConflicts)]
-		protected void UpdateResolveConflicts (CommandInfo item)
-		{
-			if (!(CurrentNode.DataItem is UnknownSolutionItem)) {
-				item.Visible = false;
-				return;
-			}
-
-			TestCommand (Commands.ResolveConflicts, item, false);
-		}
-
-		private void TestCommand(Commands cmd, CommandInfo item, bool projRecurse = true)
-		{
-			TestResult res = RunCommand(cmd, true, projRecurse);
-			if (res == TestResult.NoVersionControl && cmd == Commands.Log) {
+		
+		[AllowMultiSelection]
+		[CommandHandler (Commands.Revert)]
+		protected void OnRevert() {
+			RunCommand(Commands.Revert, false, false);
+		}
+		
+		[CommandUpdateHandler (Commands.Revert)]
+		protected void UpdateRevert(CommandInfo item) {
+			TestCommand(Commands.Revert, item, false);
+		}
+		
+		[AllowMultiSelection]
+		[CommandHandler (Commands.Lock)]
+		protected void OnLock() {
+			RunCommand(Commands.Lock, false);
+		}
+		
+		[CommandUpdateHandler (Commands.Lock)]
+		protected void UpdateLock(CommandInfo item) {
+			TestCommand(Commands.Lock, item);
+		}
+		
+		[AllowMultiSelection]
+		[CommandHandler (Commands.Unlock)]
+		protected void OnUnlock() {
+			RunCommand(Commands.Unlock, false);
+		}
+		
+		[CommandUpdateHandler (Commands.Unlock)]
+		protected void UpdateUnlock(CommandInfo item) {
+			TestCommand(Commands.Unlock, item);
+		}
+		
+		[AllowMultiSelection]
+		[CommandHandler (Commands.Annotate)]
+		protected void OnAnnotate() {
+			RunCommand(Commands.Annotate, false);
+		}
+		
+		[CommandUpdateHandler (Commands.Annotate)]
+		protected void UpdateAnnotate(CommandInfo item) {
+			TestCommand(Commands.Annotate, item);
+		}
+		
+		[AllowMultiSelection]
+		[CommandHandler (Commands.CreatePatch)]
+		protected void OnCreatePatch() {
+			RunCommand(Commands.CreatePatch, false);
+		}
+		
+		[CommandUpdateHandler (Commands.CreatePatch)]
+		protected void UpdateCreatePatch(CommandInfo item) {
+			TestCommand(Commands.CreatePatch, item);
+		}
+
+		[AllowMultiSelection]
+		[CommandHandler (Commands.Ignore)]
+		protected void OnIgnore ()
+		{
+			RunCommand(Commands.Ignore, false);
+		}
+
+		[CommandUpdateHandler (Commands.Ignore)]
+		protected void UpdateIgnore (CommandInfo item)
+		{
+			TestCommand(Commands.Ignore, item);
+		}
+
+		[AllowMultiSelection]
+		[CommandHandler (Commands.Unignore)]
+		protected void OnUnignore ()
+		{
+			RunCommand(Commands.Unignore, false);
+		}
+
+		[CommandUpdateHandler (Commands.Unignore)]
+		protected void UpdateUnignore (CommandInfo item)
+		{
+			TestCommand(Commands.Unignore, item);
+		}
+
+		[CommandHandler (Commands.ResolveConflicts)]
+		protected void OnResolveConflicts ()
+		{
+			RunCommand (Commands.ResolveConflicts, false, false);
+		}
+
+		[CommandUpdateHandler (Commands.ResolveConflicts)]
+		protected void UpdateResolveConflicts (CommandInfo item)
+		{
+			if (!(CurrentNode.DataItem is UnknownSolutionItem)) {
+				item.Visible = false;
+				return;
+			}
+
+			TestCommand (Commands.ResolveConflicts, item, false);
+		}
+
+		private void TestCommand(Commands cmd, CommandInfo item, bool projRecurse = true)
+		{
+			TestResult res = RunCommand(cmd, true, projRecurse);
+			if (res == TestResult.NoVersionControl && cmd == Commands.Log) {
 				// Use the update command to show the "not available" message
 				item.Icon = null;
-<<<<<<< HEAD
-				item.Enabled = false;
-				item.Text = GettextCatalog.GetString ("This project or folder is not under version control");
-			} else
-				item.Visible = res == TestResult.Enable;
-		}
-		
-=======
-				item.Enabled = false;
+				item.Enabled = false;
 				if (VersionControlService.IsGloballyDisabled)
-					item.Text = GettextCatalog.GetString ("Version Control support is disabled");
-				else
+					item.Text = GettextCatalog.GetString ("Version Control support is disabled");
+				else
 					item.Text = GettextCatalog.GetString ("This project or folder is not under version control");
-			} else
-				item.Visible = res == TestResult.Enable;
-		}
-		
->>>>>>> 5e8d0272
+			} else
+				item.Visible = res == TestResult.Enable;
+		}
+		
 		private TestResult RunCommand (Commands cmd, bool test, bool projRecurse = true)
 		{
 			VersionControlItemList items = GetItems (projRecurse);
@@ -441,20 +432,20 @@
 				switch (cmd) {
 				case Commands.Update:
 					res = UpdateCommand.Update (items, test);
-					break;
-				case Commands.Diff:
-					res = DiffCommand.Show (items, test);
-					break;
-				case Commands.Log:
-					res = LogCommand.Show (items, test);
-					break;
-				case Commands.Status:
-					res = StatusView.Show (items, test, false);
-					break;
-				case Commands.Add:
-					res = AddCommand.Add (items, test);
-					break;
-				case Commands.Remove:
+					break;
+				case Commands.Diff:
+					res = DiffCommand.Show (items, test);
+					break;
+				case Commands.Log:
+					res = LogCommand.Show (items, test);
+					break;
+				case Commands.Status:
+					res = StatusView.Show (items, test, false);
+					break;
+				case Commands.Add:
+					res = AddCommand.Add (items, test);
+					break;
+				case Commands.Remove:
 					res = RemoveCommand.Remove (items, test);
 					break;
 				case Commands.Revert:
@@ -469,25 +460,25 @@
 				case Commands.Publish:
 					VersionControlItem it = items [0];
 					if (items.Count == 1 && it.IsDirectory && it.WorkspaceObject != null)
-						res = PublishCommand.Publish (it.WorkspaceObject, it.Path, test);
-					break;
-				case Commands.Annotate:
-					res = BlameCommand.Show (items, test);
-					break;
-				case Commands.CreatePatch:
-					res = CreatePatchCommand.CreatePatch (items, test);
-					break;
-				case Commands.Ignore:
-					res = IgnoreCommand.Ignore (items, test);
-					break;
-				case Commands.Unignore:
-					res = UnignoreCommand.Unignore (items, test);
-					break;
-				case Commands.ResolveConflicts:
-					res = ResolveConflictsCommand.ResolveConflicts (items, test);
-					break;
-				}
-			}
+						res = PublishCommand.Publish (it.WorkspaceObject, it.Path, test);
+					break;
+				case Commands.Annotate:
+					res = BlameCommand.Show (items, test);
+					break;
+				case Commands.CreatePatch:
+					res = CreatePatchCommand.CreatePatch (items, test);
+					break;
+				case Commands.Ignore:
+					res = IgnoreCommand.Ignore (items, test);
+					break;
+				case Commands.Unignore:
+					res = UnignoreCommand.Unignore (items, test);
+					break;
+				case Commands.ResolveConflicts:
+					res = ResolveConflictsCommand.ResolveConflicts (items, test);
+					break;
+				}
+			}
 			catch (Exception ex) {
 				if (test)
 					LoggingService.LogError (ex.ToString ());
