// DisassemblyView.cs
//
// Author:
//   Lluis Sanchez Gual <lluis@novell.com>
//
// Copyright (c) 2008 Novell, Inc (http://www.novell.com)
//
// Permission is hereby granted, free of charge, to any person obtaining a copy
// of this software and associated documentation files (the "Software"), to deal
// in the Software without restriction, including without limitation the rights
// to use, copy, modify, merge, publish, distribute, sublicense, and/or sell
// copies of the Software, and to permit persons to whom the Software is
// furnished to do so, subject to the following conditions:
//
// The above copyright notice and this permission notice shall be included in
// all copies or substantial portions of the Software.
//
// THE SOFTWARE IS PROVIDED "AS IS", WITHOUT WARRANTY OF ANY KIND, EXPRESS OR
// IMPLIED, INCLUDING BUT NOT LIMITED TO THE WARRANTIES OF MERCHANTABILITY,
// FITNESS FOR A PARTICULAR PURPOSE AND NONINFRINGEMENT. IN NO EVENT SHALL THE
// AUTHORS OR COPYRIGHT HOLDERS BE LIABLE FOR ANY CLAIM, DAMAGES OR OTHER
// LIABILITY, WHETHER IN AN ACTION OF CONTRACT, TORT OR OTHERWISE, ARISING FROM,
// OUT OF OR IN CONNECTION WITH THE SOFTWARE OR THE USE OR OTHER DEALINGS IN
// THE SOFTWARE.
//
//

using System;
using System.Linq;
using System.IO;
using System.Collections.Generic;
using System.Text;
using MonoDevelop.Core;
using MonoDevelop.Ide.Gui;
using MonoDevelop.Ide.Gui.Content;
using MonoDevelop.Components.Commands;
using MonoDevelop.Ide.Commands;
using Mono.Debugging.Client;
<<<<<<< HEAD
using MonoDevelop.Ide.Editor;
=======
using Mono.TextEditor.Highlighting;
using Gtk;
using MonoDevelop.Ide.Gui.Dialogs;
using MonoDevelop.Ide;
using System.Security.Cryptography;
using Gdk;
using MonoDevelop.Components;
>>>>>>> 5c4aa354

namespace MonoDevelop.Debugger
{
	public class DisassemblyView: AbstractViewContent, IClipboardHandler
	{
		Gtk.ScrolledWindow sw;
		TextEditor editor;
		int firstLine;
		int lastLine;
		Dictionary<string,int> addressLines = new Dictionary<string,int> ();
		bool autoRefill;
		ICurrentDebugLineTextMarker currentDebugLineMarker;
		bool dragging;
		FilePath currentFile;
		ITextLineMarker asmMarker;
		
		List<AssemblyLine> cachedLines = new List<AssemblyLine> ();
		string cachedLinesAddrSpace;
		
		const int FillMarginLines = 50;
		
		public DisassemblyView ()
		{
			ContentName = GettextCatalog.GetString ("Disassembly");
			sw = new Gtk.ScrolledWindow ();
			editor = TextEditorFactory.CreateNewEditor ();
			editor.IsReadOnly = true;
			asmMarker = TextMarkerFactory.CreateAsmLineMarker (editor);

			editor.Options = DefaultSourceEditorOptions.PlainEditor;
			
			sw.Add (editor);
			sw.HscrollbarPolicy = Gtk.PolicyType.Automatic;
			sw.VscrollbarPolicy = Gtk.PolicyType.Automatic;
			sw.ShowAll ();
			sw.Vadjustment.ValueChanged += OnScrollEditor;
			sw.VScrollbar.ButtonPressEvent += OnPress;
			sw.VScrollbar.ButtonReleaseEvent += OnRelease;
			sw.VScrollbar.Events |= Gdk.EventMask.ButtonPressMask | Gdk.EventMask.ButtonReleaseMask;
			sw.ShadowType = Gtk.ShadowType.In;
			
			sw.Sensitive = false;
			
			currentDebugLineMarker = TextMarkerFactory.CreateCurrentDebugLineTextMarker (editor);
			DebuggingService.StoppedEvent += OnStop;
		}
		

		OverlayMessageWindow messageOverlayWindow;

		void ShowLoadSourceFile (StackFrame sf)
		{
			if (messageOverlayWindow != null) {
				messageOverlayWindow.Destroy ();
				messageOverlayWindow = null;
			}
			messageOverlayWindow = new OverlayMessageWindow ();

			var hbox = new HBox ();
			hbox.Spacing = 8;
			var label = new Label (string.Format ("{0} not found. Find source file at alternative location.", Path.GetFileName (sf.SourceLocation.FileName)));
			hbox.TooltipText = sf.SourceLocation.FileName;
			var color = (HslColor)editor.ColorStyle.NotificationText.Foreground;
			label.ModifyFg (StateType.Normal, color);

			int w, h;
			label.Layout.GetPixelSize (out w, out h);

			hbox.PackStart (label, true, true, 0);
			var openButton = new Button (Gtk.Stock.Open);
			openButton.WidthRequest = 60;
			hbox.PackEnd (openButton, false, false, 0); 

			var container = new HBox ();
			const int containerPadding = 8;
			container.PackStart (hbox, true, true, containerPadding); 
			messageOverlayWindow.Child = container; 
			messageOverlayWindow.ShowOverlay (editor);

			messageOverlayWindow.SizeFunc = () => openButton.SizeRequest ().Width + w + hbox.Spacing * 5 + containerPadding * 2;
			openButton.Clicked += delegate {
				var dlg = new OpenFileDialog (GettextCatalog.GetString ("File to Open"), Gtk.FileChooserAction.Open) {
					TransientFor = IdeApp.Workbench.RootWindow,
					ShowEncodingSelector = true,
					ShowViewerSelector = true
				};
				if (!dlg.Run ())
					return;
				var newFilePath = dlg.SelectedFile;
				try {
					if (File.Exists (newFilePath)) {
						if (SourceCodeLookup.CheckFileMd5 (newFilePath, sf.SourceLocation.FileHash)) {
							SourceCodeLookup.AddLoadedFile (newFilePath, sf.SourceLocation.FileName);
							sf.UpdateSourceFile (newFilePath);
							if (IdeApp.Workbench.OpenDocument (newFilePath, null, sf.SourceLocation.Line, 1, OpenDocumentOptions.Debugger) != null) {
								this.WorkbenchWindow.CloseWindow (false);
							}
						} else {
							MessageService.ShowWarning ("File checksum doesn't match.");
						}
					} else {
						MessageService.ShowWarning ("File not found.");
					}
				} catch (Exception) {
					MessageService.ShowWarning ("Error opening file");
				}
			};
		}

		public override string TabPageLabel {
			get {
				return GettextCatalog.GetString ("Disassembly");
			}
		}
		
		public override Gtk.Widget Control {
			get {
				return sw;
			}
		}
		
		public override void Load (FileOpenInformation fileOpenInformation)
		{
		}

		public override bool IsFile {
			get {
				return false;
			}
		}

		public void Update ()
		{
			autoRefill = false;
			
			editor.RemoveMarker (currentDebugLineMarker);
			
			if (DebuggingService.CurrentFrame == null) {
				if (messageOverlayWindow != null) {
					messageOverlayWindow.Destroy ();
					messageOverlayWindow = null;
				}
				sw.Sensitive = false;
				return;
			}
			
			sw.Sensitive = true;
			var sf = DebuggingService.CurrentFrame;
			if (!string.IsNullOrWhiteSpace (sf.SourceLocation.FileName) && sf.SourceLocation.Line != -1 && sf.SourceLocation.FileHash != null) {
				ShowLoadSourceFile (sf);
			} else {
				if (messageOverlayWindow != null) {
					messageOverlayWindow.Destroy ();
					messageOverlayWindow = null;
				}
			}
			if (!string.IsNullOrEmpty (sf.SourceLocation.FileName) && File.Exists (sf.SourceLocation.FileName))
				FillWithSource ();
			else
				Fill ();
		}
		
		public void FillWithSource ()
		{
			cachedLines.Clear ();
			
			StackFrame sf = DebuggingService.CurrentFrame;
			
			if (currentFile != sf.SourceLocation.FileName) {
				AssemblyLine[] asmLines = DebuggingService.DebuggerSession.DisassembleFile (sf.SourceLocation.FileName);
				if (asmLines == null) {
					// Mixed disassemble not supported
					Fill ();
					return;
				}
				currentFile = sf.SourceLocation.FileName;
				addressLines.Clear ();
				editor.Text = string.Empty;
				StreamReader sr = new StreamReader (sf.SourceLocation.FileName);
				string line;
				int sourceLine = 1;
				int na = 0;
				int editorLine = 1;
				StringBuilder sb = new StringBuilder ();
				List<int> asmLineNums = new List<int> ();
				while ((line = sr.ReadLine ()) != null) {
					InsertSourceLine (sb, editorLine++, line);
					while (na < asmLines.Length && asmLines [na].SourceLine == sourceLine) {
						asmLineNums.Add (editorLine);
						InsertAssemblerLine (sb, editorLine++, asmLines [na++]);
					}
					sourceLine++;
				}
				editor.Text = sb.ToString ();
				foreach (int li in asmLineNums)
					editor.AddMarker (li, asmMarker);
			}
			int aline;
			if (!addressLines.TryGetValue (GetAddrId (sf.Address, sf.AddressSpace), out aline))
				return;
			UpdateCurrentLineMarker (true);
		}
		
		string GetAddrId (long addr, string addrSpace)
		{
			return addrSpace + " " + addr;
		}
		
		void InsertSourceLine (StringBuilder sb, int line, string text)
		{
			sb.Append (text).Append ('\n');
		}
		
		void InsertAssemblerLine (StringBuilder sb, int line, AssemblyLine asm)
		{
			sb.AppendFormat ("{0:x8}   {1}\n", asm.Address, asm.Code);
			addressLines [GetAddrId (asm.Address, asm.AddressSpace)] = line;
		}

		public void Fill ()
		{
			currentFile = null;
			StackFrame sf = DebuggingService.CurrentFrame;
			if (cachedLines.Count > 0 && cachedLinesAddrSpace == sf.AddressSpace) {
				if (sf.Address >= cachedLines [0].Address && sf.Address <= cachedLines [cachedLines.Count - 1].Address) {
					// The same address range can be reused
					autoRefill = true;
					UpdateCurrentLineMarker (true);
					return;
				}
			}
			
			// New address view
			
			cachedLinesAddrSpace = sf.AddressSpace;
			cachedLines.Clear ();
			addressLines.Clear ();
			
			firstLine = -150;
			lastLine = 150;
			
			editor.MimeType = "text/plain";
			editor.Text = string.Empty;
			InsertLines (0, firstLine, lastLine, out firstLine, out lastLine);
			
			autoRefill = true;
			
			UpdateCurrentLineMarker (true);
		}
		
		void UpdateCurrentLineMarker (bool moveCaret)
		{
			editor.RemoveMarker (currentDebugLineMarker);
			StackFrame sf = DebuggingService.CurrentFrame;
			int line;
			if (addressLines.TryGetValue (GetAddrId (sf.Address, sf.AddressSpace), out line)) {
				editor.AddMarker (line, currentDebugLineMarker);
				if (moveCaret) {
					editor.CaretLine = line;
					GLib.Timeout.Add (100, delegate {
						editor.CenterToCaret ();
						return false;
					});
				}
			}
		}
		
		[GLib.ConnectBefore]
		void OnPress (object s, EventArgs a)
		{
			dragging = true;
		}
		
		[GLib.ConnectBefore]
		void OnRelease (object s, EventArgs a)
		{
			dragging = false;
			OnScrollEditor (null, null);
		}
		
		void OnScrollEditor (object s, EventArgs args)
		{
			if (!autoRefill || dragging)
				return;
			
			var loc = editor.PointToLocation (0, 0);
			Gtk.Widget widget = editor;
			var loc2 = editor.PointToLocation (0, widget.Allocation.Height);
			//bool moveCaret = editor.Caret.Line >= loc.Line && editor.Caret.Line <= loc2.Line;
			
			if (firstLine != int.MinValue && loc.Line < FillMarginLines) {
				int num = (FillMarginLines - loc.Line) * 2;
				int newLast;
				num = InsertLines (0, firstLine - num, firstLine - 1, out firstLine, out newLast);
				
				// Shift line numbers in the addresses dictionary
				var newLines = new Dictionary<string, int> ();
				foreach (var pair in addressLines)
					newLines [pair.Key] = pair.Value + num;
				addressLines = newLines;
				
				//if (moveCaret)
					editor.CaretLine += num;
				
				double hinc = num * editor.LineHeight;
				sw.Vadjustment.Value += hinc;
				
				UpdateCurrentLineMarker (false);
			}
			if (lastLine != int.MinValue && loc2.Line >= editor.LineCount - FillMarginLines) {
				int num = (loc2.Line - (editor.LineCount - FillMarginLines) + 1) * 2;
				int newFirst;
				InsertLines (editor.Length, lastLine + 1, lastLine + num, out newFirst, out lastLine);
			}
		}
		
		int InsertLines (int offset, int start, int end, out int newStart, out int newEnd)
		{
			StringBuilder sb = new StringBuilder ();
			StackFrame ff = DebuggingService.CurrentFrame;
			List<AssemblyLine> lines = new List<AssemblyLine> (ff.Disassemble (start, end - start + 1));
			
			int i = lines.FindIndex (al => !al.IsOutOfRange);
			if (i == -1) {
				newStart = int.MinValue;
				newEnd = int.MinValue;
				return 0;
			}
			
			newStart = i == 0 ? start : int.MinValue;
			lines.RemoveRange (0, i);
			
			int j = lines.FindLastIndex (al => !al.IsOutOfRange);
			newEnd = j == lines.Count - 1 ? end : int.MinValue;
			lines.RemoveRange (j + 1, lines.Count - j - 1);
			
			int lineCount = 0;
			int editorLine = editor.OffsetToLineNumber (offset);
			foreach (AssemblyLine li in lines) {
				if (li.IsOutOfRange)
					continue;
				InsertAssemblerLine (sb, editorLine++, li);
				lineCount++;
			}
			editor.InsertText (offset, sb.ToString ());
			if (offset == 0)
				this.cachedLines.InsertRange (0, lines);
			else
				this.cachedLines.AddRange (lines);
			return lineCount;
		}
		
		void OnStop (object s, EventArgs args)
		{
			addressLines.Clear ();
			currentFile = null;
			if (messageOverlayWindow != null) {
				messageOverlayWindow.Destroy ();
				messageOverlayWindow = null;
			}
			sw.Sensitive = false;
			autoRefill = false;
			editor.Text = string.Empty;
			cachedLines.Clear ();
		}
		
		public override bool IsReadOnly {
			get { return true; }
		}

		
		public override void Dispose ()
		{
			base.Dispose ();
			DebuggingService.StoppedEvent -= OnStop;
		}
		
		[CommandHandler (DebugCommands.StepOver)]
		protected void OnStepOver ()
		{
			DebuggingService.DebuggerSession.NextInstruction ();
		}
		
		[CommandHandler (DebugCommands.StepInto)]
		protected void OnStepInto ()
		{
			DebuggingService.DebuggerSession.StepInstruction ();
		}
		
		[CommandUpdateHandler (DebugCommands.StepOver)]
		[CommandUpdateHandler (DebugCommands.StepInto)]
		protected void OnUpdateStep (CommandInfo ci)
		{
			var cf = DebuggingService.CurrentFrame;
			ci.Enabled =  cf != null && addressLines.ContainsKey (GetAddrId (cf.Address, cf.AddressSpace));
		}

		#region IClipboardHandler implementation

		void IClipboardHandler.Cut ()
		{
			throw new NotSupportedException ();
		}

		void IClipboardHandler.Copy ()
		{
			editor.EditorActionHost.ClipboardCopy ();
		}

		void IClipboardHandler.Paste ()
		{
			throw new NotSupportedException ();
		}

		void IClipboardHandler.Delete ()
		{
			throw new NotSupportedException ();
		}

		void IClipboardHandler.SelectAll ()
		{
			editor.EditorActionHost.SelectAll ();
		}

		bool IClipboardHandler.EnableCut {
			get { return false; }
		}

		bool IClipboardHandler.EnableCopy {
			get { return !editor.IsSomethingSelected; }
		}

		bool IClipboardHandler.EnablePaste {
			get { return false; }
		}

		bool IClipboardHandler.EnableDelete {
			get { return false; }
		}

		bool IClipboardHandler.EnableSelectAll {
			get { return true; }
		}

		#endregion
	}
<<<<<<< HEAD
=======
	
	class AsmLineMarker: TextLineMarker
	{
		public override ChunkStyle GetStyle (ChunkStyle baseStyle)
		{
			ChunkStyle st = new ChunkStyle (baseStyle);
			st.Foreground = new Cairo.Color (125, 125, 125);
			return st;
		}
	}

	//Copy pasted from SourceEditor
	class OverlayMessageWindow : Gtk.EventBox
	{
		const int border = 8;

		public Func<int> SizeFunc;

		TextEditor textEditor;

		public OverlayMessageWindow ()
		{
			AppPaintable = true;
		}

		public void ShowOverlay (TextEditor textEditor)
		{
			this.textEditor = textEditor;
			this.ShowAll ();
			textEditor.AddTopLevelWidget (this, 0, 0);
			textEditor.SizeAllocated += HandleSizeAllocated;
			var child = (TextEditor.EditorContainerChild)textEditor [this];
			child.FixedPosition = true;
		}

		protected override void OnDestroyed ()
		{
			base.OnDestroyed ();
			if (textEditor != null) {
				textEditor.SizeAllocated -= HandleSizeAllocated;
				textEditor = null;
			}
		}

		protected override void OnSizeRequested (ref Requisition requisition)
		{
			base.OnSizeRequested (ref requisition);

			if (wRequest > 0) {
				requisition.Width = wRequest;
			}
		}

		protected override void OnSizeAllocated (Gdk.Rectangle allocation)
		{
			base.OnSizeAllocated (allocation);
			Resize (allocation);
		}

		int wRequest = -1;

		void HandleSizeAllocated (object o, Gtk.SizeAllocatedArgs args)
		{
			if (SizeFunc != null) {
				var req = Math.Min (SizeFunc (), textEditor.Allocation.Width - border * 2);
				if (req != wRequest) {
					wRequest = req;
					QueueResize ();
				}
			} else {
				if (Allocation.Width > textEditor.Allocation.Width - border * 2) {
					if (textEditor.Allocation.Width - border * 2 > 0) {
						QueueResize ();
					}
				}
			}
			Resize (Allocation);
		}

		void Resize (Gdk.Rectangle alloc)
		{
			textEditor.MoveTopLevelWidget (this, (textEditor.Allocation.Width - alloc.Width) / 2, textEditor.Allocation.Height - alloc.Height - 8);
		}

		protected override bool OnExposeEvent (Gdk.EventExpose evnt)
		{
			using (var cr = CairoHelper.Create (evnt.Window)) {
				cr.LineWidth = 1;
				cr.Rectangle (0, 0, Allocation.Width, Allocation.Height);
				cr.SetSourceColor (textEditor.ColorStyle.NotificationText.Background);
				cr.Fill ();
				cr.RoundedRectangle (0, 0, Allocation.Width, Allocation.Height, 3);
				cr.SetSourceColor (textEditor.ColorStyle.NotificationText.Background);
				cr.FillPreserve ();

				cr.SetSourceColor (textEditor.ColorStyle.NotificationBorder.Color);
				cr.Stroke ();
			}

			return base.OnExposeEvent (evnt);
		}

	}
>>>>>>> 5c4aa354
}<|MERGE_RESOLUTION|>--- conflicted
+++ resolved
@@ -36,17 +36,13 @@
 using MonoDevelop.Components.Commands;
 using MonoDevelop.Ide.Commands;
 using Mono.Debugging.Client;
-<<<<<<< HEAD
 using MonoDevelop.Ide.Editor;
-=======
-using Mono.TextEditor.Highlighting;
 using Gtk;
 using MonoDevelop.Ide.Gui.Dialogs;
 using MonoDevelop.Ide;
 using System.Security.Cryptography;
 using Gdk;
 using MonoDevelop.Components;
->>>>>>> 5c4aa354
 
 namespace MonoDevelop.Debugger
 {
@@ -109,7 +105,8 @@
 			hbox.Spacing = 8;
 			var label = new Label (string.Format ("{0} not found. Find source file at alternative location.", Path.GetFileName (sf.SourceLocation.FileName)));
 			hbox.TooltipText = sf.SourceLocation.FileName;
-			var color = (HslColor)editor.ColorStyle.NotificationText.Foreground;
+
+			var color = (HslColor)editor.Options.GetColorStyle ().NotificationText.Foreground;
 			label.ModifyFg (StateType.Normal, color);
 
 			int w, h;
@@ -493,18 +490,16 @@
 
 		#endregion
 	}
-<<<<<<< HEAD
-=======
 	
-	class AsmLineMarker: TextLineMarker
-	{
-		public override ChunkStyle GetStyle (ChunkStyle baseStyle)
-		{
-			ChunkStyle st = new ChunkStyle (baseStyle);
-			st.Foreground = new Cairo.Color (125, 125, 125);
-			return st;
-		}
-	}
+//	class AsmLineMarker: TextLineMarker
+//	{
+//		public override ChunkStyle GetStyle (ChunkStyle baseStyle)
+//		{
+//			ChunkStyle st = new ChunkStyle (baseStyle);
+//			st.Foreground = new Cairo.Color (125, 125, 125);
+//			return st;
+//		}
+//	}
 
 	//Copy pasted from SourceEditor
 	class OverlayMessageWindow : Gtk.EventBox
@@ -524,19 +519,22 @@
 		{
 			this.textEditor = textEditor;
 			this.ShowAll ();
-			textEditor.AddTopLevelWidget (this, 0, 0);
-			textEditor.SizeAllocated += HandleSizeAllocated;
-			var child = (TextEditor.EditorContainerChild)textEditor [this];
-			child.FixedPosition = true;
+
+			// TODO :Editor transition
+//			textEditor.AddTopLevelWidget (this, 0, 0);
+//			textEditor.SizeAllocated += HandleSizeAllocated;
+//			var child = (TextEditor.EditorContainerChild)textEditor [this];
+//			child.FixedPosition = true;
 		}
 
 		protected override void OnDestroyed ()
 		{
 			base.OnDestroyed ();
-			if (textEditor != null) {
+			// TODO :Editor transition
+/*			if (textEditor != null) {
 				textEditor.SizeAllocated -= HandleSizeAllocated;
 				textEditor = null;
-			}
+			}*/
 		}
 
 		protected override void OnSizeRequested (ref Requisition requisition)
@@ -558,45 +556,48 @@
 
 		void HandleSizeAllocated (object o, Gtk.SizeAllocatedArgs args)
 		{
-			if (SizeFunc != null) {
-				var req = Math.Min (SizeFunc (), textEditor.Allocation.Width - border * 2);
-				if (req != wRequest) {
-					wRequest = req;
-					QueueResize ();
-				}
-			} else {
-				if (Allocation.Width > textEditor.Allocation.Width - border * 2) {
-					if (textEditor.Allocation.Width - border * 2 > 0) {
-						QueueResize ();
-					}
-				}
-			}
+			// TODO :Editor transition
+//			if (SizeFunc != null) {
+//				var req = Math.Min (SizeFunc (), textEditor.Allocation.Width - border * 2);
+//				if (req != wRequest) {
+//					wRequest = req;
+//					QueueResize ();
+//				}
+//			} else {
+//				if (Allocation.Width > textEditor.Allocation.Width - border * 2) {
+//					if (textEditor.Allocation.Width - border * 2 > 0) {
+//						QueueResize ();
+//					}
+//				}
+//			}
 			Resize (Allocation);
 		}
 
 		void Resize (Gdk.Rectangle alloc)
 		{
-			textEditor.MoveTopLevelWidget (this, (textEditor.Allocation.Width - alloc.Width) / 2, textEditor.Allocation.Height - alloc.Height - 8);
+			// TODO :Editor transition
+//			textEditor.MoveTopLevelWidget (this, (textEditor.Allocation.Width - alloc.Width) / 2, textEditor.Allocation.Height - alloc.Height - 8);
 		}
 
 		protected override bool OnExposeEvent (Gdk.EventExpose evnt)
 		{
-			using (var cr = CairoHelper.Create (evnt.Window)) {
-				cr.LineWidth = 1;
-				cr.Rectangle (0, 0, Allocation.Width, Allocation.Height);
-				cr.SetSourceColor (textEditor.ColorStyle.NotificationText.Background);
-				cr.Fill ();
-				cr.RoundedRectangle (0, 0, Allocation.Width, Allocation.Height, 3);
-				cr.SetSourceColor (textEditor.ColorStyle.NotificationText.Background);
-				cr.FillPreserve ();
-
-				cr.SetSourceColor (textEditor.ColorStyle.NotificationBorder.Color);
-				cr.Stroke ();
-			}
+			// TODO :Editor transition
+
+//			using (var cr = CairoHelper.Create (evnt.Window)) {
+//				cr.LineWidth = 1;
+//				cr.Rectangle (0, 0, Allocation.Width, Allocation.Height);
+//				cr.SetSourceColor (textEditor.ColorStyle.NotificationText.Background);
+//				cr.Fill ();
+//				cr.RoundedRectangle (0, 0, Allocation.Width, Allocation.Height, 3);
+//				cr.SetSourceColor (textEditor.ColorStyle.NotificationText.Background);
+//				cr.FillPreserve ();
+//
+//				cr.SetSourceColor (textEditor.ColorStyle.NotificationBorder.Color);
+//				cr.Stroke ();
+//			}
 
 			return base.OnExposeEvent (evnt);
 		}
 
 	}
->>>>>>> 5c4aa354
 }