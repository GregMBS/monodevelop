--- conflicted
+++ resolved
@@ -165,7 +165,6 @@
 				return null;
 			}
 
-<<<<<<< HEAD
 			public override bool HasResult (string unitTestIdentifier, string caseId = null)
 			{
 				return NUnitService.Instance.SearchTestById (unitTestIdentifier + caseId) != null;
@@ -220,62 +219,6 @@
 								menuItem = new ContextMenuItem ("_Debug");
 								menuItem.Clicked += new TestRunner (unitTest.UnitTestIdentifier + id, true).Run;
 								submenu.Add (menuItem);
-=======
-			public override void InformMousePress (TextEditor editor, Margin margin, MarginMouseEventArgs args)
-			{
-				if (!(margin is ActionMargin))
-					return;
-
-				var debugModeSet = Runtime.ProcessService.GetDebugExecutionMode ();
-
-				var menu = new ContextMenu ();
-				if (unitTest.IsFixture) {
-					var menuItem = new ContextMenuItem ("_Run All");
-					menuItem.Clicked += new TestRunner (doc, unitTest.UnitTestIdentifier, false).Run;
-					menu.Items.Add (menuItem);
-
-					if (debugModeSet != null) {
-						menuItem = new ContextMenuItem ("_Debug All");
-						menuItem.Clicked += new TestRunner (doc, unitTest.UnitTestIdentifier, true).Run;
-						menu.Items.Add (menuItem);
-					}
-
-					menuItem = new ContextMenuItem ("_Select in Test Pad");
-					menuItem.Clicked += new TestRunner (doc, unitTest.UnitTestIdentifier, true).Select;
-					menu.Items.Add (menuItem);
-				} else {
-					if (unitTest.TestCases.Count == 0) {
-						var menuItem = new ContextMenuItem ("_Run");
-						menuItem.Clicked += new TestRunner (doc, unitTest.UnitTestIdentifier, false).Run;
-						menu.Items.Add (menuItem);
-						if (debugModeSet != null) {
-							menuItem = new ContextMenuItem ("_Debug");
-							menuItem.Clicked += new TestRunner (doc, unitTest.UnitTestIdentifier, true).Run;
-							menu.Items.Add (menuItem);
-						}
-						menuItem = new ContextMenuItem ("_Select in Test Pad");
-						menuItem.Clicked += new TestRunner (doc, unitTest.UnitTestIdentifier, true).Select;
-						menu.Items.Add (menuItem);
-					} else {
-						var menuItem = new ContextMenuItem ("_Run All");
-						menuItem.Clicked += new TestRunner (doc, unitTest.UnitTestIdentifier, false).Run;
-						menu.Items.Add (menuItem);
-						if (debugModeSet != null) {
-							menuItem = new ContextMenuItem ("_Debug All");
-							menuItem.Clicked += new TestRunner (doc, unitTest.UnitTestIdentifier, true).Run;
-							menu.Items.Add (menuItem);
-						}
-						menu.Items.Add (new SeparatorContextMenuItem ());
-						foreach (var id in unitTest.TestCases) {
-							var submenu = new ContextMenu ();
-							menuItem = new ContextMenuItem ("_Run");
-							menuItem.Clicked += new TestRunner (doc, unitTest.UnitTestIdentifier + id, false).Run;
-							submenu.Items.Add (menuItem);
-							if (debugModeSet != null) {
-								menuItem = new ContextMenuItem ("_Debug");
-								menuItem.Clicked += new TestRunner (doc, unitTest.UnitTestIdentifier + id, true).Run;
-								submenu.Items.Add (menuItem);
->>>>>>> d555a76d
 							}
 
 							var label = "Test" + id;
@@ -290,19 +233,9 @@
 							}
 
 							menuItem = new ContextMenuItem ("_Select in Test Pad");
-<<<<<<< HEAD
 							menuItem.Clicked += new TestRunner (unitTest.UnitTestIdentifier + id, true).Select;
 							submenu.Add (menuItem);
-=======
-							menuItem.Clicked += new TestRunner (doc, unitTest.UnitTestIdentifier + id, true).Select;
-							submenu.Items.Add (menuItem);
->>>>>>> d555a76d
-
-							var subMenuItem = new ContextMenuItem (label);
-							//if (!string.IsNullOrEmpty (tooltip))
-							//	subMenuItem.TooltipText = tooltip;
-
-<<<<<<< HEAD
+
 							var subMenuItem = new ContextMenuItem (label);
 							// if (!string.IsNullOrEmpty (tooltip))
 							//	subMenuItem.TooltipText = tooltip;
@@ -312,15 +245,6 @@
 					}
 				}
 				menu.Show (ext.Editor, x, y);
-=======
-							subMenuItem.SubMenu = submenu;
-							menu.Items.Add (subMenuItem);
-						}
-					}
-				}
-
-				menu.Show (editor, (int)(args.X + margin.XOffset), (int)args.Y);
->>>>>>> d555a76d
 			}
 
 			#endregion
@@ -351,10 +275,7 @@
 				List<NUnitProjectTestSuite> testSuites = new List<NUnitProjectTestSuite>();
 				internal void Run (object sender, EventArgs e)
 				{
-<<<<<<< HEAD
 					menu = null;
-=======
->>>>>>> d555a76d
 					if (IdeApp.ProjectOperations.IsBuilding (IdeApp.ProjectOperations.CurrentSelectedSolution) || 
 						IdeApp.ProjectOperations.IsRunning (IdeApp.ProjectOperations.CurrentSelectedSolution))
 						return;
@@ -408,10 +329,7 @@
 
 				internal void Select (object sender, EventArgs e)
 				{
-<<<<<<< HEAD
 					menu = null;
-=======
->>>>>>> d555a76d
 					var test = NUnitService.Instance.SearchTestById (testCase);
 					if (test == null)
 						return;
