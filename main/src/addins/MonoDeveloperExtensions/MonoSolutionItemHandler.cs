--- conflicted
+++ resolved
@@ -169,16 +169,8 @@
 				}
 			}
 		}
-<<<<<<< HEAD
-		
-		static Regex regexError = new Regex (@"^(\s*(?<file>.*)\((?<line>\d*)(,(?<column>\d*[\+]*))?\)(:|)\s+)*(?<level>\w+)\s*(?<number>.*):\s(?<message>.*)",
-			RegexOptions.Compiled | RegexOptions.ExplicitCapture);
-				
+
 		public Task<BuildResult> RunTarget (MonoDevelop.Core.ProgressMonitor monitor, string target, ConfigurationSelector configuration)
-=======
-
-		public BuildResult RunTarget (MonoDevelop.Core.IProgressMonitor monitor, string target, ConfigurationSelector configuration)
->>>>>>> 5c4aa354
 		{
 			if (target == ProjectService.BuildTarget)
 				target = "all";
@@ -199,29 +191,17 @@
 						tw.UnchainWriter (output);
 						tw.UnchainWriter (monitor.Log);
 
-<<<<<<< HEAD
-						CompilerResults cr = new CompilerResults (null);
-						string[] lines = output.ToString ().Split ('\n');
+						var result = new BuildResult (output.ToString (), 1, 0);
+
+						string[] lines = result.CompilerOutput.Split ('\n');
 						foreach (string line in lines) {
-							CompilerError err = CreateErrorFromString (line);
+							var err = CreateErrorFromString (line);
 							if (err != null)
-								cr.Errors.Add (err);
+								result.Append (err);
 						}
 
-						return new BuildResult (cr, output.ToString ());
+						return result;
 					}
-=======
-					var result = new BuildResult (output.ToString (), 1, 0);
-
-					string[] lines = result.CompilerOutput.Split ('\n');
-					foreach (string line in lines) {
-						var err = CreateErrorFromString (line);
-						if (err != null)
-							result.Append (err);
-					}
-
-					return result;
->>>>>>> 5c4aa354
 				}
 			});
 		}
