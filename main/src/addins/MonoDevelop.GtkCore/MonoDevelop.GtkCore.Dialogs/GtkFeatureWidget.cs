--- conflicted
+++ resolved
@@ -37,53 +37,4 @@
 			get { return versionCombo.ActiveText; }
 		}
 	}
-<<<<<<< HEAD
-	
-	class GtkProjectFeature: ISolutionItemFeature
-	{
-		public string Title {
-			get { return GettextCatalog.GetString ("GTK# Support"); }
-		}
-		
-		public string Description {
-			get { return GettextCatalog.GetString ("Enables support for GTK# in the project. Allows the visual design of GTK# windows, and the creation of a GTK# widget library."); }
-		}
-
-		public FeatureSupportLevel GetSupportLevel (SolutionFolder parentCombine, SolutionFolderItem entry)
-		{
-			if (!(entry is DotNetProject) || !GtkDesignInfo.SupportsRefactoring (entry as DotNetProject))
-				return FeatureSupportLevel.NotSupported;
-			
-			ReferenceManager refmgr = new ReferenceManager ((DotNetProject)entry);
-			if (refmgr.SupportedGtkVersions.Count == 0)
-				return FeatureSupportLevel.NotSupported;
-			
-			if (GtkDesignInfo.SupportsDesigner ((Project)entry))
-				return FeatureSupportLevel.Enabled;
-			else if (entry is DotNetProject)
-				return FeatureSupportLevel.SupportedByDefault;
-			else
-				return FeatureSupportLevel.Supported;
-		}
-		
-		public Widget CreateFeatureEditor (SolutionFolder parentCombine, SolutionFolderItem entry)
-		{
-			return new GtkFeatureWidget ((DotNetProject) entry);
-		}
-
-		public void ApplyFeature (SolutionFolder parentCombine, SolutionFolderItem entry, Widget editor)
-		{
-			GtkFeatureWidget fw = (GtkFeatureWidget) editor;
-			ReferenceManager refmgr = new ReferenceManager ((DotNetProject) entry);
-			refmgr.GtkPackageVersion = fw.SelectedVersion;
-			refmgr.Dispose ();
-		}
-		
-		public string Validate (SolutionFolder parentCombine, SolutionFolderItem entry, Gtk.Widget editor)
-		{
-			return null;
-		}
-	}
-=======
->>>>>>> 60e99a86
 }