// 
// CSharpCompletionTextEditorExtension.cs
//  
// Author:
//       Mike Krüger <mkrueger@xamarin.com>
// 
// Copyright (c) 2011 Xamarin <http://xamarin.com>
// 
// Permission is hereby granted, free of charge, to any person obtaining a copy
// of this software and associated documentation files (the "Software"), to deal
// in the Software without restriction, including without limitation the rights
// to use, copy, modify, merge, publish, distribute, sublicense, and/or sell
// copies of the Software, and to permit persons to whom the Software is
// furnished to do so, subject to the following conditions:
// 
// The above copyright notice and this permission notice shall be included in
// all copies or substantial portions of the Software.
// 
// THE SOFTWARE IS PROVIDED "AS IS", WITHOUT WARRANTY OF ANY KIND, EXPRESS OR
// IMPLIED, INCLUDING BUT NOT LIMITED TO THE WARRANTIES OF MERCHANTABILITY,
// FITNESS FOR A PARTICULAR PURPOSE AND NONINFRINGEMENT. IN NO EVENT SHALL THE
// AUTHORS OR COPYRIGHT HOLDERS BE LIABLE FOR ANY CLAIM, DAMAGES OR OTHER
// LIABILITY, WHETHER IN AN ACTION OF CONTRACT, TORT OR OTHERWISE, ARISING FROM,
// OUT OF OR IN CONNECTION WITH THE SOFTWARE OR THE USE OR OTHER DEALINGS IN
// THE SOFTWARE.

using System;
using MonoDevelop.Ide.Gui.Content;
using ICSharpCode.NRefactory.CSharp;
using MonoDevelop.Core;
using MonoDevelop.Ide.CodeCompletion;
using ICSharpCode.NRefactory.CSharp.Resolver;
using ICSharpCode.NRefactory.TypeSystem;
using MonoDevelop.Ide.TypeSystem;
using System.Collections.Generic;
using MonoDevelop.Projects;
using MonoDevelop.CSharp.Project;
using System.Linq;
using MonoDevelop.CSharp.Formatting;
using ICSharpCode.NRefactory.TypeSystem.Implementation;
using ICSharpCode.NRefactory.CSharp.Refactoring;
using System.Text;
using MonoDevelop.Ide.CodeTemplates;
using ICSharpCode.NRefactory.Semantics;
using ICSharpCode.NRefactory;
using ICSharpCode.NRefactory.Completion;
using ICSharpCode.NRefactory.CSharp.Completion;
using ICSharpCode.NRefactory.CSharp.TypeSystem;
using Mono.TextEditor;
using MonoDevelop.Components.Commands;
using MonoDevelop.CodeGeneration;

namespace MonoDevelop.CSharp.Completion
{
	
	public class CSharpCompletionTextEditorExtension : CompletionTextEditorExtension, IParameterCompletionDataFactory, ITextEditorMemberPositionProvider
	{
		internal Mono.TextEditor.TextEditorData TextEditorData {
			get {
				var doc = Document;
				if (doc == null)
					return null;
				return doc.Editor;
			}
		}
		
		SyntaxTree unit;
		static readonly SyntaxTree emptyUnit = new SyntaxTree ();
		SyntaxTree Unit {
			get {
				return unit ?? emptyUnit;
			}
			set {
				unit = value;
			}
		}
		
		public new MonoDevelop.Ide.Gui.Document Document {
			get {
				return base.document;
			}
		}

		public ICompilation UnresolvedFileCompilation {
			get;
			set;
		}
		
		public CSharpUnresolvedFile CSharpUnresolvedFile {
			get;
			set;
		}
		
		public ParsedDocument ParsedDocument {
			get {
				return document.ParsedDocument;
			}
		}
		
		public ICompilation Compilation {
			get {
				return document.Compilation;
			}
		}
		
		public MonoDevelop.Projects.Project Project {
			get {
				return document.Project;
			}
		}
		
		CSharpFormattingPolicy policy;
		public CSharpFormattingPolicy FormattingPolicy {
			get {
				if (policy == null) {
					IEnumerable<string> types = MonoDevelop.Ide.DesktopService.GetMimeTypeInheritanceChain (CSharpFormatter.MimeType);
					if (Document.Project != null && Document.Project.Policies != null) {
						policy = base.Document.Project.Policies.Get<CSharpFormattingPolicy> (types);
					} else {
						policy = MonoDevelop.Projects.Policies.PolicyService.GetDefaultPolicy<CSharpFormattingPolicy> (types);
					}
				}
				return policy;
			}
		}
		
		public CSharpCompletionTextEditorExtension ()
		{
		}
		
		/// <summary>
		/// Used in testing environment.
		/// </summary>
		[System.ComponentModel.Browsable(false)]
		public CSharpCompletionTextEditorExtension (MonoDevelop.Ide.Gui.Document doc) : this ()
		{
			Initialize (doc);
		}
		
		public override void Initialize ()
		{
			base.Initialize ();
			var parsedDocument = document.ParsedDocument;
			if (parsedDocument != null) {
				this.Unit = parsedDocument.GetAst<SyntaxTree> ();
				this.UnresolvedFileCompilation = Document.Compilation;
				this.CSharpUnresolvedFile = parsedDocument.ParsedFile as CSharpUnresolvedFile;
			}
			
			Document.DocumentParsed += HandleDocumentParsed; 
		}
		
		[CommandUpdateHandler (CodeGenerationCommands.ShowCodeGenerationWindow)]
		public void CheckShowCodeGenerationWindow (CommandInfo info)
		{
			info.Enabled = Document.Editor != null && Document.GetContent<ICompletionWidget> () != null;
		}

		[CommandHandler (CodeGenerationCommands.ShowCodeGenerationWindow)]
		public void ShowCodeGenerationWindow ()
		{
			var completionWidget = Document.GetContent<ICompletionWidget> ();
			if (completionWidget == null)
				return;
			CodeCompletionContext completionContext = completionWidget.CreateCodeCompletionContext (Document.Editor.Caret.Offset);
			GenerateCodeWindow.ShowIfValid (Document, completionContext);
		}

		public override void Dispose ()
		{
			unit = null;
			CSharpUnresolvedFile = null;
			UnresolvedFileCompilation = null;
			Document.DocumentParsed -= HandleDocumentParsed; 
			base.Dispose ();
		}

		void HandleDocumentParsed (object sender, EventArgs e)
		{
			var newDocument = Document.ParsedDocument;
			if (newDocument == null) 
				return;
			var newTree = TypeSystemSegmentTree.Create (Document);
			if (typeSystemSegmentTree != null)
				typeSystemSegmentTree.RemoveListener ();
			typeSystemSegmentTree = newTree;
			typeSystemSegmentTree.InstallListener (document.Editor.Document);
			
			this.Unit = newDocument.GetAst<SyntaxTree> ();
			this.CSharpUnresolvedFile = newDocument.ParsedFile as CSharpUnresolvedFile;
			this.UnresolvedFileCompilation = Document.Compilation;
			if (TypeSegmentTreeUpdated != null)
				TypeSegmentTreeUpdated (this, EventArgs.Empty);
		}
		public event EventHandler TypeSegmentTreeUpdated;

		public void UpdateParsedDocument ()
		{
			HandleDocumentParsed (null, null);
		}
		
		public override bool KeyPress (Gdk.Key key, char keyChar, Gdk.ModifierType modifier)
		{
			bool result = base.KeyPress (key, keyChar, modifier);
			
			if (EnableParameterInsight && (keyChar == ',' || keyChar == ')') && CanRunParameterCompletionCommand ())
				base.RunParameterCompletionCommand ();
			
//			if (IsInsideComment ())
//				ParameterInformationWindowManager.HideWindow (CompletionWidget);
			return result;
		}
		
		public override ICompletionDataList HandleCodeCompletion (CodeCompletionContext completionContext, char completionChar, ref int triggerWordLength)
		{
			if (!EnableCodeCompletion)
				return null;
			if (!EnableAutoCodeCompletion && char.IsLetter (completionChar))
				return null;

			//	var timer = Counters.ResolveTime.BeginTiming ();
			try {
				if (char.IsLetterOrDigit (completionChar) || completionChar == '_') {
					if (completionContext.TriggerOffset > 1 && char.IsLetterOrDigit (document.Editor.GetCharAt (completionContext.TriggerOffset - 2)))
						return null;
					triggerWordLength = 1;
				}
				return InternalHandleCodeCompletion (completionContext, completionChar, false, ref triggerWordLength);
			} catch (Exception e) {
				LoggingService.LogError ("Unexpected code completion exception." + Environment.NewLine + 
					"FileName: " + Document.FileName + Environment.NewLine + 
					"Position: line=" + completionContext.TriggerLine + " col=" + completionContext.TriggerLineOffset + Environment.NewLine + 
					"Line text: " + Document.Editor.GetLineText (completionContext.TriggerLine), 
					e);
				return null;
			} finally {
				//			if (timer != null)
				//				timer.Dispose ();
			}
		}

		class CSharpCompletionDataList : CompletionDataList
		{
			public CSharpResolver Resolver {
				get;
				set;
			}
		}

		interface IListData
		{
			CSharpCompletionDataList List { get; set; }
		}
		
		ICompletionDataList InternalHandleCodeCompletion (CodeCompletionContext completionContext, char completionChar, bool ctrlSpace, ref int triggerWordLength)
		{
			var data = TextEditorData;
			if (data.CurrentMode is TextLinkEditMode) {
				if (((TextLinkEditMode)data.CurrentMode).TextLinkMode == TextLinkMode.EditIdentifier)
					return null;
			}
			if (Unit == null || CSharpUnresolvedFile == null)
				return null;
<<<<<<< HEAD
			var list = new CSharpCompletionDataList ();
			list.Resolver = CSharpUnresolvedFile != null ? CSharpUnresolvedFile.GetResolver (UnresolvedFileCompilation, Document.Editor.Caret.Location) : new CSharpResolver (Compilation);
			var ctx = CSharpUnresolvedFile.GetTypeResolveContext (UnresolvedFileCompilation, data.Caret.Location) as CSharpTypeResolveContext;
=======
			if(typeSystemSegmentTree == null)
				return null;

			var list = new CompletionDataList ();
>>>>>>> a4e00c9e
			var engine = new CSharpCompletionEngine (
				data.Document,
				typeSystemSegmentTree,
				new CompletionDataFactory (this, new CSharpResolver (ctx)),
				Document.GetProjectContext (),
				ctx
			);
			engine.FormattingPolicy = FormattingPolicy.CreateOptions ();
			engine.EolMarker = data.EolMarker;
			engine.IndentString = data.Options.IndentationString;
			try {
				foreach (var cd in engine.GetCompletionData (completionContext.TriggerOffset, ctrlSpace)) {
					list.Add (cd);
					if (cd is IListData)
						((IListData)cd).List = list;
				}
			} catch (Exception e) {
				LoggingService.LogError ("Error while getting completion data.", e);
			}
			list.AutoCompleteEmptyMatch = engine.AutoCompleteEmptyMatch;
			list.AutoSelect = engine.AutoSelect;
			list.DefaultCompletionString = engine.DefaultCompletionString;
			list.CloseOnSquareBrackets = engine.CloseOnSquareBrackets;
			if (ctrlSpace)
				list.AutoCompleteUniqueMatch = true;
			return list.Count > 0 ? list : null;
		}
		
		public override ICompletionDataList CodeCompletionCommand (CodeCompletionContext completionContext)
		{
			int triggerWordLength = 0;
			char ch = completionContext.TriggerOffset > 0 ? TextEditorData.GetCharAt (completionContext.TriggerOffset - 1) : '\0';
			return InternalHandleCodeCompletion (completionContext, ch, true, ref triggerWordLength);
		}

		static bool HasAllUsedParameters (IParameterDataProvider provider, List<string> list, int n)
		{
			int pc = provider.GetParameterCount (n);
			foreach (var usedParam in list) {
				bool found = false;
				for (int m = 0; m < pc; m++) {
					if (usedParam == provider.GetParameterName (n, m)){
						found = true;
						break;
					}
				}
				if (!found)
					return false;
			}
			return true;
		}
		public override int GuessBestMethodOverload (IParameterDataProvider provider, int currentOverload)
		{
			var engine = new CSharpParameterCompletionEngine (
				TextEditorData.Document,
				typeSystemSegmentTree,
				this,
				Document.GetProjectContext (),
				CSharpUnresolvedFile.GetTypeResolveContext (Document.Compilation, document.Editor.Caret.Location) as CSharpTypeResolveContext
				);
			List<string> list;
			int cparam = engine.GetCurrentParameterIndex (provider.StartOffset, document.Editor.Caret.Offset, out list);
			if (cparam > provider.GetParameterCount (currentOverload) && !provider.AllowParameterList (currentOverload) || !HasAllUsedParameters (provider, list, currentOverload)) {
				// Look for an overload which has more parameters
				int bestOverload = -1;
				int bestParamCount = int.MaxValue;
				for (int n = 0; n < provider.Count; n++) {
					int pc = provider.GetParameterCount (n);
					if (pc < bestParamCount && pc >= cparam) {

						if (HasAllUsedParameters (provider, list, n)) {
							bestOverload = n;
							bestParamCount = pc;
						}
					}


				}
				if (bestOverload == -1) {
					for (int n=0; n<provider.Count; n++) {
						if (provider.AllowParameterList (n) && HasAllUsedParameters (provider, list, n)) {
							bestOverload = n;
							break;
						}
					}
				}
				return bestOverload;
			}
			return -1;
		}

		
		static bool ContainsPublicConstructors (ITypeDefinition t)
		{
			if (t.Methods.Count (m => m.IsConstructor) == 0)
				return true;
			return t.Methods.Any (m => m.IsConstructor && m.IsPublic);
		}


//			CompletionDataList result = new ProjectDomCompletionDataList ();
//			// "var o = new " needs special treatment.
//			if (returnType == null && returnTypeUnresolved != null && returnTypeUnresolved.FullName == "var")
//				returnType = returnTypeUnresolved = DomReturnType.Object;
//
//			//	ExpressionContext.TypeExpressionContext tce = context as ExpressionContext.TypeExpressionContext;
//
//			CompletionDataCollector col = new CompletionDataCollector (this, dom, result, Document.CompilationUnit, callingType, location);
//			IType type = null;
//			if (returnType != null)
//				type = dom.GetType (returnType);
//			if (type == null)
//				type = dom.SearchType (Document.CompilationUnit, callingType, location, returnTypeUnresolved);
//			
//			// special handling for nullable types: Bug 674516 - new completion for nullables should not include "Nullable"
//			if (type is InstantiatedType && ((InstantiatedType)type).UninstantiatedType.FullName == "System.Nullable" && ((InstantiatedType)type).GenericParameters.Count == 1) {
//				var genericParameter = ((InstantiatedType)type).GenericParameters [0];
//				returnType = returnTypeUnresolved = Document.CompilationUnit.ShortenTypeName (genericParameter, location);
//				type = dom.SearchType (Document.CompilationUnit, callingType, location, genericParameter);
//			}
//			
//			if (type == null || !(type.IsAbstract || type.ClassType == ClassType.Interface)) {
//				if (type == null || type.ConstructorCount == 0 || type.Methods.Any (c => c.IsConstructor && c.IsAccessibleFrom (dom, callingType, type, callingType != null && dom.GetInheritanceTree (callingType).Any (x => x.FullName == type.FullName)))) {
//					if (returnTypeUnresolved != null) {
//						col.FullyQualify = true;
//						CompletionData unresovedCompletionData = col.Add (returnTypeUnresolved);
//						col.FullyQualify = false;
//						// don't set default completion string for arrays, since it interferes with: 
//						// string[] arr = new string[] vs new { "a"}
//						if (returnTypeUnresolved.ArrayDimensions == 0)
//							result.DefaultCompletionString = StripGenerics (unresovedCompletionData.CompletionText);
//					} else {
//						CompletionData unresovedCompletionData = col.Add (returnType);
//						if (returnType.ArrayDimensions == 0)
//							result.DefaultCompletionString = StripGenerics (unresovedCompletionData.CompletionText);
//					}
//				}
//			}
//			
//			//				if (tce != null && tce.Type != null) {
//			//					result.DefaultCompletionString = StripGenerics (col.AddCompletionData (result, tce.Type).CompletionString);
//			//				} 
//			//			else {
//			//			}
//			if (type == null)
//				return result;
//			HashSet<string > usedNamespaces = new HashSet<string> (GetUsedNamespaces ());
//			if (type.FullName == DomReturnType.Object.FullName) 
//				AddPrimitiveTypes (col);
//			
//			foreach (IType curType in dom.GetSubclasses (type)) {
//				if (context != null && context.FilterEntry (curType))
//					continue;
//				if ((curType.TypeModifier & TypeModifier.HasOnlyHiddenConstructors) == TypeModifier.HasOnlyHiddenConstructors)
//					continue;
//				if (usedNamespaces.Contains (curType.Namespace)) {
//					if (curType.ConstructorCount > 0) {
//						if (!(curType.Methods.Any (c => c.IsConstructor && c.IsAccessibleFrom (dom, curType, callingType, callingType != null && dom.GetInheritanceTree (callingType).Any (x => x.FullName == curType.FullName)))))
//							continue;
//					}
//					col.Add (curType);
//				} else {
//					string nsName = curType.Namespace;
//					int idx = nsName.IndexOf ('.');
//					if (idx >= 0)
//						nsName = nsName.Substring (0, idx);
//					col.Add (new Namespace (nsName));
//				}
//			}
//			
//			// add aliases
//			if (returnType != null) {
//				foreach (IUsing u in Document.CompilationUnit.Usings) {
//					foreach (KeyValuePair<string, IReturnType> alias in u.Aliases) {
//						if (alias.Value.ToInvariantString () == returnType.ToInvariantString ())
//							result.Add (alias.Key, "md-class");
//					}
//				}
//			}
//			
//			return result;
//		}
		
//		IEnumerable<ICompletionData> GetDefineCompletionData ()
//		{
//			if (Document.Project == null)
//				yield break;
//			
//			var symbols = new Dictionary<string, string> ();
//			var cp = new ProjectDomCompletionDataList ();
//			foreach (DotNetProjectConfiguration conf in Document.Project.Configurations) {
//				var cparams = conf.CompilationParameters as CSharpCompilerParameters;
//				if (cparams != null) {
//					string[] syms = cparams.DefineSymbols.Split (';');
//					foreach (string s in syms) {
//						string ss = s.Trim ();
//						if (ss.Length > 0 && !symbols.ContainsKey (ss)) {
//							symbols [ss] = ss;
//							yield return factory.CreateLiteralCompletionData (ss);
//						}
//					}
//				}
//			}
//		}
		
		public override ParameterDataProvider HandleParameterCompletion (CodeCompletionContext completionContext, char completionChar)
		{
			if (!EnableCodeCompletion)
				return null;
			if (Unit == null || CSharpUnresolvedFile == null)
				return null;
			try {
				var engine = new CSharpParameterCompletionEngine (
					TextEditorData.Document,
					typeSystemSegmentTree,
					this,
					Document.GetProjectContext (),
					CSharpUnresolvedFile.GetTypeResolveContext (Document.Compilation, document.Editor.Caret.Location) as CSharpTypeResolveContext
				);
				return engine.GetParameterDataProvider (completionContext.TriggerOffset, completionChar) as ParameterDataProvider;
			} catch (Exception e) {
				LoggingService.LogError ("Unexpected parameter completion exception." + Environment.NewLine + 
					"FileName: " + Document.FileName + Environment.NewLine + 
					"Position: line=" + completionContext.TriggerLine + " col=" + completionContext.TriggerLineOffset + Environment.NewLine + 
					"Line text: " + Document.Editor.GetLineText (completionContext.TriggerLine), 
					e);
				return null;
			} finally {
				//			if (timer != null)
				//				timer.Dispose ();
			}
		}
		
		List<string> GetUsedNamespaces ()
		{
			var scope = CSharpUnresolvedFile.GetUsingScope (document.Editor.Caret.Location);
			var result = new List<string> ();
			while (scope != null) {
				result.Add (scope.NamespaceName);
				var ctx = CSharpUnresolvedFile.GetResolver (Document.Compilation, scope.Region.Begin);
				foreach (var u in scope.Usings) {
					var ns = u.ResolveNamespace (ctx);
					if (ns == null)
						continue;
					result.Add (ns.FullName);
				}
				scope = scope.Parent;
			}
			return result;
		}

		public override bool GetParameterCompletionCommandOffset (out int cpos)
		{
			var engine = new CSharpParameterCompletionEngine (
				TextEditorData.Document,
				typeSystemSegmentTree,
				this,
				Document.GetProjectContext (),
				CSharpUnresolvedFile.GetTypeResolveContext (Document.Compilation, document.Editor.Caret.Location) as CSharpTypeResolveContext
			);
			engine.SetOffset (document.Editor.Caret.Offset);
			return engine.GetParameterCompletionCommandOffset (out cpos);
		}

		public override int GetCurrentParameterIndex (int startOffset)
		{
			var engine = new CSharpParameterCompletionEngine (
				TextEditorData.Document,
				typeSystemSegmentTree,
				this,
				Document.GetProjectContext (),
				CSharpUnresolvedFile.GetTypeResolveContext (Document.Compilation, document.Editor.Caret.Location) as CSharpTypeResolveContext
				);
			List<string> list;
			return engine.GetCurrentParameterIndex (startOffset, document.Editor.Caret.Offset, out list);
		}
		/*
		internal int GetCurrentParameterIndex (ICompletionWidget widget, int offset, int memberStart)
		{
			int cursor = widget.CurrentCodeCompletionContext.TriggerOffset;
			int i = offset;
			if (i > cursor)
				return -1;
			if (i == cursor) 
				return 1; // parameters are 1 based
			var types = MonoDevelop.Ide.DesktopService.GetMimeTypeInheritanceChain (CSharpFormatter.MimeType);
			var engine = new CSharpIndentEngine (MonoDevelop.Projects.Policies.PolicyService.GetDefaultPolicy<CSharpFormattingPolicy> (types));
			int index = memberStart + 1;
			int parentheses = 0;
			int bracket = 0;
			do {
				char c = widget.GetChar (i - 1);
				engine.Push (c);
				switch (c) {
				case '{':
					if (!engine.IsInsideOrdinaryCommentOrString)
						bracket++;
					break;
				case '}':
					if (!engine.IsInsideOrdinaryCommentOrString)
						bracket--;
					break;
				case '(':
					if (!engine.IsInsideOrdinaryCommentOrString)
						parentheses++;
					break;
				case ')':
					if (!engine.IsInsideOrdinaryCommentOrString)
						parentheses--;
					break;
				case ',':
					if (!engine.IsInsideOrdinaryCommentOrString && parentheses == 1 && bracket == 0)
						index++;
					break;
				}
				i++;
			} while (i <= cursor && parentheses >= 0);
			
			return parentheses != 1 || bracket > 0 ? -1 : index;
		}*/


		#region ICompletionDataFactory implementation
		class CompletionDataFactory : ICompletionDataFactory
		{
			CSharpCompletionTextEditorExtension ext;
//			readonly CSharpResolver state;
			readonly TypeSystemAstBuilder builder;

			public CompletionDataFactory (CSharpCompletionTextEditorExtension ext, CSharpResolver state)
			{
//				this.state = state;
				builder = new TypeSystemAstBuilder(state);
				this.ext = ext;
			}
			
			ICompletionData ICompletionDataFactory.CreateEntityCompletionData (IEntity entity)
			{
				return new MemberCompletionData (ext, entity, OutputFlags.IncludeGenerics | OutputFlags.HideArrayBrackets | OutputFlags.IncludeParameterName) {
					HideExtensionParameter = true
				};
			}

			class GenericTooltipCompletionData : CompletionData, IListData
			{
				readonly Func<CSharpCompletionDataList, bool, TooltipInformation> tooltipFunc;

				#region IListData implementation

				public CSharpCompletionDataList List {
					get;
					set;
				}

				#endregion

				public GenericTooltipCompletionData (Func<CSharpCompletionDataList, bool, TooltipInformation> tooltipFunc, string text, string icon) : base (text, icon)
				{
					this.tooltipFunc = tooltipFunc;
				}

				public GenericTooltipCompletionData (Func<CSharpCompletionDataList, bool, TooltipInformation> tooltipFunc, string text, string icon, string description, string completionText) : base (text, icon, description, completionText)
				{
					this.tooltipFunc = tooltipFunc;
				}

				public override TooltipInformation CreateTooltipInformation (bool smartWrap)
				{
					return tooltipFunc (List, smartWrap);
				}

				protected List<ICompletionData> overloads;
				public override bool HasOverloads {
					get { return overloads != null && overloads.Count > 0; }
				}

				public override IEnumerable<ICompletionData> OverloadedData {
					get {
						return overloads;
					}
				}

				public override void AddOverload (ICSharpCode.NRefactory.Completion.ICompletionData data)
				{
					if (overloads == null) {
						overloads = new List<ICompletionData> ();
						overloads.Add (this);
					}
					overloads.Add (data);
				}

			}

			class LazyGenericTooltipCompletionData : GenericTooltipCompletionData
			{
				Lazy<string> displayText;
				public override string DisplayText {
					get {
						return displayText.Value;
					}
				}

				public override string CompletionText {
					get {
						return displayText.Value;
					}
				}

				public LazyGenericTooltipCompletionData (Func<CSharpCompletionDataList, bool, TooltipInformation> tooltipFunc, Lazy<string> displayText, string icon) : base (tooltipFunc, null, icon)
				{
					this.displayText = displayText;
				}
			}

			class TypeCompletionData : LazyGenericTooltipCompletionData, IListData
			{
				IType type;
				CSharpCompletionTextEditorExtension ext;
				CSharpUnresolvedFile file;
				ICompilation compilation;
				CSharpResolver resolver;

				string IdString {
					get {
						return DisplayText + type.TypeParameterCount;
					}
				}

				#region IListData implementation

				public CSharpCompletionDataList List {
					get;
					set;
				}

				#endregion

				public override TooltipInformation CreateTooltipInformation (bool smartWrap)
				{
					var def = type.GetDefinition ();
					var result = def != null ? MemberCompletionData.CreateTooltipInformation (compilation, file, List.Resolver, ext.TextEditorData, ext.FormattingPolicy, def, smartWrap)  : new TooltipInformation ();
					if (ConflictingTypes != null) {
						var conflicts = new StringBuilder ();
						var sig = new SignatureMarkupCreator (List.Resolver, ext.FormattingPolicy.CreateOptions ());
						for (int i = 0; i < ConflictingTypes.Count; i++) {
							var ct = ConflictingTypes[i];
							if (i > 0)
								conflicts.Append (", ");
							if ((i + 1) % 5 == 0)
								conflicts.Append (Environment.NewLine + "\t");
							conflicts.Append (sig.GetTypeReferenceString (((TypeCompletionData)ct).type));
						}
						result.AddCategory ("Type Conflicts", conflicts.ToString ());
					}
					return result;
				}

				public TypeCompletionData (IType type, CSharpCompletionTextEditorExtension ext, Lazy<string> displayText, string icon) : base (null, displayText, icon)
				{
					this.type = type;
					this.ext = ext;
					this.file = ext.CSharpUnresolvedFile;
					this.compilation = ext.UnresolvedFileCompilation;
				}

				Dictionary<string, ICSharpCode.NRefactory.Completion.ICompletionData> addedDatas = new Dictionary<string, ICSharpCode.NRefactory.Completion.ICompletionData> ();

				List<ICompletionData> ConflictingTypes = null;

				public override void AddOverload (ICSharpCode.NRefactory.Completion.ICompletionData data)
				{
					if (overloads == null)
						addedDatas [IdString] = this;

					string id = IdString;
					ICompletionData oldData;
					if (addedDatas.TryGetValue (id, out oldData)) {
						var old = (TypeCompletionData)oldData;
						if (old.ConflictingTypes == null)
							old.ConflictingTypes = new List<ICompletionData> ();
						old.ConflictingTypes.Add (data);
						return;

					}
					addedDatas[id] = data;


					base.AddOverload (data);
				}

			}

			ICompletionData ICompletionDataFactory.CreateEntityCompletionData (IEntity entity, string text)
			{
				return new GenericTooltipCompletionData ((list, sw) => MemberCompletionData.CreateTooltipInformation (ext, list.Resolver, entity, sw), text, entity.GetStockIcon ());
			}

			ICompletionData ICompletionDataFactory.CreateTypeCompletionData (IType type, bool showFullName, bool isInAttributeContext)
			{
				Lazy<string> displayText = new Lazy<string> (delegate {
					string name = showFullName ? builder.ConvertType(type).GetText() : type.Name; 
					if (isInAttributeContext && name.EndsWith("Attribute") && name.Length > "Attribute".Length) {
						name = name.Substring(0, name.Length - "Attribute".Length);
					}
					return name;
				});

				var result = new TypeCompletionData (type, ext,
					displayText, 
					type.GetStockIcon ());
				return result;
			}

			ICompletionData ICompletionDataFactory.CreateMemberCompletionData(IType type, IEntity member)
			{
				Lazy<string> displayText = new Lazy<string> (delegate {
					string name = builder.ConvertType(type).GetText(); 
					return name + "."+ member.Name;
				});

				var result = new LazyGenericTooltipCompletionData (
					(List, sw) => new TooltipInformation (), 
					displayText, 
					member.GetStockIcon ());
				return result;
			}


			ICompletionData ICompletionDataFactory.CreateLiteralCompletionData (string title, string description, string insertText)
			{
				return new GenericTooltipCompletionData ((list, smartWrap) => {
					var sig = new SignatureMarkupCreator (list.Resolver, ext.FormattingPolicy.CreateOptions ());
					sig.BreakLineAfterReturnType = smartWrap;
					return sig.GetKeywordTooltip (title, null);
				}, title, "md-keyword", description, insertText ?? title);
			}

			ICompletionData ICompletionDataFactory.CreateNamespaceCompletionData (INamespace name)
			{
				return new CompletionData (name.Name, AstStockIcons.Namespace);
			}

			ICompletionData ICompletionDataFactory.CreateVariableCompletionData (IVariable variable)
			{
				return new VariableCompletionData (variable);
			}

			ICompletionData ICompletionDataFactory.CreateVariableCompletionData (ITypeParameter parameter)
			{
				return new CompletionData (parameter.Name, parameter.GetStockIcon ());
			}

			ICompletionData ICompletionDataFactory.CreateEventCreationCompletionData (string varName, IType delegateType, IEvent evt, string parameterDefinition, IUnresolvedMember currentMember, IUnresolvedTypeDefinition currentType)
			{
				return new EventCreationCompletionData (ext, varName, delegateType, evt, parameterDefinition, currentMember, currentType);
			}
			
			ICompletionData ICompletionDataFactory.CreateNewOverrideCompletionData (int declarationBegin, IUnresolvedTypeDefinition type, IMember m)
			{
				return new NewOverrideCompletionData (ext, declarationBegin, type, m);
			}
			ICompletionData ICompletionDataFactory.CreateNewPartialCompletionData (int declarationBegin, IUnresolvedTypeDefinition type, IUnresolvedMember m)
			{
				var ctx = ext.CSharpUnresolvedFile.GetTypeResolveContext (ext.UnresolvedFileCompilation, ext.document.Editor.Caret.Location);
				return new NewOverrideCompletionData (ext, declarationBegin, type, m.CreateResolved (ctx));
			}
			IEnumerable<ICompletionData> ICompletionDataFactory.CreateCodeTemplateCompletionData ()
			{
				var result = new CompletionDataList ();
				CodeTemplateService.AddCompletionDataForMime ("text/x-csharp", result);
				return result;
			}
			
			IEnumerable<ICompletionData> ICompletionDataFactory.CreatePreProcessorDefinesCompletionData ()
			{
				var project = ext.document.Project;
				if (project == null)
					yield break;
				var configuration = project.GetConfiguration (MonoDevelop.Ide.IdeApp.Workspace.ActiveConfiguration) as DotNetProjectConfiguration;
				var par = configuration != null ? configuration.CompilationParameters as CSharpCompilerParameters : null;
				if (par == null)
					yield break;
				foreach (var define in par.DefineSymbols.Split (';', ',', ' ', '\t').Where (s => !string.IsNullOrWhiteSpace (s)))
					yield return new CompletionData (define, "md-keyword");
					
			}
		}
		#endregion

		#region IParameterCompletionDataFactory implementation
		IParameterDataProvider IParameterCompletionDataFactory.CreateConstructorProvider (int startOffset, IType type)
		{
			return new ConstructorParameterDataProvider (startOffset, this, type);
		}

		IParameterDataProvider IParameterCompletionDataFactory.CreateConstructorProvider (int startOffset, IType type, AstNode initializer)
		{
			return new ConstructorParameterDataProvider (startOffset, this, type, initializer);
		}

		IParameterDataProvider IParameterCompletionDataFactory.CreateMethodDataProvider (int startOffset, IEnumerable<IMethod> methods)
		{
			return new MethodParameterDataProvider (startOffset, this, methods);
		}
		
		IParameterDataProvider IParameterCompletionDataFactory.CreateDelegateDataProvider (int startOffset, IType type)
		{
			return new DelegateDataProvider (startOffset, this, type);
		}
		
		IParameterDataProvider IParameterCompletionDataFactory.CreateIndexerParameterDataProvider (int startOffset, IType type, AstNode resolvedNode)
		{
			if (type is ArrayType)
				return new ArrayTypeParameterDataProvider (startOffset, this, (ArrayType)type, resolvedNode);
			return new IndexerParameterDataProvider (startOffset, this, type, resolvedNode);
		}
		
		IParameterDataProvider IParameterCompletionDataFactory.CreateTypeParameterDataProvider (int startOffset, IEnumerable<IType> types)
		{
			return new TemplateParameterDataProvider (startOffset, this, types);
		}
		#endregion
		
		#region TypeSystemSegmentTree
		
		internal TypeSystemSegmentTree typeSystemSegmentTree;
		
		internal class TypeSystemTreeSegment : TreeSegment
		{
			public IUnresolvedEntity Entity {
				get;
				private set;
			}
			
			public TypeSystemTreeSegment (int offset, int length, IUnresolvedEntity entity) : base (offset, length)
			{
				this.Entity = entity;
			}
		}
		
		internal class TypeSystemSegmentTree : SegmentTree<TypeSystemTreeSegment>, ICompletionContextProvider
		{
			MonoDevelop.Ide.Gui.Document document;

			public TypeSystemSegmentTree (MonoDevelop.Ide.Gui.Document document)
			{
				this.document = document;
			}

			public IUnresolvedTypeDefinition GetTypeAt (int offset)
			{
				IUnresolvedTypeDefinition result = null;
				foreach (var seg in GetSegmentsAt (offset).Where (s => s.Entity is IUnresolvedTypeDefinition)) {
					if (result == null || result.Region.IsInside (seg.Entity.Region.Begin))
						result = (IUnresolvedTypeDefinition)seg.Entity;
				}
				return result;
			}
			
			public IUnresolvedMember GetMemberAt (int offset)
			{
				// Members don't overlap
				var seg = GetSegmentsAt (offset).FirstOrDefault (s => s.Entity is IUnresolvedMember);
				if (seg == null)
					return null;
				return (IUnresolvedMember)seg.Entity;
			}
			
			public TypeSystemTreeSegment GetMemberSegmentAt (int offset)
			{
				// Members don't overlap
				var seg = GetSegmentsAt (offset).FirstOrDefault (s => s.Entity is IUnresolvedMember);
				if (seg == null)
					return null;
				return seg;
			}
			
			
			internal static TypeSystemSegmentTree Create (MonoDevelop.Ide.Gui.Document document)
			{
				TypeSystemSegmentTree result = new TypeSystemSegmentTree (document);
				
				foreach (var type in document.ParsedDocument.TopLevelTypeDefinitions)
					AddType (document, result, type);
				
				return result;
			}
			
			static void AddType (MonoDevelop.Ide.Gui.Document document, TypeSystemSegmentTree result, IUnresolvedTypeDefinition type)
			{
				int offset = document.Editor.LocationToOffset (type.Region.Begin);
				int endOffset = document.Editor.LocationToOffset (type.Region.End);
				result.Add (new TypeSystemTreeSegment (offset, endOffset - offset, type));
				foreach (var entity in type.Members) {
					offset = document.Editor.LocationToOffset (entity.Region.Begin);
					endOffset = document.Editor.LocationToOffset (entity.Region.End);
					result.Add (new TypeSystemTreeSegment (offset, endOffset - offset, entity));
				}
				
				foreach (var nested in type.NestedTypes)
					AddType (document, result, nested);
			}

			#region ICompletionContextProvider implementation

			IList<string> ICompletionContextProvider.ConditionalSymbols {
				get {
					return document.ParsedDocument.GetAst<SyntaxTree> ().ConditionalSymbols;
				}
			}

			void ICompletionContextProvider.GetCurrentMembers (int offset, out IUnresolvedTypeDefinition currentType, out IUnresolvedMember currentMember)
			{
				currentType = GetTypeAt (offset);
				currentMember = GetMemberAt (offset);
			}

			Tuple<string, TextLocation> ICompletionContextProvider.GetMemberTextToCaret (int caretOffset, IUnresolvedTypeDefinition currentType, IUnresolvedMember currentMember)
			{
				int startOffset;
				if (currentMember != null && currentType != null && currentType.Kind != TypeKind.Enum) {
					startOffset = document.Editor.LocationToOffset(currentMember.Region.Begin);
				} else if (currentType != null) {
					startOffset = document.Editor.LocationToOffset(currentType.Region.Begin);
				} else {
					startOffset = 0;
				}
				while (startOffset > 0) {
					char ch = document.Editor.GetCharAt(startOffset - 1);
					if (ch != ' ' && ch != '\t') {
						break;
					}
					--startOffset;
				}

				return Tuple.Create (document.Editor.GetTextAt (startOffset, caretOffset - startOffset), 
				                     (TextLocation)document.Editor.OffsetToLocation (startOffset));
			}


			CSharpAstResolver ICompletionContextProvider.GetResolver (CSharpResolver resolver, AstNode rootNode)
			{
				return new CSharpAstResolver (resolver, rootNode, document.ParsedDocument.ParsedFile as CSharpUnresolvedFile);
			}
			#endregion
		}
		
		public IUnresolvedTypeDefinition GetTypeAt (int offset)
		{
			if (typeSystemSegmentTree == null)
				return null;
			return typeSystemSegmentTree.GetTypeAt (offset);
		}
			
		public IUnresolvedMember GetMemberAt (int offset)
		{
			if (typeSystemSegmentTree == null)
				return null;
			return typeSystemSegmentTree.GetMemberAt (offset);
		}
		#endregion
	}
}<|MERGE_RESOLUTION|>--- conflicted
+++ resolved
@@ -261,16 +261,13 @@
 			}
 			if (Unit == null || CSharpUnresolvedFile == null)
 				return null;
-<<<<<<< HEAD
+			if(typeSystemSegmentTree == null)
+				return null;
+
 			var list = new CSharpCompletionDataList ();
 			list.Resolver = CSharpUnresolvedFile != null ? CSharpUnresolvedFile.GetResolver (UnresolvedFileCompilation, Document.Editor.Caret.Location) : new CSharpResolver (Compilation);
 			var ctx = CSharpUnresolvedFile.GetTypeResolveContext (UnresolvedFileCompilation, data.Caret.Location) as CSharpTypeResolveContext;
-=======
-			if(typeSystemSegmentTree == null)
-				return null;
-
-			var list = new CompletionDataList ();
->>>>>>> a4e00c9e
+
 			var engine = new CSharpCompletionEngine (
 				data.Document,
 				typeSystemSegmentTree,
