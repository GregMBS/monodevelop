--- conflicted
+++ resolved
@@ -114,12 +114,6 @@
 						var changeEnd = delta + change.Span.End - 1;
 						if (changeEnd < editor.Length && changeEnd >= 0 && editor.GetCharAt (changeEnd) == '\r')
 							length--;
-<<<<<<< HEAD
-						editor.ReplaceText (delta + change.Span.Start, length, newText);
-						delta = delta - length + newText.Length;
-						if (delta + change.Span.Start < caretEndOffset) {
-							caretEndOffset += newText.Length - length;
-=======
 						var replaceOffset = delta + change.Span.Start;
 						editor.ReplaceText (replaceOffset, length, newText);
 						delta = delta - length + newText.Length;
@@ -129,7 +123,6 @@
 							} else {
 								caretEndOffset = replaceOffset;
 							}
->>>>>>> b4b19c9a
 						}
 					}
 					if (startOffset < caretOffset) {
