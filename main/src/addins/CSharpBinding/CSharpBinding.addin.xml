<ExtensionModel>
	
	<ConditionType id="MSBuildTargetIsAvailable" type="MonoDevelop.Projects.Formats.MSBuild.TargetsAvailableCondition" />

	<Extension path = "/MonoDevelop/Ide/Commands">
		<Command id = "MonoDevelop.CodeGeneration.CodeGenerationCommands.ShowCodeGenerationWindow"
				_label = "S_how Code Generation Window"
				shortcut = "Alt|Insert"
				macShortcut = "Meta|I" />
	</Extension>

	<Extension path = "/MonoDevelop/ProjectModel/MSBuildItemTypes">
		<DotNetProject
			language="C#"
			extension="csproj"
			guid="{FAE04EC0-301F-11D3-BF4B-00C04F79EFBC}"
			import="$(MSBuildBinPath)\Microsoft.CSharp.targets"
			resourceHandler="MonoDevelop.CSharp.Project.CSharpResourceIdBuilder"
			/>
		<Condition id="MSBuildTargetIsAvailable" target="$(MSBuildExtensionsPath)\Microsoft\Portable\v4.0\Microsoft.Portable.CSharp.targets">
			<DotNetProjectSubtype
				guid="{786C830F-07A1-408B-BD7F-6EE04809D6DB}"
				type="MonoDevelop.Projects.PortableDotNetProject"
				useXBuild="true">
				<AddImport language="C#" projects="$(MSBuildExtensionsPath32)\Microsoft\Portable\$(TargetFrameworkVersion)\Microsoft.Portable.CSharp.targets" />
				<RemoveImport language="C#" projects="$(MSBuildBinPath)\Microsoft.CSharp.targets" />
			</DotNetProjectSubtype>
		</Condition>
	</Extension>

	<Extension path = "/MonoDevelop/Ide/FileTemplates">
		<FileTemplate id = "CSharpEmptyFile" resource = "EmptyCSharpFile.xft.xml"/>
		<FileTemplate id = "CSharpAssemblyInfo" resource = "AssemblyInfo.xft.xml"/>
	</Extension>

	<Extension path = "/MonoDevelop/Ide/ProjectTemplates">
		<ProjectTemplate id = "CSharpConsoleProject" resource = "ConsoleProject.xpt.xml"/>
		<ProjectTemplate id = "CSharpEmptyProject" resource = "EmptyProject.xpt.xml"/>
		<ProjectTemplate id = "CSharpGtkSharp2Project" resource = "GtkSharp2Project.xpt.xml"/>
		<ProjectTemplate id = "CSharpLibrary" resource = "Library.xpt.xml"/>
		<Condition id="MSBuildTargetIsAvailable" target="$(MSBuildExtensionsPath)\Microsoft\Portable\v4.0\Microsoft.Portable.CSharp.targets">
			<ProjectTemplate id = "CSharpPortableLibrary" resource = "PortableLibrary.xpt.xml" />
		</Condition>
	</Extension>

	<Extension path = "/MonoDevelop/Ide/FileFilters">
		<FileFilter id = "CSharp"
		            insertbefore = "Assemblies"
		            _label = "C# Files"
		            extensions = "*.cs"/>
	</Extension>

	<Extension path = "/MonoDevelop/ProjectModel/Gui/ItemOptionPanels/Build/General">
		<Condition id="ActiveLanguage" value="C#">
			<Panel id = "CSharpCompilerOptionsPanel"
			             _label = "C#"
			             class = "MonoDevelop.CSharp.Project.CompilerOptionsPanel"/>
		</Condition>
	</Extension>

	<Extension path = "/MonoDevelop/ProjectModel/Gui/ItemOptionPanels/Build/Compiler">
		<Condition id="ActiveLanguage" value="C#">
			<Panel id = "CSharpCodeGenerationPanel"
			             _label = "Compiler"
			             class = "MonoDevelop.CSharp.Project.CodeGenerationPanel"/>
		</Condition>
	</Extension>

	<Extension path = "/MonoDevelop/ProjectModel/LanguageBindings">
		<LanguageBinding id    = "CSharp"
		                 supportedextensions = ".cs"
		                 class = "MonoDevelop.CSharp.CSharpLanguageBinding" />
	</Extension>

	<Extension path = "/MonoDevelop/Ide/ReferenceFinder">
		<ReferenceFinder supportedmimetypes = "text/x-csharp"
		                 class = "MonoDevelop.CSharp.Refactoring.CSharpReferenceFinder" />
	</Extension>

	<Extension path = "/MonoDevelop/ProjectModel/SerializableClasses">
		<DataType class = "MonoDevelop.CSharp.Project.CSharpCompilerParameters" />
		<DataType class = "MonoDevelop.CSharp.Project.CSharpProjectParameters" />
	</Extension>

	<Extension path = "/MonoDevelop/Ide/TextEditorExtensions">
		<!-- indent engine must be before the completion text editor engine,
		otherwise stuff like

		int Foo {
		         get;private set';'

		will end up as

		int Foo {
		         get;
		         privaet;

		-->
		<Class fileExtensions = ".cs" class = "MonoDevelop.CSharp.Formatting.CSharpTextEditorIndentation" />
		<Class fileExtensions = ".cs" class = "MonoDevelop.CSharp.Completion.CSharpCompletionTextEditorExtension" />
		<Class fileExtensions = ".cs" class = "MonoDevelop.CSharp.Highlighting.HighlightUsagesExtension" />
		<Class fileExtensions = ".cs" class = "MonoDevelop.CSharp.PathedDocumentTextEditorExtension" />
		<Class fileExtensions = ".cs" class = "MonoDevelop.CSharp.UnitTestTextEditorExtension" />
	</Extension>

	<Extension path = "/MonoDevelop/Core/StockIcons">
		<StockIcon stockid = "md-csharp-file" resource = "C#.FileIcon" size="Menu" />
		<StockIcon stockid = "md-csharp-project" resource = "csharp-project-16.png" size="Menu"/>
	</Extension>

	<Extension path = "/MonoDevelop/Core/MimeTypes">
		<MimeType id="text/x-csharp" _description="C# source code" icon="md-csharp-file" isText="true">
			<File pattern="*.cs" />
		</MimeType>
		<MimeType id="application/csproject+xml" _description="C# project file" baseType="application/xml">
			<File pattern="*.csproj" />
		</MimeType>
	</Extension>

	<Extension path = "/MonoDevelop/Ide/CodeFormatters">
		<Formatter mimeType="text/x-csharp" class="MonoDevelop.CSharp.Formatting.CSharpFormatter" />
	</Extension>

	<Extension path = "/MonoDevelop/TypeSystem/Ambiences">
		<Ambience mimeType="text/x-csharp" class = "MonoDevelop.CSharp.CSharpAmbience" />
	</Extension>

	<Extension path = "/MonoDevelop/TypeSystem/Parser">
		<Parser class="MonoDevelop.CSharp.Parser.TypeSystemParser" mimeType = "text/x-csharp" />
	</Extension>

	<Extension path = "/MonoDevelop/TypeSystem/FoldingParser">
		<Parser class = "MonoDevelop.CSharp.Parser.CSharpFoldingParser" mimeType="text/x-csharp" />
	</Extension>

	<Extension path = "/MonoDevelop/TypeSystem/CodeGenerators">
		<Generator class="MonoDevelop.CSharp.Refactoring.CSharpCodeGenerator" mimeType = "text/x-csharp" />
	</Extension>
	
	<Extension path = "/MonoDevelop/ProjectModel/PolicySets/Mono" >
		<Policies resource="MonoCSharpPolicy.xml" />
		<Policies resource="MonoNameConventionPolicy.xml" />
	</Extension>

	<Extension path = "/MonoDevelop/ProjectModel/PolicySets" >
		<PolicySet id="KR" _name="K&amp;R style" allowDiffSerialize="false">
			<Policies resource="KRCSharpPolicy.xml" />
			<Policies resource="InvariantTextStylePolicy.xml" />
		</PolicySet>
	</Extension>

	<Extension path = "/MonoDevelop/ProjectModel/PolicySets" >
		<PolicySet id="1TBS" _name="SharpDevelop style (1TBS)" allowDiffSerialize="false">
			<Policies resource="SharpDevelopCSharpPolicy.xml" />
			<Policies resource="InvariantTextStylePolicy.xml" />
		</PolicySet>
	</Extension>

	<Extension path = "/MonoDevelop/ProjectModel/PolicySets/VisualStudio" >
		<Policies resource="AllmanCSharpPolicy.xml" />
	</Extension>

	<Extension path = "/MonoDevelop/ProjectModel/PolicySets" >
		<PolicySet id="Whitesmiths" _name="Whitesmiths style" allowDiffSerialize="false">
			<Policies resource="WhitesmithsCSharpPolicy.xml" />
			<Policies resource="InvariantTextStylePolicy.xml" />
		</PolicySet>
	</Extension>

	<Extension path = "/MonoDevelop/ProjectModel/PolicySets" >
		<PolicySet id="GNU" _name="GNU style" allowDiffSerialize="false">
			<Policies resource="GNUCSharpPolicy.xml" />
			<Policies resource="GNUTextStylePolicy.xml" />
		</PolicySet>
	</Extension>

	<Extension path = "/MonoDevelop/ProjectModel/Gui/MimeTypePolicyPanels">
		<Panel id = "CSharpFormatting" _label = "C# Format" mimeType="text/x-csharp" class = "MonoDevelop.CSharp.Formatting.CSharpFormattingPolicyPanel" />
	</Extension>

	<Extension path = "/MonoDevelop/Refactoring/CodeActions">
		<Action mimeType="text/x-csharp"
			_title = "Move type to another file"
			_description = "Moves current type to another file that matches the name of the type."
			class = "MonoDevelop.CSharp.Refactoring.CodeActions.MoveTypeToFile" />
		<Action mimeType="text/x-csharp"
			_title = "Convert to enum"
			_description = "Converts constant fields to enumeration"
			class = "MonoDevelop.CSharp.Refactoring.CodeActions.ConvertToEnumAction" />
	</Extension>
	
	<Extension path = "/MonoDevelop/Refactoring/CodeIssues">
		<CodeIssue mimeType="text/x-csharp" severity = "Error" class="MonoDevelop.CSharp.Refactoring.CodeIssues.MonoTODOIssue"/>
	</Extension>
	
	<Extension path = "/MonoDevelop/Ide/TextEditorResolver">
		<Resolver class = "MonoDevelop.CSharp.Resolver.TextEditorResolverProvider" mimeType="text/x-csharp" />
	</Extension>

	<Extension path = "/MonoDevelop/Ide/Commands/TextEditor">
		<Command id = "MonoDevelop.CSharp.Highlighting.MoveToUsagesCommand.PrevUsage"
		         defaultHandler = "MonoDevelop.CSharp.Highlighting.MoveToPrevUsageHandler"
		         shortcut = "Ctrl|Shift|Up"
		         macShortcut = "Meta|Shift|Up"
		         _label = "_Move to prev usage"/>
		<Command id = "MonoDevelop.CSharp.Highlighting.MoveToUsagesCommand.NextUsage"
		         defaultHandler = "MonoDevelop.CSharp.Highlighting.MoveToNextUsageHandler"
		         shortcut = "Ctrl|Shift|Down"
		         macShortcut = "Meta|Shift|Down"
		         _label = "_Move to next usage"/>

		<Command id = "MonoDevelop.CSharp.ExpandCommands.ExpandSelection"
		         defaultHandler = "MonoDevelop.CSharp.ExpandSelectionHandler"
		         shortcut = "Alt|Shift|Up"
		         macShortcut = "Alt|Shift|Up"
		         _label = "_Expand selection"/>

		<Command id = "MonoDevelop.CSharp.ExpandCommands.ShrinkSelection"
		         defaultHandler = "MonoDevelop.CSharp.ShrinkSelectionHandler"
		         shortcut = "Alt|Shift|Down"
		         macShortcut = "Alt|Shift|Down"
		         _label = "_Shrink selection"/>
	</Extension>

	<Extension path = "/MonoDevelop/Refactoring/CodeGenerators">
		<Class class = "MonoDevelop.CodeGeneration.CreateConstructorGenerator" />
		<Class class = "MonoDevelop.CodeGeneration.ReadonlyPropertyGenerator" />
		<Class class = "MonoDevelop.CodeGeneration.PropertyGenerator" />
		<Class class = "MonoDevelop.CodeGeneration.ImplementInterfaceMembersGenerator" />
		<Class class = "MonoDevelop.CodeGeneration.RequiredProtocolMemberGenerator" />
		<Class class = "MonoDevelop.CodeGeneration.OptionalProtocolMemberGenerator" />
		<Class class = "MonoDevelop.CodeGeneration.PartialGenerator" />
		<Class class = "MonoDevelop.CodeGeneration.OverrideMembersGenerator" />
		<Class class = "MonoDevelop.CodeGeneration.ToStringGenerator" />
		<Class class = "MonoDevelop.CodeGeneration.RaiseEventMethodGenerator" />
		<Class class = "MonoDevelop.CodeGeneration.EqualityMembersGenerator" />
		<Class class = "MonoDevelop.CodeGeneration.WriteLineGenerator" />
	</Extension>

	<Extension path = "/MonoDevelop/Refactoring/CodeActionSource">
		<Source class ="MonoDevelop.CSharp.Refactoring.CodeActions.NRefactoryCodeActionSource"/>
	</Extension>

	<Extension path = "/MonoDevelop/Refactoring/CodeIssueSource">
		<Source class ="MonoDevelop.CSharp.Refactoring.CodeIssues.NRefactoryCodeIssueSource"/>
	</Extension>

	<Extension path = "/MonoDevelop/ProjectModel/Gui/DefaultPolicyPanels/SourceCode">
		<Section id="NameConventions" _label="Name Conventions" fill = "true" class="MonoDevelop.CSharp.Refactoring.CodeIssues.NameConventionPanel" />
	</Extension>
	<Extension path = "/MonoDevelop/ProjectModel/Gui/ItemOptionPanels/SourceCode">
		<Section id="NameConventions" _label="Name Conventions" fill = "true" class="MonoDevelop.CSharp.Refactoring.CodeIssues.NameConventionPanel" />
	</Extension>
	<Extension path = "/MonoDevelop/Ide/GlobalOptionsDialog/SourceCode">
		<Section id="NameConventions" _label="Name Conventions" fill = "true" class="MonoDevelop.CSharp.Refactoring.CodeIssues.NameConventionPanel" />
	</Extension>

	<Extension path = "/MonoDevelop/SourceEditor2/TooltipProviders">
		<Class id="LanguageItem" class="MonoDevelop.SourceEditor.LanguageItemTooltipProvider" />
	</Extension>
	
	<Extension path = "/MonoDevelop/Ide/CompletionCharacters">
		<Complete id="C#" insertbefore="Html" language="C#" commitOnSpace="True" commitChars="{}[]().,:;+-*/%&amp;|^!~=&lt;&gt;?@#'&quot;\"/>
	</Extension>

<<<<<<< HEAD
=======

	<Module>
	    <Runtime>
	        <Import assembly="MonoDevelop.CSharpBinding.Autotools.dll"/>
	    </Runtime>
		<Dependencies>
			<Addin id="Autotools" version="4.2.3"/>
		</Dependencies>
		<Extension path = "/MonoDevelop/Autotools/SimpleSetups">
			<Class class="CSharpBinding.Autotools.CSharpAutotoolsSetup" />
		</Extension>
	</Module>

	<Module>
		<Runtime>
			<Import assembly="MonoDevelop.CSharpBinding.AspNet.dll"/>
		</Runtime>
		<Dependencies>
			<Addin id="AspNet" version="4.2.3"/>
		</Dependencies>
		<Extension path = "/MonoDevelop/Asp/CompletionBuilders">
			<Class class = "MonoDevelop.CSharp.Completion.AspLanguageBuilder" />
		</Extension>
		<Extension path = "/MonoDevelop/Ide/ReferenceFinder">
			<ReferenceFinder supportedmimetypes = "application/x-aspx,application/x-ascx,application/x-asax,application/x-ashx,application/x-asmx,application/x-asix"
			                 class = "MonoDevelop.CSharp.Refactoring.ASPNetReferenceFinder" />
		</Extension>
	</Module>
>>>>>>> 9b5d07b2
</ExtensionModel><|MERGE_RESOLUTION|>--- conflicted
+++ resolved
@@ -263,35 +263,4 @@
 		<Complete id="C#" insertbefore="Html" language="C#" commitOnSpace="True" commitChars="{}[]().,:;+-*/%&amp;|^!~=&lt;&gt;?@#'&quot;\"/>
 	</Extension>
 
-<<<<<<< HEAD
-=======
-
-	<Module>
-	    <Runtime>
-	        <Import assembly="MonoDevelop.CSharpBinding.Autotools.dll"/>
-	    </Runtime>
-		<Dependencies>
-			<Addin id="Autotools" version="4.2.3"/>
-		</Dependencies>
-		<Extension path = "/MonoDevelop/Autotools/SimpleSetups">
-			<Class class="CSharpBinding.Autotools.CSharpAutotoolsSetup" />
-		</Extension>
-	</Module>
-
-	<Module>
-		<Runtime>
-			<Import assembly="MonoDevelop.CSharpBinding.AspNet.dll"/>
-		</Runtime>
-		<Dependencies>
-			<Addin id="AspNet" version="4.2.3"/>
-		</Dependencies>
-		<Extension path = "/MonoDevelop/Asp/CompletionBuilders">
-			<Class class = "MonoDevelop.CSharp.Completion.AspLanguageBuilder" />
-		</Extension>
-		<Extension path = "/MonoDevelop/Ide/ReferenceFinder">
-			<ReferenceFinder supportedmimetypes = "application/x-aspx,application/x-ascx,application/x-asax,application/x-ashx,application/x-asmx,application/x-asix"
-			                 class = "MonoDevelop.CSharp.Refactoring.ASPNetReferenceFinder" />
-		</Extension>
-	</Module>
->>>>>>> 9b5d07b2
 </ExtensionModel>