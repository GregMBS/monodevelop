--- conflicted
+++ resolved
@@ -1,11 +1,8 @@
-<<<<<<< HEAD
-=======
 2009-11-24  Michael Hutchinson  <mhutchinson@novell.com>
 
 	* MonoDevelop.CSharp/CSharpBindingCompilerManager.cs: Use 
 	  correct property for identifying runtime.
 
->>>>>>> 72cf8e84
 2009-11-23  Michael Hutchinson  <mhutchinson@novell.com>
 
 	* MonoDevelop.CSharp/CSharpBindingCompilerManager.cs: Ignore
@@ -4371,10 +4368,10 @@
 	* Gui/CSharpTextEditorExtension.cs: Fix indexer range crasher. Thanks
 	  to Atsushi Eno and Joseph Lombrozo for spotting this.
 
-2008-04-18  Marek Safar <marek.safar@gmail.com>
-
-	* Parser/mcs/**: Exposed most of the type container members.
-
+2008-04-18  Marek Safar <marek.safar@gmail.com>
+
+	* Parser/mcs/**: Exposed most of the type container members.
+
 2008-04-17  Michael Hutchinson <mhutchinson@novell.com> 
 
 	* FormattingStrategy/CSharpIndentEngine.cs: Implement
@@ -4383,11 +4380,11 @@
 	* Gui/CSharpTextEditorExtension.cs: Move state tracking logic into
 	  MonoDevelop.Ide. Tidy some things into regions.
 
-2008-04-17  Marek Safar <marek.safar@gmail.com>
-
-	* Parser/mcs/**
-	* Parser/DomParser.cs: Added top level types info.
-
+2008-04-17  Marek Safar <marek.safar@gmail.com>
+
+	* Parser/mcs/**
+	* Parser/DomParser.cs: Added top level types info.
+
 2008-04-16  Michael Hutchinson <mhutchinson@novell.com> 
 
 	* Gui/CSharpTextEditorExtension.cs: Track API change. Remove char code
