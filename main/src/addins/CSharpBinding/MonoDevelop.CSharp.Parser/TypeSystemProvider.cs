--- conflicted
+++ resolved
@@ -31,7 +31,6 @@
 using Mono.CSharp;
 using System.Linq;
 using MonoDevelop.Core;
-<<<<<<< HEAD
 using MonoDevelop.Ide.Editor;
 using Microsoft.CodeAnalysis.CSharp;
 using Microsoft.CodeAnalysis.Text;
@@ -39,10 +38,6 @@
 using Microsoft.CodeAnalysis.CSharp.Syntax;
 using MonoDevelop.Core.Text;
 using System.Threading.Tasks;
-=======
-using ICSharpCode.NRefactory.CSharp.Resolver;
-using MonoDevelop.Ide.Editor;
->>>>>>> 783dec7f
 
 namespace MonoDevelop.CSharp.Parser
 {
@@ -94,7 +89,6 @@
 				}
 			}
 
-<<<<<<< HEAD
 			if (unit == null) {
 				unit = CSharpSyntaxTree.ParseText (SourceText.From (content.Text), options, fileName);
 			} 
@@ -106,24 +100,6 @@
 				time = System.IO.File.GetLastWriteTimeUtc (fileName);
 			} catch (Exception) {
 				time = DateTime.UtcNow;
-=======
-			result.LastWriteTimeUtc = pf.LastWriteTime.Value;
-			result.ParsedFile = pf;
-			result.Add (GetSemanticTags (unit));
-
-			result.CreateRefactoringContext =  (editor, caretLocation, doc, token) =>  {
-				var task = MDRefactoringContext.Create (editor, doc, caretLocation, token);
-				task.Wait (5000, token);
-				if (!task.IsCompleted)
-					return null;
-				return task.Result;
-			};
-			result.CreateRefactoringContextWithEditor = (data, loc, resolver, token) => new MDRefactoringContext ((DotNetProject)project, data, result, (CSharpAstResolver)resolver, new TextLocation (loc.Line, loc.Column), token);
-
-			if (storeAst) {
-				result.Ast = unit;
-				result.Add (GenerateFoldings (unit, result));
->>>>>>> 783dec7f
 			}
 			result.LastWriteTimeUtc = time;
 			return Task.FromResult ((ParsedDocument)result);
@@ -389,11 +365,6 @@
 		internal static Microsoft.CodeAnalysis.CSharp.LanguageVersion ConvertLanguageVersion (LangVersion ver)
 		{
 			switch (ver) {
-<<<<<<< HEAD
-			case LangVersion.Default:
-				return Microsoft.CodeAnalysis.CSharp.LanguageVersion.CSharp6;
-=======
->>>>>>> 783dec7f
 			case LangVersion.ISO_1:
 				return Microsoft.CodeAnalysis.CSharp.LanguageVersion.CSharp1;
 			case LangVersion.ISO_2:
@@ -403,19 +374,13 @@
 			case LangVersion.Version4:
 				return Microsoft.CodeAnalysis.CSharp.LanguageVersion.CSharp4;
 			case LangVersion.Version5:
-<<<<<<< HEAD
 				return Microsoft.CodeAnalysis.CSharp.LanguageVersion.CSharp5;
-			}
-			return Microsoft.CodeAnalysis.CSharp.LanguageVersion.CSharp6;
-=======
-				return new Version (5, 0, 0, 0);
 			case LangVersion.Version6:
-				return new Version (6, 0, 0, 0);
+				return Microsoft.CodeAnalysis.CSharp.LanguageVersion.CSharp6;
 			case LangVersion.Default:
 				break;
 			}
-			return new Version (6, 0, 0, 0);;
->>>>>>> 783dec7f
+			return Microsoft.CodeAnalysis.CSharp.LanguageVersion.CSharp6;
 		}
 	}
 }
