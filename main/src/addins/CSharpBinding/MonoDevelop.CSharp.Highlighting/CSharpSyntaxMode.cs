// 
// SyntaxMode.cs
//  
// Author:
//   Mike Krüger <mkrueger@novell.com>
//
// Copyright (C) 2009 Novell, Inc (http://www.novell.com)
// 
// Permission is hereby granted, free of charge, to any person obtaining
// a copy of this software and associated documentation files (the
// "Software"), to deal in the Software without restriction, including
// without limitation the rights to use, copy, modify, merge, publish,
// distribute, sublicense, and/or sell copies of the Software, and to
// permit persons to whom the Software is furnished to do so, subject to
// the following conditions:
// 
// The above copyright notice and this permission notice shall be
// included in all copies or substantial portions of the Software.
// 
// THE SOFTWARE IS PROVIDED "AS IS", WITHOUT WARRANTY OF ANY KIND,
// EXPRESS OR IMPLIED, INCLUDING BUT NOT LIMITED TO THE WARRANTIES OF
// MERCHANTABILITY, FITNESS FOR A PARTICULAR PURPOSE AND
// NONINFRINGEMENT. IN NO EVENT SHALL THE AUTHORS OR COPYRIGHT HOLDERS BE
// LIABLE FOR ANY CLAIM, DAMAGES OR OTHER LIABILITY, WHETHER IN AN ACTION
// OF CONTRACT, TORT OR OTHERWISE, ARISING FROM, OUT OF OR IN CONNECTION
// WITH THE SOFTWARE OR THE USE OR OTHER DEALINGS IN THE SOFTWARE.
//

using System;
using MonoDevelop.Ide.TypeSystem;
using ICSharpCode.NRefactory.CSharp.Resolver;
using System.Threading;
using ICSharpCode.NRefactory.CSharp.Analysis;
using ICSharpCode.NRefactory;
using MonoDevelop.Refactoring;
using MonoDevelop.Ide.Editor;
using MonoDevelop.Ide.Editor.Highlighting;
using MonoDevelop.Core.Text;
using GLib;
using System.Collections.Generic;

namespace MonoDevelop.CSharp.Highlighting
{
	static class StringHelper
	{
		public static bool IsAt (this string str, int idx, string pattern)
		{
			if (idx + pattern.Length > str.Length)
				return false;

			for (int i = 0; i < pattern.Length; i++)
				if (pattern [i] != str [idx + i])
					return false;
			return true;
		}
	}

	class CSharpSyntaxMode : SemanticHighlighting
	{
		CSharpAstResolver resolver;
		CancellationTokenSource src;

<<<<<<< HEAD
		public CSharpSyntaxMode (TextEditor editor, DocumentContext documentContext) : base (editor, documentContext)
=======
		public bool SemanticHighlightingEnabled {
			get {
				return true;
			}
		}

		internal class StyledTreeSegment : TreeSegment
>>>>>>> 5c4aa354
		{
		}

		#region implemented abstract members of SemanticHighlighting

		protected override void DocumentParsed ()
		{
			if (src != null)
				src.Cancel ();
			resolver = null;
			if (documentContext.IsProjectContextInUpdate)
				return;
			var parsedDocument = documentContext.ParsedDocument;
			if (parsedDocument != null) {
				if (documentContext.Project != null && documentContext.IsCompileableInProject) {
					src = new CancellationTokenSource ();
					var newResolverTask = documentContext.GetSharedResolver ();
					var cancellationToken = src.Token;
					System.Threading.Tasks.Task.Factory.StartNew (delegate {
						if (newResolverTask == null)
							return;
						var newResolver = newResolverTask.Result;
						if (newResolver == null)
							return;
						if (!cancellationToken.IsCancellationRequested) {
							Gtk.Application.Invoke (delegate {
								if (cancellationToken.IsCancellationRequested)
									return;
								if (!parsedDocument.HasErrors) {
									resolver = newResolver;
									UpdateSemanticHighlighting ();
								}
							});
						}
					}, cancellationToken);
				}
			}
		}

		public override IEnumerable<ColoredSegment> GetColoredSegments (ISegment segment)
		{
			var result = new List<ColoredSegment> ();
			if (resolver == null)
				return result;
			int lineNumber = editor.OffsetToLineNumber (segment.Offset);
			var visitor = new HighlightingVisitior (resolver, result.Add, CancellationToken.None, lineNumber, segment.Offset, segment.Length);
			resolver.RootNode.AcceptVisitor (visitor);
			return result;
		}
		#endregion
	}

	class HighlightingVisitior : SemanticHighlightingVisitor<string>
	{
		readonly int lineNumber;
		readonly int lineOffset;
		readonly int lineLength;
		Action<ColoredSegment> colorizeCallback;

		public HighlightingVisitior (CSharpAstResolver resolver, Action<ColoredSegment> colorizeCallback, CancellationToken cancellationToken, int lineNumber, int lineOffset, int lineLength)
		{
<<<<<<< HEAD
			if (resolver == null)
				throw new ArgumentNullException ("resolver");
			this.resolver = resolver;
			this.cancellationToken = cancellationToken;
			this.lineNumber = lineNumber;
			this.lineOffset = lineOffset;
			this.lineLength = lineLength;
			this.colorizeCallback = colorizeCallback;
			regionStart = new TextLocation (lineNumber, 1);
			regionEnd = new TextLocation (lineNumber, lineLength);
=======
			this.guiDocument = document;
			guiDocument.DocumentParsed += HandleDocumentParsed;
			if (guiDocument.ParsedDocument != null)
				HandleDocumentParsed (this, EventArgs.Empty);

			bool loadRules = _rules == null;

			if (loadRules) {
				var provider = new ResourceStreamProvider (typeof(ResourceStreamProvider).Assembly, typeof(ResourceStreamProvider).Assembly.GetManifestResourceNames ().First (s => s.Contains ("CSharpSyntaxMode")));
				using (var reader = provider.Open ()) {
					SyntaxMode baseMode = SyntaxMode.Read (reader);
					_rules = new List<Rule> (baseMode.Rules.Where (r => r.Name != "Comment"));
					_rules.Add (new Rule {
						Name = "PreProcessorComment"
					});

					_commentRule = new Rule {
						Name = "Comment",
						IgnoreCase = true
					};
					UpdateCommentRule ();

					_rules.Add (_commentRule);
					_keywords = new List<Keywords> (baseMode.Keywords);
					_spans = new List<Span> (baseMode.Spans.Where (span => span.Begin.Pattern != "#")).ToArray ();
					_matches = baseMode.Matches;
					_prevMarker = baseMode.PrevMarker;
					_SemanticRules = new List<SemanticRule> (baseMode.SemanticRules);
					_keywordTable = baseMode.keywordTable;
					_keywordTableIgnoreCase = baseMode.keywordTableIgnoreCase;
					_properties = baseMode.Properties;
				}

				contextualHighlightKeywords = new Dictionary<string, string> ();
				foreach (var word in ContextualKeywords) {
					if (_keywordTable.ContainsKey (word)) {
						contextualHighlightKeywords[word] = _keywordTable[word].Color;
					} else {
						Console.WriteLine ("missing keyword:"+word);
					}
				}
>>>>>>> 5c4aa354

			Setup ();
		}

		void Setup ()
		{
<<<<<<< HEAD
			
			defaultTextColor = ColorScheme.PlainTextKey;
			referenceTypeColor = ColorScheme.UserTypesKey;
			valueTypeColor = ColorScheme.UserTypesValueTypesKey;
			interfaceTypeColor = ColorScheme.UserTypesInterfacesKey;
			enumerationTypeColor = ColorScheme.UserTypesEnumsKey;
			typeParameterTypeColor = ColorScheme.UserTypesTypeParametersKey;
			delegateTypeColor = ColorScheme.UserTypesDelegatesKey;
=======
			if (src != null)
				src.Cancel ();
			guiDocument.DocumentParsed -= HandleDocumentParsed;
		}
>>>>>>> 5c4aa354

			methodCallColor = ColorScheme.UserMethodUsageKey;
			methodDeclarationColor = ColorScheme.UserMethodDeclarationKey;

<<<<<<< HEAD
			eventDeclarationColor = ColorScheme.UserEventDeclarationKey;
			eventAccessColor = ColorScheme.UserEventUsageKey;
=======
>>>>>>> 5c4aa354

			fieldDeclarationColor = ColorScheme.UserFieldDeclarationKey;
			fieldAccessColor = ColorScheme.UserFieldUsageKey;

			propertyDeclarationColor = ColorScheme.UserPropertyDeclarationKey;
			propertyAccessColor = ColorScheme.UserPropertyUsageKey;

			variableDeclarationColor = ColorScheme.UserVariableDeclarationKey;
			variableAccessColor = ColorScheme.UserVariableUsageKey;

			parameterDeclarationColor = ColorScheme.UserParameterDeclarationKey;
			parameterAccessColor = ColorScheme.UserParameterUsageKey;

			valueKeywordColor = ColorScheme.KeywordContextKey;
			externAliasKeywordColor = ColorScheme.KeywordNamespaceKey;
			varKeywordTypeColor = ColorScheme.KeywordTypesKey;

			parameterModifierColor = ColorScheme.KeywordParameterKey;
			inactiveCodeColor = ColorScheme.ExcludedCodeKey;
			syntaxErrorColor = ColorScheme.SyntaxErrorKey;

			stringFormatItemColor = ColorScheme.StringFormatItemsKey;
		}

		protected override void Colorize (TextLocation start, TextLocation end, string color)
		{
			int startOffset;
			if (start.Line == lineNumber) {
				startOffset = lineOffset + start.Column - 1;
			} else {
				if (start.Line > lineNumber)
					return;
				startOffset = lineOffset;
			}
			int endOffset;
			if (end.Line == lineNumber) {
				endOffset = lineOffset + end.Column - 1;
			} else {
				if (end.Line < lineNumber)
					return;
				endOffset = lineOffset + lineLength;
			}
			colorizeCallback (new ColoredSegment (startOffset, endOffset - startOffset, color));
		}
	}
}<|MERGE_RESOLUTION|>--- conflicted
+++ resolved
@@ -60,17 +60,7 @@
 		CSharpAstResolver resolver;
 		CancellationTokenSource src;
 
-<<<<<<< HEAD
 		public CSharpSyntaxMode (TextEditor editor, DocumentContext documentContext) : base (editor, documentContext)
-=======
-		public bool SemanticHighlightingEnabled {
-			get {
-				return true;
-			}
-		}
-
-		internal class StyledTreeSegment : TreeSegment
->>>>>>> 5c4aa354
 		{
 		}
 
@@ -132,7 +122,6 @@
 
 		public HighlightingVisitior (CSharpAstResolver resolver, Action<ColoredSegment> colorizeCallback, CancellationToken cancellationToken, int lineNumber, int lineOffset, int lineLength)
 		{
-<<<<<<< HEAD
 			if (resolver == null)
 				throw new ArgumentNullException ("resolver");
 			this.resolver = resolver;
@@ -143,56 +132,13 @@
 			this.colorizeCallback = colorizeCallback;
 			regionStart = new TextLocation (lineNumber, 1);
 			regionEnd = new TextLocation (lineNumber, lineLength);
-=======
-			this.guiDocument = document;
-			guiDocument.DocumentParsed += HandleDocumentParsed;
-			if (guiDocument.ParsedDocument != null)
-				HandleDocumentParsed (this, EventArgs.Empty);
-
-			bool loadRules = _rules == null;
-
-			if (loadRules) {
-				var provider = new ResourceStreamProvider (typeof(ResourceStreamProvider).Assembly, typeof(ResourceStreamProvider).Assembly.GetManifestResourceNames ().First (s => s.Contains ("CSharpSyntaxMode")));
-				using (var reader = provider.Open ()) {
-					SyntaxMode baseMode = SyntaxMode.Read (reader);
-					_rules = new List<Rule> (baseMode.Rules.Where (r => r.Name != "Comment"));
-					_rules.Add (new Rule {
-						Name = "PreProcessorComment"
-					});
-
-					_commentRule = new Rule {
-						Name = "Comment",
-						IgnoreCase = true
-					};
-					UpdateCommentRule ();
-
-					_rules.Add (_commentRule);
-					_keywords = new List<Keywords> (baseMode.Keywords);
-					_spans = new List<Span> (baseMode.Spans.Where (span => span.Begin.Pattern != "#")).ToArray ();
-					_matches = baseMode.Matches;
-					_prevMarker = baseMode.PrevMarker;
-					_SemanticRules = new List<SemanticRule> (baseMode.SemanticRules);
-					_keywordTable = baseMode.keywordTable;
-					_keywordTableIgnoreCase = baseMode.keywordTableIgnoreCase;
-					_properties = baseMode.Properties;
-				}
-
-				contextualHighlightKeywords = new Dictionary<string, string> ();
-				foreach (var word in ContextualKeywords) {
-					if (_keywordTable.ContainsKey (word)) {
-						contextualHighlightKeywords[word] = _keywordTable[word].Color;
-					} else {
-						Console.WriteLine ("missing keyword:"+word);
-					}
-				}
->>>>>>> 5c4aa354
+
 
 			Setup ();
 		}
 
 		void Setup ()
 		{
-<<<<<<< HEAD
 			
 			defaultTextColor = ColorScheme.PlainTextKey;
 			referenceTypeColor = ColorScheme.UserTypesKey;
@@ -201,21 +147,12 @@
 			enumerationTypeColor = ColorScheme.UserTypesEnumsKey;
 			typeParameterTypeColor = ColorScheme.UserTypesTypeParametersKey;
 			delegateTypeColor = ColorScheme.UserTypesDelegatesKey;
-=======
-			if (src != null)
-				src.Cancel ();
-			guiDocument.DocumentParsed -= HandleDocumentParsed;
-		}
->>>>>>> 5c4aa354
 
 			methodCallColor = ColorScheme.UserMethodUsageKey;
 			methodDeclarationColor = ColorScheme.UserMethodDeclarationKey;
 
-<<<<<<< HEAD
 			eventDeclarationColor = ColorScheme.UserEventDeclarationKey;
 			eventAccessColor = ColorScheme.UserEventUsageKey;
-=======
->>>>>>> 5c4aa354
 
 			fieldDeclarationColor = ColorScheme.UserFieldDeclarationKey;
 			fieldAccessColor = ColorScheme.UserFieldUsageKey;
