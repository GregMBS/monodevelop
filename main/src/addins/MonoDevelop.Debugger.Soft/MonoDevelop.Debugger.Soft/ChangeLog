--- conflicted
+++ resolved
@@ -1,5 +1,52 @@
-<<<<<<< HEAD
-=======
+2009-11-19  Lluis Sanchez Gual  <lluis@novell.com>
+
+	* SoftDebuggerSession.cs: Fix disposing code.
+
+2009-11-19  Lluis Sanchez Gual  <lluis@novell.com>
+
+	* SoftDebuggerAdaptor.cs: Properly implement
+	  MethodCall.Shutdown.
+
+2009-11-19  Lluis Sanchez Gual  <lluis@novell.com>
+
+	* SoftDebuggerAdaptor.cs:
+	* SoftDebuggerSession.cs:
+	* SoftEvaluationContext.cs:
+	* SoftDebuggerBacktrace.cs: Track api changes. Moved some code
+	  to Mono.Debugging.
+
+2009-11-19  Michael Hutchinson  <mhutchinson@novell.com>
+
+	* SoftDebuggerAdaptor.cs: Fix race in async eval. We didn't
+	  actually need a callback, since we're just wrapping one
+	  async API in another.
+
+2009-11-19  Michael Hutchinson  <mhutchinson@novell.com>
+
+	* SoftDebuggerAdaptor.cs: Make MethodCall class more readable.
+
+2009-11-19  Michael Hutchinson  <mhutchinson@novell.com>
+
+	* SoftDebuggerAdaptor.cs: Use the async eval API instead of
+	  creating a thread.
+
+2009-11-19  Michael Hutchinson  <mhutchinson@novell.com>
+
+	* SoftDebuggerAdaptor.cs: Fix invocation options.
+
+2009-11-19  Lluis Sanchez Gual  <lluis@novell.com>
+
+	* SoftEvaluationContext.cs: Minor fix.
+
+2009-11-18  Lluis Sanchez Gual  <lluis@novell.com>
+
+	* SoftDebuggerAdaptor.cs:
+	* SoftEvaluationContext.cs:
+	* SoftDebuggerBacktrace.cs:
+	* PropertyValueReference.cs: Track api changes. Call
+	  ToString() to convert objects to values, when that option is
+	  enabled.
+
 2009-11-17  Michael Hutchinson  <mhutchinson@novell.com>
 
 	* SoftDebuggerEngine.cs:
@@ -45,7 +92,6 @@
 	* SoftDebuggerSession.cs: Queue stop events when more than one
 	  come in at once, and dequeue them when resuming.
 
->>>>>>> 899de6a5
 2009-11-13  Michael Hutchinson  <mhutchinson@novell.com>
 
 	* RemoteSoftDebuggerSession.cs: Unify the AppName handling for
