<<<<<<< HEAD
=======
2010-01-20  Michael Hutchinson  <mhutchinson@novell.com>

	* Makefile.am:
	* ArrayAdaptor.cs:
	* SoftDebuggerEngine.cs:
	* SoftDebuggerSession.cs:
	* SoftDebuggerAdaptor.cs:
	* FieldValueReference.cs:
	* Mono.Debugger.Soft.dll:
	* SoftDebuggerBacktrace.cs:
	* SoftEvaluationContext.cs:
	* VariableValueReference.cs:
	* PropertyValueReference.cs:
	* Mono.Debugger.Soft.dll.mdb:
	* RemoteSoftDebuggerSession.cs:
	* MonoDevelop.Debugger.Soft.csproj: Split out a new dll
	  Mono.Debugging.Soft from the soft debugger addin. It has the
	  bits that have with no MD deps apart from Mono.Debugging,
	  and it's strongnamed so MonoVS can use it.

>>>>>>> 2cabf4b9
2010-01-19  Michael Hutchinson  <mhutchinson@novell.com>

	* SoftDebuggerAdaptor.cs: In the log message for failed
	  invokes, include info about the object and method.

2010-01-15  Michael Hutchinson  <mhutchinson@novell.com>

	* SoftDebuggerAdaptor.cs: Fix the error calling ToString when
	  inspecting structs that don't override it.

2009-12-15  Lluis Sanchez Gual  <lluis@novell.com>

	* SoftDebuggerAdaptor.cs: Fixed ToString call for structs.
	  Improve casting between primitive types and enums. Add some
	  missing null checks.

	* FieldValueReference.cs: Allow getting struct and primitive
	  value fields.

	* VariableValueReference.cs: Return correct origin flag.

2009-12-14  Michael Hutchinson  <mhutchinson@novell.com>

	* SoftDebuggerSession.cs: Flag 'external' assemblies as such
	  in the log.

2009-12-14  Michael Hutchinson  <mhutchinson@novell.com>

	* SoftDebuggerSession.cs: Ignore VMDisconnectedException when
	  exiting/disposing. Log errors instead of console.writeline.

2009-12-14  Michael Hutchinson  <mhutchinson@novell.com>

	* SoftDebuggerSession.cs: Add an environment variable for
	  enabling sdb logging.

2009-12-14  Michael Hutchinson  <mhutchinson@novell.com>

	* SoftDebuggerEngine.cs:
	* SoftDebuggerSession.cs:
	* RemoteSoftDebuggerSession.cs: Pass the message along to the
	  debugger log output about missing user assemblies or errors
	  getting assembly name.

2009-12-11  Lluis Sanchez Gual  <lluis@novell.com>

	* SoftDebuggerAdaptor.cs: Implement TryConvert.

2009-12-10  Geoff Norton  <gnorton@novell.com>

	* RemoteSoftDebuggerSession.cs: Only redirect the output when
	asked to do so.

2009-12-09  Lluis Sanchez Gual  <lluis@novell.com>

	* SoftDebuggerAdaptor.cs: Hide abstract properties. There is
	  nothing we can do with them.

2009-12-09  Lluis Sanchez Gual  <lluis@novell.com>

	* SoftDebuggerAdaptor.cs: Convert StructMirrors of type IntPtr
	  to real IntPtr objects.

2009-12-09  Lluis Sanchez Gual  <lluis@novell.com>

	* SoftDebuggerSession.cs: Add support for external console.

2009-12-07  Michael Hutchinson  <mhutchinson@novell.com>

	* Mono.Debugger.Soft.dll:
	* Mono.Debugger.Soft.dll.mdb: Updated.

2009-12-07  Michael Hutchinson  <mhutchinson@novell.com>

	* SoftDebuggerSession.cs:
	* RemoteSoftDebuggerSession.cs: Add an OnConnected virtual
	  method that subclasses can use to hook into when the app is
	  successfully started.

2009-12-07  Michael Hutchinson  <mhutchinson@novell.com>

	* SoftDebuggerSession.cs: Pass isError to OnTargetOutput.

2009-12-07  Michael Hutchinson  <mhutchinson@novell.com>

	* SoftDebuggerSession.cs:
	* RemoteSoftDebuggerSession.cs: Add a fallback to try to kill
	  hung debugger processes.

2009-12-04  Michael Hutchinson  <mhutchinson@novell.com>

	* SoftDebuggerSession.cs: When pausing and picking a frame to
	  display, pick one with user code.

2009-12-03  Michael Hutchinson  <mhutchinson@novell.com>

	* Mono.Debugger.Soft.dll:
	* Mono.Debugger.Soft.dll.mdb: Updated.

2009-12-03  Lluis Sanchez Gual  <lluis@novell.com>

	* FieldValueReference.cs:
	* SoftDebuggerAdaptor.cs:
	* PropertyValueReference.cs: Allow modifying field values on
	  structs. Track api changes.

2009-12-02  Michael Hutchinson  <mhutchinson@novell.com>

	* Mono.Debugger.Soft.dll: Updated, fixes debugger keeping 
	  socket open after cancellation.
	* Mono.Debugger.Soft.dll.mdb:
	* Makefile.am: Include the debugger mdb file.

2009-12-02  Michael Hutchinson  <mhutchinson@novell.com>

	* SoftDebuggerSession.cs: Name threads to make debugging
	  easier.

2009-12-02  Michael Hutchinson  <mhutchinson@novell.com>

	* SoftDebuggerSession.cs: Avoid NREs disposing session that
	  never connected.

2009-12-03  Lluis Sanchez Gual  <lluis@novell.com>

	* FieldValueReference.cs:
	* PropertyValueReference.cs: Don't allow setting field or
	  property values on structs. It is not supported for now.

2009-12-03  Lluis Sanchez Gual  <lluis@novell.com>

	* SoftDebuggerAdaptor.cs: Properly handle boxed primitive
	  values.

2009-12-02  Michael Hutchinson  <mhutchinson@novell.com>

	* RemoteSoftDebuggerSession.cs: Revert the previous change, as
	  it's no longer necessary after making the base
	  DebuggerSession terminate the session if Run throws.

2009-12-02  Michael Hutchinson  <mhutchinson@novell.com>

	* RemoteSoftDebuggerSession.cs: If we get an exception while
	  connecting, kill the session, or it doesn't exit and the
	  thread pads start throwing NREs on a null vm.

2009-12-03  Lluis Sanchez Gual  <lluis@novell.com>

	* SoftDebuggerSession.cs: Run CancelAsyncOperations in a
	  background thread, since it can block and cause a deadlock
	  with the main session lock. Fixes bug #558273.

2009-12-02  Michael Hutchinson  <mhutchinson@novell.com>

	* SoftDebuggerSession.cs: Don't show the socket exception
	  that's caused by cancelling the session.

2009-12-02  Lluis Sanchez Gual  <lluis@novell.com>

	* SoftDebuggerAdaptor.cs:
	* SoftDebuggerSession.cs: Implemented IsExternalType.

2009-12-02  Lluis Sanchez Gual  <lluis@novell.com>

	* SoftDebuggerAdaptor.cs: Implement GetBaseType. Hide members
	  that have the CompilerGenerated attribute.

	* FieldValueReference.cs:
	* PropertyValueReference.cs: Implement DeclaringType. Set the
	  correct flags for fields and properties.

2009-12-02  Lluis Sanchez Gual  <lluis@novell.com>

	* SoftDebuggerAdaptor.cs: Properly handle properties with
	  private accessors.

	* PropertyValueReference.cs: Set the ReadOnly flag if the
	  property is read-only.

2009-11-30  Michael Hutchinson  <mhutchinson@novell.com>

	* PropertyValueReference.cs: Allow getting and setting
	  nonpublic properties.

2009-11-30  Michael Hutchinson  <mhutchinson@novell.com>

	* SoftDebuggerAdaptor.cs: Don't NRE in
	  MethodCall.WaitForCompleted if it was never invoked, or if
	  there was an exception in Invoke.

2009-11-30  Lluis Sanchez Gual  <lluis@novell.com>

	* SoftDebuggerAdaptor.cs: Don't call ToString when it doesn't
	  have been overriden.

2009-11-25  Michael Hutchinson  <mhutchinson@novell.com>

	* SoftDebuggerSession.cs: Fix picking a default thread 
	  to position to when pausing. The current_thread value 
	  had been nulled on resume to fix BP queuing, so 
	  introduce a new recent_thread field. Also, make
	  a better attempt to find a non-ended thread if the 
	  recent_thread has ended.

2009-11-25  Michael Hutchinson  <mhutchinson@novell.com>

	* SoftDebuggerSession.cs: When disabling or removing 
	  breakpoints or catchpoints, flush any queued occurrences of 
	  them on other threads.

2009-11-25  Lluis Sanchez Gual  <lluis@novell.com>

	* SoftDebuggerSession.cs: Fix potential null ref.

2009-11-24  Michael Hutchinson  <mhutchinson@novell.com>

	* SoftDebuggerSession.cs:
	* SoftDebuggerBacktrace.cs: Mark frames that are external
	  code.

2009-11-24  Lluis Sanchez Gual  <lluis@novell.com>

	* SoftDebuggerBacktrace.cs: Include the type name in the
	  method name. Fixes bug #556941.

2009-11-24  Lluis Sanchez Gual  <lluis@novell.com>

	* SoftDebuggerEngine.cs:
	* SoftDebuggerSession.cs: Add support for tracepoints and
	  conditional breakpoints.

2009-11-24  Michael Hutchinson  <mhutchinson@novell.com>

	* SoftDebuggerAdaptor.cs: Track API.
	* Mono.Debugger.Soft.dll: Updated.

2009-11-24  Lluis Sanchez Gual  <lluis@novell.com>

	* SoftDebuggerSession.cs: The stepping request should always
	  be disabled when stopping for whatever reason.

2009-11-23  Michael Hutchinson  <mhutchinson@novell.com>

	* Manifest.addin.xml: Declare dep on Mono.Debugger.Soft.dll.

2009-11-20  Michael Hutchinson  <mhutchinson@novell.com>

	* Mono.Debugger.Soft.dll: Updated.

	* Makefile.am:
	* MonoDevelop.Debugger.Soft.csproj: Ref Cecil.

	* SoftDebuggerEngine.cs:
	* SoftDebuggerSession.cs:
	* RemoteSoftDebuggerSession.cs: Implement support for assembly
	  filters.

2009-11-20  Lluis Sanchez Gual  <lluis@novell.com>

	* SoftDebuggerEngine.cs: Implement ID member.

2009-11-19  Lluis Sanchez Gual  <lluis@novell.com>

	* SoftDebuggerAdaptor.cs: In GetMember, look for members in
	  parent types.

2009-11-19  Lluis Sanchez Gual  <lluis@novell.com>

	* SoftDebuggerSession.cs: Fix disposing code.

2009-11-19  Lluis Sanchez Gual  <lluis@novell.com>

	* SoftDebuggerAdaptor.cs: Properly implement
	  MethodCall.Shutdown.

2009-11-19  Lluis Sanchez Gual  <lluis@novell.com>

	* SoftDebuggerAdaptor.cs:
	* SoftDebuggerSession.cs:
	* SoftEvaluationContext.cs:
	* SoftDebuggerBacktrace.cs: Track api changes. Moved some code
	  to Mono.Debugging.

2009-11-19  Michael Hutchinson  <mhutchinson@novell.com>

	* SoftDebuggerAdaptor.cs: Fix race in async eval. We didn't
	  actually need a callback, since we're just wrapping one
	  async API in another.

2009-11-19  Michael Hutchinson  <mhutchinson@novell.com>

	* SoftDebuggerAdaptor.cs: Make MethodCall class more readable.

2009-11-19  Michael Hutchinson  <mhutchinson@novell.com>

	* SoftDebuggerAdaptor.cs: Use the async eval API instead of
	  creating a thread.

2009-11-19  Michael Hutchinson  <mhutchinson@novell.com>

	* SoftDebuggerAdaptor.cs: Fix invocation options.

2009-11-19  Lluis Sanchez Gual  <lluis@novell.com>

	* SoftEvaluationContext.cs: Minor fix.

2009-11-18  Lluis Sanchez Gual  <lluis@novell.com>

	* SoftDebuggerAdaptor.cs:
	* SoftEvaluationContext.cs:
	* SoftDebuggerBacktrace.cs:
	* PropertyValueReference.cs: Track api changes. Call
	  ToString() to convert objects to values, when that option is
	  enabled.

2009-11-17  Michael Hutchinson  <mhutchinson@novell.com>

	* SoftDebuggerEngine.cs:
	* SoftDebuggerSession.cs:
	* RemoteSoftDebuggerSession.cs: Use the user modules as
	  assembly filters for stepping, if the startinfo has them (it
	  doesn't yet).

2009-11-17  Michael Hutchinson  <mhutchinson@novell.com>

	* SoftDebuggerSession.cs: Fix the active thread object.

2009-11-17  Michael Hutchinson  <mhutchinson@novell.com>

	* SoftDebuggerAdaptor.cs: Make invokes single-threaded and
	  ignoring breakpoints.

2009-11-17  Michael Hutchinson  <mhutchinson@novell.com>

	* SoftDebuggerSession.cs:
	* RemoteSoftDebuggerSession.cs: Empty the process info cache
	  when we resume, so that the process and thread lists get
	  updated.

2009-11-17  Lluis Sanchez Gual  <lluis@novell.com>

	* SoftEvaluationContext.cs:
	* SoftDebuggerBacktrace.cs: Use the new options object.

	* SoftDebuggerSession.cs: Propagate busy state changes.
	  Dispose the vm in a background thread, to avoid unnecessary
	  waits. Cancel evaluation operations before continuing
	  execution.

	* SoftDebuggerAdaptor.cs: Improve support for
	  AllowTargetInvoke flag. Don't try to abort target invokes.
	  That's not yet supported.

2009-11-17  Michael Hutchinson  <mhutchinson@novell.com>

	* Mono.Debugger.Soft.dll: Updated.

	* SoftDebuggerSession.cs: Queue stop events when more than one
	  come in at once, and dequeue them when resuming.

2009-11-13  Michael Hutchinson  <mhutchinson@novell.com>

	* RemoteSoftDebuggerSession.cs: Unify the AppName handling for
	  remote sessions.

2009-11-13  Michael Hutchinson  <mhutchinson@novell.com>

	* SoftDebuggerSession.cs: Refactor to tidy up the main event
	  handler.

2009-11-13  Lluis Sanchez Gual  <lluis@novell.com>

	* SoftDebuggerSession.cs:
	* SoftEvaluationContext.cs: After an evaluation in the target,
	  the current frame may be invalidated, so it has to be
	  queried again.

	* SoftDebuggerAdaptor.cs: Misc value conversion fixes.

	* VariableValueReference.cs: Implement local variable
	  assignment.

2009-11-13  Lluis Sanchez Gual  <lluis@novell.com>

	* SoftDebuggerSession.cs: Add missing call to base dispose.

	* RemoteSoftDebuggerSession.cs: Fix warning.

2009-11-13  Lluis Sanchez Gual  <lluis@novell.com>

	* SoftDebuggerSession.cs: Avoid IDE crash when an exception is
	  thrown in the event handler.

2009-11-12  Geoff Norton  <gnorton@novell.com>

	* RemoteSoftDebuggerSession.cs: Not all Listen() events redirect
	the console as well.

2009-11-12  Michael Hutchinson  <mhutchinson@novell.com>

	* SoftDebuggerSession.cs: Catch exceptions when getting
	  process name. Works around Mono bug with symlinked runtimes.

2009-11-11  Michael Hutchinson  <mhutchinson@novell.com>

	* SoftDebuggerSession.cs: Fix bad state check.

2009-11-11  Michael Hutchinson  <mhutchinson@novell.com>

	* SoftDebuggerEngine.cs:
	* SoftDebuggerSession.cs:
	* Mono.Debugger.Soft.dll:
	* RemoteSoftDebuggerSession.cs: Use new async launch/listen
	  APIs. Add proper support for parallel runtimes.

2009-11-11  Michael Hutchinson  <mhutchinson@novell.com>

	* Makefile.am: Fixed bad copy.

2009-11-10  Michael Hutchinson  <mhutchinson@novell.com>

	* SoftDebuggerEngine.cs: Don't try to parse version number.
	  Instead check for presence of Mono.Debugger.Soft.dll.

2009-11-10  Michael Hutchinson  <mhutchinson@novell.com>

	* RemoteSoftDebuggerSession.cs: Make GetListenMessage virtual
	  instead of abstract.

2009-11-09  Geoff Norton  <gnorton@novell.com>

	* SoftDebuggerSession.cs: Don't handle disconnects or 
	VMDeath, as we will (erroneously) try to resume a dead
	vm

2009-11-09  Michael Hutchinson  <mhutchinson@novell.com>

	* MonoDevelop.Debugger.Soft.csproj: Add makefiles to project
	  files.

	* Makefile.am: Install the Mono.Debugger.Soft assembly.

2009-11-09  Michael Hutchinson  <mhutchinson@novell.com>

	* MonoDevelop.Debugger.Soft.csproj: Don't local-copy project
	  refs.

2009-11-09  Michael Hutchinson  <mhutchinson@novell.com>

	* Makefile.am:
	* MonoDevelop.Debugger.Soft.csproj: Wire the soft debug addin
	  into the build.

2009-11-09  Michael Hutchinson  <mhutchinson@novell.com>

	* MonoDevelop.Debugger.Soft.csproj: Moved soft debug addin
	  from extras.

2009-11-09  Lluis Sanchez Gual  <lluis@novell.com>

	* SoftDebuggerSession.cs: Redirect errors. Improve handling of
	  vm disconnection.

2009-11-09  Michael Hutchinson  <mhutchinson@novell.com>

	* MonoDevelop.Debugger.Soft.csproj: Added refs to GTK.

	* SoftDebuggerSession.cs: Remove unneeded option.

	* RemoteSoftDebuggerSession.cs: Abstracted out listening code
	from the iPhone debugger session.

2009-11-07  Michael Hutchinson  <mhutchinson@novell.com>

	* SoftDebuggerEngine.cs: Stub out support for targetting
	different Mono runtimes. Expose a static CanDebugRuntime
	method.

2009-11-03  Michael Hutchinson  <mhutchinson@novell.com>

	* SoftDebuggerSession.cs: Better handling of the sim process
	  exiting while listen dialog is open.

2009-11-03  Michael Hutchinson  <mhutchinson@novell.com>

	* SoftDebuggerSession.cs: Fix the dispatch dervice deadlock in
	  the debugger start.

2009-11-02  Michael Hutchinson  <mhutchinson@novell.com>

	* SoftDebuggerSession.cs: In progress.

2009-11-02  Michael Hutchinson  <mhutchinson@novell.com>

	* SoftDebuggerEngine.cs: Disable for runtime < 2.8

2009-10-30  Lluis Sanchez Gual  <lluis@novell.com>

	* AssemblyInfo.cs:
	* Manifest.addin.xml: Bump MD version.

2009-10-26  Michael Hutchinson  <mhutchinson@novell.com>

	* SoftDebuggerEngine.cs: Disable sdb for Mono 2.4/2.5/2.6.

2009-10-23  Geoff Norton  <gnorton@novell.com>

	* SoftDebuggerSession.cs: Add a ConnectOutput call that is
	protected for other consumers.
	* Mono.Debugger.dll: Updated

2009-10-23  Michael Hutchinson  <mhutchinson@novell.com>

	* SoftDebuggerSession.cs: Make exiting more robust.

2009-10-23  Michael Hutchinson  <mhutchinson@novell.com>

	* SoftDebuggerEngine.cs:
	* SoftDebuggerSession.cs: Add preliminary support for
	  catchpoints.

2009-10-22  Michael Hutchinson  <mhutchinson@novell.com>

	* Mono.Debugger.dll: Updated.

	* SoftDebuggerSession.cs: Stop at most recent thread when
	  stopping.

2009-10-21  Geoff Norton  <gnorton@novell.com>

	* SoftDebuggerSession.cs: Fix the formatting in the output pad.
	Dont call .Enable() directly as this could result in duplicate
	entries in the target.

2009-10-16  Michael Hutchinson  <mhutchinson@novell.com>

	* SoftDebuggerSession.cs: Expose some API for subclasses to
	  override.

2009-10-16  Michael Hutchinson  <mhutchinson@novell.com>

	* MonoDevelop.Debugger.Soft.csproj: Don't require specific
	  versions of refs.

2009-10-16  Michael Hutchinson  <mhutchinson@novell.com>

	* SoftDebuggerEngine.cs: Fix spelling of
	  GetAttachableProcesses API.

2009-10-14  Michael Hutchinson  <mhutchinson@novell.com>

	* AssemblyInfo.cs:
	* Manifest.addin.xml: Fixed description.

	* MonoDevelop.Debugger.Soft.csproj: Patch into the extras
	  configure system.

2009-10-05  Lluis Sanchez Gual  <lluis@novell.com>

	* ArrayAdaptor.cs:
	* Mono.Debugger.dll:
	* SoftDebuggerAdaptor.cs:
	* SoftDebuggerSession.cs: Ongoing work.

2009-09-30  Lluis Sanchez Gual  <lluis@novell.com>

	* ArrayAdaptor.cs:
	* SoftDebuggerSession.cs:
	* SoftDebuggerAdaptor.cs: Ongoing work.
<|MERGE_RESOLUTION|>--- conflicted
+++ resolved
@@ -1,26 +1,8 @@
-<<<<<<< HEAD
-=======
-2010-01-20  Michael Hutchinson  <mhutchinson@novell.com>
-
-	* Makefile.am:
-	* ArrayAdaptor.cs:
-	* SoftDebuggerEngine.cs:
-	* SoftDebuggerSession.cs:
-	* SoftDebuggerAdaptor.cs:
-	* FieldValueReference.cs:
-	* Mono.Debugger.Soft.dll:
-	* SoftDebuggerBacktrace.cs:
-	* SoftEvaluationContext.cs:
-	* VariableValueReference.cs:
-	* PropertyValueReference.cs:
-	* Mono.Debugger.Soft.dll.mdb:
-	* RemoteSoftDebuggerSession.cs:
-	* MonoDevelop.Debugger.Soft.csproj: Split out a new dll
-	  Mono.Debugging.Soft from the soft debugger addin. It has the
-	  bits that have with no MD deps apart from Mono.Debugging,
-	  and it's strongnamed so MonoVS can use it.
-
->>>>>>> 2cabf4b9
+2010-01-22  Lluis Sanchez Gual  <lluis@novell.com>
+
+	* SoftDebuggerAdaptor.cs: Implement new ForceLoadType
+	  overridable.
+
 2010-01-19  Michael Hutchinson  <mhutchinson@novell.com>
 
 	* SoftDebuggerAdaptor.cs: In the log message for failed
