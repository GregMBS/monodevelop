--- conflicted
+++ resolved
@@ -1,11 +1,8 @@
-<<<<<<< HEAD
-=======
 2009-01-26  Michael Hutchinson  <mhutchinson@novell.com>
 
 	* gtk-gui/gui.stetic:
 	* Mono.TextEditor.mdp: Flush project format changes.
 
->>>>>>> 079aa481
 2009-01-26  Mike Krüger  <mkrueger@novell.com>
 
 	* Mono.TextEditor.Highlighting/Rule.cs:
