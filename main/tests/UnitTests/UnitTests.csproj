--- conflicted
+++ resolved
@@ -208,18 +208,10 @@
       <Project>{A7A4246D-CEC4-42DF-A3C1-C31B9F51C4EC}</Project>
       <Name>MonoDevelop.NUnit</Name>
     </ProjectReference>
-<<<<<<< HEAD
-    <ProjectReference Include="..\..\external\NRefactory6\ICSharpCode.NRefactory.CSharp\ICSharpCode.NRefactory6.CSharp.csproj">
-      <Project>{7E891659-45F3-42B5-B940-A728780CCAE9}</Project>
-      <Name>ICSharpCode.NRefactory6.CSharp</Name>
-      <Private>False</Private>
-    </ProjectReference>
     <ProjectReference Include="..\..\external\guiunit\src\framework\GuiUnit_NET_4_5.csproj">
       <Project>{D12F0F7B-8DE3-43EC-BA49-41052D065A9B}</Project>
       <Name>GuiUnit_NET_4_5</Name>
     </ProjectReference>
-=======
->>>>>>> 87c3bf13
   </ItemGroup>
   <ItemGroup>
     <Compile Include="Util.cs" />
