--- conflicted
+++ resolved
@@ -34,8 +34,8 @@
 using MonoDevelop.Components.AutoTest;
 
 using NUnit.Framework;
-using System.Collections.Generic;
-
+using System.Collections.Generic;
+
 namespace UserInterfaceTests
 {
 	public static class Ide
@@ -110,18 +110,7 @@
 			"Packages added with warnings.",
 			"Packages updated with warnings."};
 		public readonly static Action WaitForPackageUpdate = delegate {
-<<<<<<< HEAD
-			WaitForStatusMessage (new [] {
-				"Package updates are available.",
-				"Packages are up to date.",
-				"No updates found but warnings were reported.",
-				"Packages successfully added.",
-				"Packages successfully updated.",
-				"Packages updated with warnings."},
-				timeoutInSecs: 360, pollStepInSecs: 5);
-=======
 			WaitForStatusMessage (waitForNuGetMessages, timeoutInSecs: 180, pollStepInSecs: 5);
->>>>>>> 37011d1c
 		};
 
 		public static void WaitForPackageUpdateExtra (List<string> otherMessages)
