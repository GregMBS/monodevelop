<Addin id = "MonoDevelop.Debugger.Win32"
       name	     = "Microsoft .NET support for Mono.Debugging"
       author	 = "Lluis Sanchez"
       url       = "http://www.mono-project.com"
       description = "Managed Debugging Engine support for MS.NET"
       copyright   = "MIT X11"
       category = "Debugging"
       version   = "4.0">

	<Dependencies>
<<<<<<< HEAD
		<Addin id="MonoDevelop.Core" version="4.0"/>
		<Addin id="MonoDevelop.Ide" version="4.0"/>
		<Addin id="MonoDevelop.Debugger" version="4.0"/>
=======
		<Addin id="MonoDevelop.Core" version="3.0.5"/>
		<Addin id="MonoDevelop.Ide" version="3.0.5"/>
		<Addin id="MonoDevelop.Debugger" version="3.0.5"/>
		<Addin id="MonoDevelop.AspNet" version="3.0.5"/>
>>>>>>> d43e6ad8
	</Dependencies>

	<Extension path="/MonoDevelop/Debugging/DebuggerEngines">
		<DebuggerEngine
			id="MonoDevelop.Debugger.Win32"
			name="Microsoft .NET Debugger"
			features="Tracepoints, Catchpoints, DebugFile, Stepping, Pause, Breakpoints, ConditionalBreakpoints"
			type="MonoDevelop.Debugger.Win32.CorDebuggerEngine" />
	</Extension>

</Addin><|MERGE_RESOLUTION|>--- conflicted
+++ resolved
@@ -8,16 +8,10 @@
        version   = "4.0">
 
 	<Dependencies>
-<<<<<<< HEAD
 		<Addin id="MonoDevelop.Core" version="4.0"/>
 		<Addin id="MonoDevelop.Ide" version="4.0"/>
 		<Addin id="MonoDevelop.Debugger" version="4.0"/>
-=======
-		<Addin id="MonoDevelop.Core" version="3.0.5"/>
-		<Addin id="MonoDevelop.Ide" version="3.0.5"/>
-		<Addin id="MonoDevelop.Debugger" version="3.0.5"/>
-		<Addin id="MonoDevelop.AspNet" version="3.0.5"/>
->>>>>>> d43e6ad8
+		<Addin id="MonoDevelop.AspNet" version="4.0"/>
 	</Dependencies>
 
 	<Extension path="/MonoDevelop/Debugging/DebuggerEngines">
