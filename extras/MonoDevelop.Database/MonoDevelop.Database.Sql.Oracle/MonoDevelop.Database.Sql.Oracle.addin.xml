<Addin	id		= "Database.Sql.Oracle"
	namespace	= "MonoDevelop"
	name		= "Oracle provider for Mono Data Sql"
	author		= "Christian Hergert, Daniel Morgan, Ben Motmans"
	copyright	= "MIT X11"
	url		= "http://www.monodevelop.com"
	description	= "Database Module"
	category    = "Database"
<<<<<<< HEAD
	version		= "2.9.1">
=======
	version		= "2.8.4">
>>>>>>> c09cec98
    
	<Runtime>
		<Import assembly="MonoDevelop.Database.Sql.Oracle.dll"/>
	</Runtime>
	
  	<Localizer type="Gettext" catalog="monodevelop-database"/>
	
	<Dependencies>
<<<<<<< HEAD
		<Addin id="Core" version="2.9.1"/>
		<Addin id="Ide" version="2.9.1"/>
		<Addin id="Database.Sql" version="2.9.1"/>
		<Addin id="Database.Components" version="2.9.1"/>
		<Addin id="Database.Designer" version="2.9.1"/>
=======
		<Addin id="Core" version="2.8.4"/>
		<Addin id="Ide" version="2.8.4"/>
		<Addin id="Database.Sql" version="2.8.4"/>
		<Addin id="Database.Components" version="2.8.4"/>
		<Addin id="Database.Designer" version="2.8.4"/>
>>>>>>> c09cec98
	</Dependencies>

	<Extension path = "/MonoDevelop/Database/Sql">
		<DatabaseFactory id = "Oracle" class = "MonoDevelop.Database.Sql.Oracle.OracleDbFactory" />
	</Extension>
</Addin><|MERGE_RESOLUTION|>--- conflicted
+++ resolved
@@ -6,11 +6,7 @@
 	url		= "http://www.monodevelop.com"
 	description	= "Database Module"
 	category    = "Database"
-<<<<<<< HEAD
 	version		= "2.9.1">
-=======
-	version		= "2.8.4">
->>>>>>> c09cec98
     
 	<Runtime>
 		<Import assembly="MonoDevelop.Database.Sql.Oracle.dll"/>
@@ -19,19 +15,11 @@
   	<Localizer type="Gettext" catalog="monodevelop-database"/>
 	
 	<Dependencies>
-<<<<<<< HEAD
 		<Addin id="Core" version="2.9.1"/>
 		<Addin id="Ide" version="2.9.1"/>
 		<Addin id="Database.Sql" version="2.9.1"/>
 		<Addin id="Database.Components" version="2.9.1"/>
 		<Addin id="Database.Designer" version="2.9.1"/>
-=======
-		<Addin id="Core" version="2.8.4"/>
-		<Addin id="Ide" version="2.8.4"/>
-		<Addin id="Database.Sql" version="2.8.4"/>
-		<Addin id="Database.Components" version="2.8.4"/>
-		<Addin id="Database.Designer" version="2.8.4"/>
->>>>>>> c09cec98
 	</Dependencies>
 
 	<Extension path = "/MonoDevelop/Database/Sql">
