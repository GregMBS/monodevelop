﻿// --------------------------------------------------------------------------------------
// Provides IntelliSense completion for F# in MonoDevelop
// (this file implements MonoDevelop interfaces and calls 'LanguageService')
// --------------------------------------------------------------------------------------
namespace MonoDevelop.FSharp

open System
open System.Linq
open System.Diagnostics
open MonoDevelop.Core
open MonoDevelop.Components
open MonoDevelop.Ide
open MonoDevelop.Ide.Gui
open MonoDevelop.Ide.Gui.Content
open MonoDevelop.Ide.CodeCompletion
open Microsoft.FSharp.Compiler
open Microsoft.FSharp.Compiler.SourceCodeServices
open FSharp.CompilerBinding
open ICSharpCode.NRefactory.Editor
open ICSharpCode.NRefactory.Completion

/// A list of completions is returned.  Contains title and can generate description (tool-tip shown on the right) of the item.
/// Description is generated lazily because it is quite slow and there can be numerous.
type internal FSharpMemberCompletionData(name, datatipLazy:Lazy<ToolTipText>, glyph) =
    inherit CompletionData(CompletionText = Lexhelp.Keywords.QuoteIdentifierIfNeeded name, 
                           DisplayText = name, 
                           DisplayFlags = DisplayFlags.DescriptionHasMarkup)

    let description = lazy (TipFormatter.formatTip datatipLazy.Value)
    let icon = lazy (MonoDevelop.Core.IconId(ServiceUtils.getIcon glyph))

    new (name, datatip:ToolTipText, glyph) =  new FSharpMemberCompletionData(name, lazy datatip, glyph)
    new (mi:Declaration) =  new FSharpMemberCompletionData(mi.Name, lazy mi.DescriptionText, mi.Glyph)

    override x.Description = name //description.Value   // this is not used
    override x.Icon = icon.Value

    /// Check if the datatip has multiple overloads
    override x.HasOverloads = 
        match datatipLazy.Value with 
        | ToolTipText [xs] ->
            match xs with 
            | ToolTipElementGroup ttg -> true 
            | _ -> false
        | ToolTipText list -> true

    /// Split apart the elements into separate overloads
    override x.OverloadedData =
        match datatipLazy.Value with 
        | ToolTipText xs -> 
            seq{for tooltipElement in xs do
                match tooltipElement with
                | ToolTipElement(a, b) -> yield FSharpMemberCompletionData(name, ToolTipText[tooltipElement], glyph) :> _
                | ToolTipElementGroup(items) ->
                  let overloads =
                      items 
                      |> Seq.map (fun args -> FSharpMemberCompletionData(name, ToolTipText[ToolTipElement(args)], glyph)) 
                      |> Seq.cast
                  yield! overloads
                | _ -> () }


    override x.AddOverload (data: ICompletionData) = ()//not currently called

    // TODO: what does 'smartWrap' indicate?
    override x.CreateTooltipInformation (smartWrap: bool) = 
      
      Debug.WriteLine("computing tooltip for {0}", name)

      match description.Value with
      | [signature,comment] -> TooltipInformation(SummaryMarkup = comment, SignatureMarkup = signature)
      //With multiple tips just take the head.  
      //This shouldnt happen anyway as we split them in the resolver provider
      | multiple -> multiple |> List.head |> (fun (signature,comment) -> TooltipInformation(SummaryMarkup = comment, SignatureMarkup = signature))


/// Completion data representing a delayed fetch of completion data
type internal FSharpTryAgainMemberCompletionData() =
    inherit CompletionData(CompletionText = "", DisplayText="Declarations list not yet available...", DisplayFlags = DisplayFlags.None )
    override x.Description = "The declaration list is not yet available or the operation timed out. Try again?"     
    override x.Icon =  new MonoDevelop.Core.IconId("md-event")

/// Completion data representing a failure in the ability to get completion data
type internal FSharpErrorCompletionData(exn:exn) =
    inherit CompletionData(CompletionText = "", DisplayText=exn.Message, DisplayFlags = DisplayFlags.None )
    let text = exn.ToString()
    override x.Description = text
    override x.Icon =  new MonoDevelop.Core.IconId("md-event")

/// Provide information to the 'method overloads' windows that comes up when you type '('
type ParameterDataProvider(nameStart: int, name, meths : MethodGroupItem array) = 
    inherit MonoDevelop.Ide.CodeCompletion.ParameterDataProvider (nameStart)
    override x.Count = meths.Length
        /// Returns the markup to use to represent the specified method overload
        /// in the parameter information window.
    override x.CreateTooltipInformation (overload:int, currentParameter:int, smartWrap:bool) = 
        // Get the lower part of the text for the display of an overload
        let meth = meths.[overload]
        let signature, comment =
            match TipFormatter.formatTip meth.Description with
            | [signature,comment] -> signature,comment
            //With multiple tips just take the head.  
            //This shouldnt happen anyway as we split them in the resolver provider
            | multiple -> multiple |> List.head |> (fun (signature,comment) -> signature,comment)

        let description =
            let param = 
                meth.Parameters |> Array.mapi (fun i param -> 
                    let paramDesc = 
                        // Sometimes the parameter decription is hidden in the XML docs
                        match TipFormatter.extractParamTip param.ParameterName meth.Description with 
                        | Some(tip) -> tip
                        | None -> param.Description
                    let name = if i = currentParameter then  "<b>" + param.ParameterName + "</b>" else param.ParameterName
                    let text = name + ": " + GLib.Markup.EscapeText paramDesc
                    text )
            if String.IsNullOrEmpty comment then String.Join("\n", param)
            else comment + "\n" + String.Join("\n", param)
            
        
        // Returns the text to use to represent the specified parameter
        let paramDescription = 
            let meth = meths.[overload]
            if currentParameter < 0 || currentParameter >= meth.Parameters.Length  then "" else 
            let param = meth.Parameters.[currentParameter]
            param.ParameterName 

        let heading = 

            let lines = signature.Split [| '\n';'\r' |]

            // Try to highlight the current parameter in bold. Hack apart the text based on (, comma, and ), then
            // put it back together again.
            //
            // @todo This will not be perfect when the text contains generic types with more than one type parameter
            // since they will have extra commas. 

            let text = if lines.Length = 0 then name else  lines.[0]
            let textL = text.Split '('
            if textL.Length <> 2 then text else
            let text0 = textL.[0]
            let text1 = textL.[1]
            let text1L = text1.Split ')'
            if text1L.Length <> 2 then text else
            let text10 = text1L.[0]
            let text11 = text1L.[1]
            let text10L =  text10.Split ','
            let text10L = text10L |> Array.mapi (fun i x -> if i = currentParameter then "<b>" + x + "</b>" else x)
            textL.[0] + "(" + String.Join(",", text10L) + ")" + text11

        let tooltipInfo = TooltipInformation(SummaryMarkup   = description,
                                             SignatureMarkup = heading,
                                             FooterMarkup    = paramDescription)
        tooltipInfo

    /// Returns the number of parameters of the specified method
    override x.GetParameterCount(overload:int) = 
        let meth = meths.[overload]
        meth.Parameters.Length
        
    // @todo should return 'true' for param-list methods
    override x.AllowParameterList (overload: int) = 
        false

    override x.GetParameterName (overload:int, paramIndex:int) =
        let meth = meths.[overload]
        let prm = meth.Parameters.[paramIndex]
        prm.ParameterName

/// Implements text editor extension for MonoDevelop that shows F# completion    
type FSharpTextEditorCompletion() =
  inherit CompletionTextEditorExtension()

  override x.ExtendsEditor(doc:Document, editor:IEditableTextBuffer) =
    // Extend any text editor that edits F# files
    CompilerArguments.supportedExtension(IO.Path.GetExtension(doc.FileName.ToString()))

  override x.Initialize() = base.Initialize()

  /// Provide parameter and method overload information when you type '(', '<' or ','
  override x.HandleParameterCompletion(context:CodeCompletionContext, completionChar:char) : MonoDevelop.Ide.CodeCompletion.ParameterDataProvider =
    try
     if (completionChar <> '(' && completionChar <> '<' && completionChar <> ',' ) then null else
      Debug.WriteLine("Getting Parameter Info on completion character {0}", completionChar)
      let doc = x.Document
      let docText = doc.Editor.Text
      let offset = context.TriggerOffset

      // Parse backwards, skipping (...) and { ... } and [ ... ] to determine the parameter index. 
      // This is an approximation.
      let startOffset =
          let rec loop depth i = 
              if (i <= 0) then i else
              let ch = docText.[i] 
              if ((ch = '(' || ch = '{' || ch = '[') && depth > 0) then loop (depth - 1) (i-1) 
              elif ((ch = ')' || ch = '}' || ch = ']')) then loop (depth+1) (i-1) 
              elif (ch = '(' || ch = '<') then i
              else loop depth (i-1) 
          loop 0 offset 

      Debug.WriteLine("Getting Parameter Info, startOffset = {0}", startOffset)
      if docText = null || offset >= docText.Length || offset < 0 then null else
      let config = IdeApp.Workspace.ActiveConfiguration
      if config = null then null else

      // Try to get typed result - with the specified timeout
      let proj = doc.Project :?> MonoDevelop.Projects.DotNetProject
      let files = CompilerArguments.getSourceFiles(doc.Project.Items) |> Array.ofList
<<<<<<< HEAD
      let args = CompilerArguments.getArgumentsFromProject(doc.Project, config)
      let framework = CompilerArguments.getTargetFramework( (doc.Project :?> MonoDevelop.Projects.DotNetProject).TargetFramework.Id)
      let tyRes = MDLanguageService.Instance.GetTypedParseResult(doc.Project.FileName.ToString(), doc.Editor.FileName, docText, files, args, AllowStaleResults.MatchingFileName, ServiceSettings.blockingTimeout, framework)
=======
      let args = CompilerArguments.getArgumentsFromProject(proj, config)
      let framework = CompilerArguments.getTargetFramework(proj.TargetFramework.Id)
      let tyRes = MDLanguageService.Instance.GetTypedParseResult(doc.Project.FileName.ToString(), doc.Editor.FileName, docText, files, args, true, ServiceSettings.blockingTimeout, framework)
>>>>>>> 47c91fdd
      let line, col, lineStr = MonoDevelop.getLineInfoFromOffset(offset, doc.Editor.Document)
      let methsOpt = tyRes.GetMethods(line, col, lineStr)
      match methsOpt with 
      | None -> 
          Debug.WriteLine("Getting Parameter Info: no methods")
          null 
      | Some(name, meths) -> 
          Debug.WriteLine("Getting Parameter Info: methods!")
          new ParameterDataProvider (startOffset, name, meths) :> _ 
    with _ -> null
        
  override x.KeyPress (key, keyChar, modifier) =
      let result = base.KeyPress (key, keyChar, modifier)
      if ((keyChar = ',' || keyChar = ')') && x.CanRunParameterCompletionCommand ()) then
          base.RunParameterCompletionCommand ()
      result


  // Run completion automatically when the user hits '.'
  // (this means that completion currently also works in comments and strings...)
  override x.HandleCodeCompletion(context, ch, triggerWordLength:byref<int>) =
      if ch <> '.' then null else

      // We generally avoids forcing a re-typecheck on '.' presses by using
      // TryGetRecentTypeCheckResults. Forcing a re-typecheck on a user action can cause a 
      // blocking delay in the UI (up to the blockingTimeout=500). We can't do it asynchronously 
      // because MD doesn't allow this yet). 
      //
      // However, if the '.' is pressed then in some situations the F# compiler language service 
      // really does need to re-typecheck, especially when relying on 'expression' typings 
      // (rather than just name lookup). This is specifically the case on '.' because of this curious
      // line in service.fs:
      //   https://github.com/fsharp/fsharp/blob/0e80412570847e3e825b30f8636fc313ebaa3be0/src/fsharp/vs/service.fs#L771
      // where the location is adjusted by +1. However that location won't yield good expression typings 
      // because the resuls returned by TryGetRecentTypeCheckResults will be based on code where the 
      // '.' was not present.
      //
      // Because of this, we like to force re-typechecking in those situations where '.' is pressed 
      // AND when expression typings are highly likely to be useful. The most common example of this
      // is where a character to the left of the '.' is not a letter. This catches situations like
      //     (abc + def).
      // Note, however, that this is just an approximation - for example no re-typecheck is enforced here:
      //      (abc + def).PPP.
      
      let allowAnyStale = 
          match ch with 
          | '.' -> 
              let doc = x.Document
              let docText = doc.Editor.Text
              if docText = null then true else
              let offset = context.TriggerOffset
              offset > 1 && Char.IsLetter (docText.[offset-2])
          | _ -> true

      Debug.WriteLine("allowAnyStale = {0}", allowAnyStale)

      x.CodeCompletionCommandImpl(context, allowAnyStale)

  /// Completion was triggered explicitly using Ctrl+Space or by the function above  
  override x.CodeCompletionCommand(context) =
      x.CodeCompletionCommandImpl(context, true)

  member x.CodeCompletionCommandImpl(context, allowAnyStale) =
    try 
      let config = IdeApp.Workspace.ActiveConfiguration
      let proj = x.Document.Project :?> MonoDevelop.Projects.DotNetProject
      let files = CompilerArguments.getSourceFiles(x.Document.Project.Items) |> Array.ofList
      let args = CompilerArguments.getArgumentsFromProject(proj, config)
      let framework = CompilerArguments.getTargetFramework(proj.TargetFramework.Id)
      // Try to get typed information from LanguageService (with the specified timeout)
      let stale = if allowAnyStale then AllowStaleResults.MatchingFileName else  AllowStaleResults.MatchingSource
      let tyRes = MDLanguageService.Instance.GetTypedParseResult(x.Document.Project.FileName.ToString(), x.Document.FileName.ToString(), x.Document.Editor.Text, files, args, stale, ServiceSettings.blockingTimeout, framework)
      
      // Get declarations and generate list for MonoDevelop
      let line, col, lineStr = MonoDevelop.getLineInfoFromOffset(context.TriggerOffset, x.Document.Editor.Document)
      match tyRes.GetDeclarations(line, col, lineStr) with
      | Some(decls, residue) when decls.Items.Any() -> 
            let items = decls.Items
                        |> Array.map (fun mi -> FSharpMemberCompletionData(mi) :> ICompletionData)
            let result = CompletionDataList()
            result.AddRange(items)
            result :> ICompletionDataList
      | _ -> null

    with 
    | :? System.TimeoutException -> 
        let result = CompletionDataList()
        result.Add(FSharpTryAgainMemberCompletionData())
        result :> ICompletionDataList
    | e -> let result = CompletionDataList()
           result.Add(FSharpErrorCompletionData(e))
           result :> ICompletionDataList

  // T find out what this is used for
  override x.GetParameterCompletionCommandOffset(cpos:byref<int>) = false
    
  // Returns the index of the parameter where the cursor is currently positioned.
  // -1 means the cursor is outside the method parameter list
  // 0 means no parameter entered
  // > 0 is the index of the parameter (1-based)
  override x.GetCurrentParameterIndex (startOffset: int) = 
      let editor = x.Document.Editor
      let cursor = editor.Caret.Offset
      let i = startOffset // the original context
      if (i < 0 || i >= editor.Length || editor.GetCharAt (i) = ')') then -1 
      elif (i + 1 = cursor && (match editor.Document.GetCharAt(i) with '(' | '<' -> true | _ -> false)) then 0
      else 
          // The first character is a '('
          // Note this will be confused by comments.
          let rec loop depth i parameterIndex = 
              if (i = cursor) then parameterIndex
              elif (i > cursor) then -1 
              elif (i >= editor.Document.TextLength) then  parameterIndex else
              let ch = editor.Document.GetCharAt(i)
              if (ch = '(' || ch = '{' || ch = '[') then loop (depth+1) (i+1) parameterIndex
              elif ((ch = ')' || ch = '}' || ch = ']') && depth > 1 ) then loop (depth-1) (i+1) parameterIndex
              elif (ch = ',' && depth = 1) then loop depth (i+1) (parameterIndex+1)
              elif (ch = ')' || ch = '>') then -1
              else loop depth (i+1) parameterIndex
          let res = loop 0 i 1
          res


open Microsoft.FSharp.Compiler.Range

[<AutoOpen>]
module Helper = 
  type ParseFileResults with 
    // GetNavigationItems is not 100% solid and throws occasional exceptions
    member x.GetNavigationItemsDeclarationsSafe() = 
        try x.GetNavigationItems().Declarations
        with _ -> 
            Debug.Assert(false, "couldn't update navigation items, ignoring")  
            [| |]


type FSharpPathExtension() =
    inherit TextEditorExtension()

    let pathChanged = new Event<_,_>()
    let mutable currentPath = [||]
    member x.Document = base.Document
    member x.GetEntityMarkup(node: DeclarationItem) =
        let prefix = match node.Kind with
                     | NamespaceDecl-> "Namespace: "
                     | ModuleFileDecl -> "ModuleFile: "
                     | ExnDecl -> "Exn: "
                     | ModuleDecl -> "Module: "
                     | TypeDecl -> "Type: "
                     | MethodDecl -> "Method: "
                     | PropertyDecl -> "Property: "
                     | FieldDecl -> "Field: "
                     | OtherDecl -> "" 
        let name = node.Name.Split('.')
        if name.Length > 0 then prefix + name.Last()
        else prefix + node.Name

    override x.Initialize() =
        currentPath <- [| new PathEntry("No selection", Tag = null) |]
        x.Document.Editor.Caret.PositionChanged.AddHandler(fun o e -> x.PathUpdated e)
        x.Document.DocumentParsed.AddHandler(fun o e -> x.PathUpdated null)

    member private x.PathUpdated(documentLocation) =
        let loc = x.Document.Editor.Caret.Location
        
        if x.Document.ParsedDocument = null then () else
        match x.Document.ParsedDocument.Ast with
        | :? TypedParseResult as ast ->

            let posGt (p1Column, p1Line) (p2Column, p2Line) = 
                (p1Line > p2Line || (p1Line = p2Line && p1Column > p2Column))

            let posEq (p1Column, p1Line) (p2Column, p2Line) = 
                (p1Line = p2Line &&  p1Column = p2Column)

            let posGeq p1 p2 =
                posEq p1 p2 || posGt p1 p2

            let inside (docloc:Mono.TextEditor.DocumentLocation) (start, finish) =
                let cursor = (docloc.Column, docloc.Line)
                posGeq cursor start && posGeq finish cursor

            let toplevel = 
                // GetNavigationItems is not 100% solid and throws occasional exceptions
                try ast.ParseFileResults.GetNavigationItemsDeclarationsSafe()
                with _ -> [| |] 

            let topLevelTypesInsideCursor =
                toplevel |> Array.filter (fun tl -> let m = tl.Declaration.Range in inside loc ((m.StartColumn, m.StartLine),(m.EndColumn, m.EndLine)))
                         |> Array.sortBy(fun xs -> xs.Declaration.Range.StartLine)

            let newPath = ResizeArray<_>()
            for top in topLevelTypesInsideCursor do
                let name = top.Declaration.Name
                if name.Contains(".") then
                    let nameparts = name.[.. name.LastIndexOf(".")]
                    newPath.Add(PathEntry(ImageService.GetPixbuf(ServiceUtils.getIcon top.Declaration.Glyph, Gtk.IconSize.Menu), x.GetEntityMarkup(top.Declaration), Tag = (ast, nameparts)))
                else newPath.Add(PathEntry(ImageService.GetPixbuf(ServiceUtils.getIcon top.Declaration.Glyph, Gtk.IconSize.Menu), x.GetEntityMarkup(top.Declaration), Tag = ast))
            
            if topLevelTypesInsideCursor.Length > 0 then
                let lastToplevel = topLevelTypesInsideCursor.Last()
                //only first child found is returned, could there be multiple children found?
                let child = lastToplevel.Nested |> Array.tryFind (fun tl -> let m = tl.Range in inside loc ((m.StartColumn, m.StartLine),(m.EndColumn, m.EndLine)))
                let multichild = lastToplevel.Nested |> Array.filter (fun tl -> let m = tl.Range in inside loc ((m.StartColumn, m.StartLine),(m.EndColumn, m.EndLine)))

                Debug.Assert( multichild.Length <= 1, String.Format("{0} children found please investigate!", multichild.Length))
                match child with
                | Some(c) -> newPath.Add(PathEntry(ImageService.GetPixbuf(ServiceUtils.getIcon c.Glyph, Gtk.IconSize.Menu), x.GetEntityMarkup(c) , Tag = lastToplevel))
                | None -> newPath.Add(PathEntry("No selection", Tag = lastToplevel))

            let previousPath = currentPath
            //ensure the path has chnaged from the previous one before setting and raising event.
            let samePath = Seq.forall2 (fun (p1:PathEntry) (p2:PathEntry) -> p1.Markup = p2.Markup) previousPath newPath
            if not samePath then
                if newPath.Count = 0 then currentPath <- [|PathEntry("No selection", Tag = ast)|]
                else currentPath <- newPath.ToArray()

                //invoke pathChanged
                pathChanged.Trigger(x, DocumentPathChangedEventArgs(previousPath))
        | _ -> ()

    override x.Dispose() =
        x.Document.Editor.Caret.PositionChanged.RemoveHandler(fun o e -> x.PathUpdated e)
        x.Document.DocumentParsed.RemoveHandler(fun o e -> x.PathUpdated null)

    interface IPathedDocument with
        member x.CurrentPath = currentPath
        member x.CreatePathWidget(index) =
            let path = (x :> IPathedDocument).CurrentPath
            if path = null || index < 0 || index >= path.Length then null else
            let tag = path.[index].Tag
            let window = new DropDownBoxListWindow(new FSharpDataProvider(x, tag))
            window.FixedRowHeight <- 22
            window.MaxVisibleRows <- 14
            window.SelectItem (path.[index].Tag)
            window :> _

        member x.add_PathChanged(handler) = pathChanged.Publish.AddHandler(handler)
        member x.remove_PathChanged(handler) = pathChanged.Publish.RemoveHandler(handler)


and FSharpDataProvider(ext:FSharpPathExtension, tag) =
    let memberList = ResizeArray<_>()

    let reset() =  
        memberList.Clear()
        match tag with
        | :? TypedParseResult as tpr ->
            let navitems = tpr.ParseFileResults.GetNavigationItemsDeclarationsSafe()
            for decl in navitems do
                memberList.Add(decl.Declaration)
        | :? (TypedParseResult * string) as typeAndFilter ->
            let tpr, filter = typeAndFilter 
            let navitems = tpr.ParseFileResults.GetNavigationItemsDeclarationsSafe()
            for decl in navitems do
                if decl.Declaration.Name.StartsWith(filter) then
                    memberList.Add(decl.Declaration)
        | :? TopLevelDeclaration as tld ->
            for item in tld.Nested do
                 memberList.Add(item)
        | _ -> ()

    do reset()

    interface DropDownBoxListWindow.IListDataProvider with
        member x.IconCount = memberList.Count
        member x.Reset() = reset()
        member x.GetTag (n) = memberList.[n] :> obj

        member x.ActivateItem(n) =
            let node = memberList.[n]
            let extEditor = ext.Document.GetContent<IExtensibleTextEditor>()
            if extEditor <> null then
                let (scol,sline) = node.Range.StartColumn, node.Range.StartLine
                extEditor.SetCaretTo(max 1 sline, max 1 scol, true)

        member x.GetMarkup(n) =
            let node = memberList.[n]
            ext.GetEntityMarkup (node)

        member x.GetIcon(n) =
            let node = memberList.[n]
            ImageService.GetPixbuf(ServiceUtils.getIcon node.Glyph, Gtk.IconSize.Menu)         




<|MERGE_RESOLUTION|>--- conflicted
+++ resolved
@@ -206,15 +206,9 @@
       // Try to get typed result - with the specified timeout
       let proj = doc.Project :?> MonoDevelop.Projects.DotNetProject
       let files = CompilerArguments.getSourceFiles(doc.Project.Items) |> Array.ofList
-<<<<<<< HEAD
-      let args = CompilerArguments.getArgumentsFromProject(doc.Project, config)
-      let framework = CompilerArguments.getTargetFramework( (doc.Project :?> MonoDevelop.Projects.DotNetProject).TargetFramework.Id)
-      let tyRes = MDLanguageService.Instance.GetTypedParseResult(doc.Project.FileName.ToString(), doc.Editor.FileName, docText, files, args, AllowStaleResults.MatchingFileName, ServiceSettings.blockingTimeout, framework)
-=======
       let args = CompilerArguments.getArgumentsFromProject(proj, config)
       let framework = CompilerArguments.getTargetFramework(proj.TargetFramework.Id)
-      let tyRes = MDLanguageService.Instance.GetTypedParseResult(doc.Project.FileName.ToString(), doc.Editor.FileName, docText, files, args, true, ServiceSettings.blockingTimeout, framework)
->>>>>>> 47c91fdd
+      let tyRes = MDLanguageService.Instance.GetTypedParseResult(doc.Project.FileName.ToString(), doc.Editor.FileName, docText, files, args, AllowStaleResults.MatchingFileName, ServiceSettings.blockingTimeout, framework)
       let line, col, lineStr = MonoDevelop.getLineInfoFromOffset(offset, doc.Editor.Document)
       let methsOpt = tyRes.GetMethods(line, col, lineStr)
       match methsOpt with 
