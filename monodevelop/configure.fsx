// Configuration script to create
//     MonoDevelop.FSharpBinding/MonoDevelop.FSharp.mac-linux.fsproj (unix)
//     MonoDevelop.FSharpBinding/MonoDevelop.FSharp.windows.fsproj (windows)
//     MonoDevelop.FSharpBinding/FSharpBinding.addin.xml

open System
open System.Linq
open System.Collections.Generic
open System.IO
open System.Diagnostics
open System.Text.RegularExpressions

let FSharpVersion = "3.2.29"

let UnixPaths = 
    [ "/usr/lib/monodevelop"
      "/usr/local/monodevelop/lib/monodevelop"
      "/usr/local/lib/monodevelop"
      "/Applications/MonoDevelop.app/Contents/MacOS/lib/"
      "monodevelop"
      "/opt/mono/lib/monodevelop"
      "/Applications/Xamarin Studio.app/Contents/MacOS/lib/monodevelop" ]

let WindowsPaths = 
    [ @"C:\Program Files\Xamarin Studio"
      @"C:\Program Files\MonoDevelop"
      @"C:\Program Files (x86)\Xamarin Studio"
      @"C:\Program Files (x86)\MonoDevelop" ]

let MdCheckFile = "bin/MonoDevelop.Core.dll"

let isWindows = (Path.DirectorySeparatorChar = '\\')

let GetPath (str: string list) =
    Path.GetFullPath (String.Join (Path.DirectorySeparatorChar.ToString (), str.Select(fun (s:string) -> s.Replace ('/', Path.DirectorySeparatorChar))))

let Grep (file, regex, group:string) =
    let m = Regex.Match (File.ReadAllText (GetPath [file]), regex)
    m.Groups.[group].Value

let FileReplace (file, outFile, toReplace:string, replacement:string) =
    File.WriteAllText (GetPath [outFile], File.ReadAllText(GetPath [file]).Replace(toReplace, replacement))

let Run (file, args) =
    let currentProcess = new Process ()
    currentProcess.StartInfo.FileName <- file
    currentProcess.StartInfo.Arguments <- args
    currentProcess.StartInfo.RedirectStandardOutput <- true
    currentProcess.StartInfo.UseShellExecute <- false
    currentProcess.StartInfo.WindowStyle <- ProcessWindowStyle.Hidden
    currentProcess.Start () |> ignore
    currentProcess.StandardOutput

<<<<<<< HEAD
let args = fsi.CommandLineArgs.[1..]
let searchPaths = if isWindows then WindowsPaths else UnixPaths
let installMdbFiles = Array.exists ((=) "--debug") args
=======
let searchPaths = if isWindows then WindowsPaths else UnixPaths
>>>>>>> 9021f237

Console.WriteLine "MonoDevelop F# add-in configuration script"
Console.WriteLine "------------------------------------------"

if Array.exists ((=) "--help") args then
  Console.WriteLine "Options:\n"
  Console.WriteLine "--debug\n"
  Console.WriteLine "  Enable debugging of the add-in\n"
  Console.WriteLine "--prefix=PATH\n"
<<<<<<< HEAD
  Console.WriteLine "  Set MonoDevelop library directory. Currently searched:\n"
=======
  Console.WriteLine "  MonoDevelop library directory. Currently searched:\n"
>>>>>>> 9021f237
  for p in searchPaths do Console.WriteLine("  {0}", p)
  exit 0

let getPrefix args = 
    let tryGet (s: string) =
        match s.Split('=') with
        | [|"--prefix"; path|] -> Some path
        | _ -> None
    Array.tryPick tryGet args

let defaultVersion = "4.1.6"

// Look for the installation directory
<<<<<<< HEAD
let getMdExe mdDir =
=======
let getMdExeVersion mdDir =
>>>>>>> 9021f237
    ["../../XamarinStudio" 
     "../../MonoDevelop"
     "bin/XamarinStudio.exe"
     "bin/MonoDevelop.exe" ]
    |> List.map (fun p -> (GetPath[mdDir;p]))
    |> List.filter (File.Exists)
    |> function 
<<<<<<< HEAD
       | exe :: _ -> Some exe
       | _ -> None

let getExeVersion exe =
    let outp = Run(exe, "/?").ReadLine()
    outp.Split([| ' ' |], StringSplitOptions.RemoveEmptyEntries).Last()

let getMdExeVersion mdDir =
    match getMdExe mdDir with
    | Some exe ->
        getExeVersion exe
    | None -> defaultVersion 

let (mdDir, mdVersion) =
    match getPrefix args with
    | Some path ->
        path, getMdExeVersion path
=======
       | exe :: _ -> 
            let outp = Run(exe, "/?").ReadLine()
            Some (outp.Split([| ' ' |], StringSplitOptions.RemoveEmptyEntries).Last())
       | _ -> None

let mdDir, mdVersion =
    match getPrefix args with
    | Some path ->
        match getMdExeVersion path with
        | Some version ->
            path, version
        | None -> 
            path, defaultVersion
>>>>>>> 9021f237
    | None when (File.Exists (GetPath ["../../../monodevelop.pc.in"])) -> 
        // Local MonoDevelop build directory
        let dir = GetPath [Environment.CurrentDirectory + "/../../../build"]
        let version =
            if (File.Exists (GetPath [dir;  "../../main/configure.in"])) then 
                Grep (GetPath [dir; "../../main/configure.in"], @"AC_INIT.*?(?<ver>([0-9]|\.)+)", "ver")
            else defaultVersion 
        dir, version
    | None ->
        // Using installed MonoDevelop
        let mdDirs = 
            searchPaths 
            |> List.filter (fun p -> File.Exists (GetPath [p; MdCheckFile]))
            |> List.map (fun p -> p, getMdExeVersion p)
        match mdDirs with
        | [] -> 
<<<<<<< HEAD
            printfn "No MonoDevelop libraries found. Please install MonoDevelop or use --prefix={path-to-md-libraries}" 
            exit 0
        | [dir, version] -> 
            dir, version
        | _ -> 
            printfn "Multiple MonoDevelop library directories found. Use --prefix{path-to-md-libraries} to select one.\r\nOptions: \r\n%A" mdDirs 
=======
            printfn "No MonoDevelop binaries found. Please install MonoDevelop or use --prefix={path-to-md-binaries}" 
            exit 0
        | [dir, Some version] -> 
            dir, version
        | _ -> 
            printfn "Multiple MonoDevelop binaries found. Use --prefix{path-to-md-binaries} to select one.\r\nOptions: \r\n%A" mdDirs 
>>>>>>> 9021f237
            exit 0

if not isWindows then
    // Update the makefile. We don't use that on windows
    FileReplace ("Makefile.orig", "Makefile", "INSERT_MDROOT", mdDir)
    FileReplace ("Makefile", "Makefile", "INSERT_MDVERSION4", mdVersion)
    FileReplace ("Makefile", "Makefile", "INSERT_VERSION", FSharpVersion)
    
Console.WriteLine ("MonoDevelop binaries found at: {0}", mdDir)
Console.WriteLine ("Detected version: {0}", mdVersion)

let tag = if isWindows then "windows" else "mac-linux"

let fsprojFile = "MonoDevelop.FSharpBinding/MonoDevelop.FSharp." + tag + ".fsproj"
let xmlFile = "MonoDevelop.FSharpBinding/FSharpBinding.addin.xml"

FileReplace ("MonoDevelop.FSharpBinding/MonoDevelop.FSharp.fsproj.orig", fsprojFile, "INSERT_FSPROJ_MDROOT", mdDir)
FileReplace (fsprojFile, fsprojFile, "INSERT_FSPROJ_MDVERSION4", mdVersion)
FileReplace (fsprojFile, fsprojFile, "INSERT_FSPROJ_MDVERSIONDEFINE", "MDVERSION_" + mdVersion.Replace(".","_"))
FileReplace (fsprojFile, fsprojFile, "INSERT_FSPROJ_MDTAG", tag)

match getMdExe mdDir with
| Some mdExe ->
    FileReplace (fsprojFile, fsprojFile, "INSERT_FSPROJ_MDEXE", mdExe)
| None -> ()

FileReplace ("MonoDevelop.FSharpBinding/FSharpBinding.addin.xml.orig", xmlFile, "INSERT_FSPROJ_VERSION", FSharpVersion)
FileReplace (xmlFile, xmlFile, "INSERT_FSPROJ_MDVERSION4", mdVersion)

<<<<<<< HEAD
if installMdbFiles then
  FileReplace (xmlFile, xmlFile, "<!--INSTALL_DEBUG", "")
  FileReplace (xmlFile, xmlFile, "INSTALL_DEBUG-->", "")
=======
if isWindows then
>>>>>>> 9021f237

if isWindows then
  FileReplace(xmlFile, xmlFile, ".dll.mdb\"", ".pdb\"")
  for config in ["Debug";"Release"] do
    System.IO.File.WriteAllText(sprintf "build-and-install-%s.bat" (config.ToLower()),
       sprintf """
@echo off
set MSBUILD=%%WINDIR%%\Microsoft.NET\Framework64\v4.0.30319\MSBuild.exe
%%MSBUILD%% ..\FSharp.CompilerBinding\FSharp.CompilerBinding.fsproj /p:Configuration=%s
%%MSBUILD%% MonoDevelop.FSharpBinding\MonoDevelop.FSharp.windows.fsproj /p:Configuration=%s
set MDROOT="%s"
rmdir /s /q pack
mkdir pack\windows\%s
xcopy /s /I /y dependencies\AspNetMvc4 bin\windows\%s\packages\AspNetMvc4
%%MDROOT%%\bin\mdtool.exe setup pack bin\windows\%s\FSharpBinding.dll -d:pack\windows\%s
%%MDROOT%%\bin\mdtool.exe setup install -y pack\windows\%s\MonoDevelop.FSharpBinding_%s.mpack 
"""
           config config mdDir config config config config config FSharpVersion)
<|MERGE_RESOLUTION|>--- conflicted
+++ resolved
@@ -51,13 +51,9 @@
     currentProcess.Start () |> ignore
     currentProcess.StandardOutput
 
-<<<<<<< HEAD
+let defaultVersion = "4.1.6"
 let args = fsi.CommandLineArgs.[1..]
 let searchPaths = if isWindows then WindowsPaths else UnixPaths
-let installMdbFiles = Array.exists ((=) "--debug") args
-=======
-let searchPaths = if isWindows then WindowsPaths else UnixPaths
->>>>>>> 9021f237
 
 Console.WriteLine "MonoDevelop F# add-in configuration script"
 Console.WriteLine "------------------------------------------"
@@ -67,11 +63,7 @@
   Console.WriteLine "--debug\n"
   Console.WriteLine "  Enable debugging of the add-in\n"
   Console.WriteLine "--prefix=PATH\n"
-<<<<<<< HEAD
-  Console.WriteLine "  Set MonoDevelop library directory. Currently searched:\n"
-=======
   Console.WriteLine "  MonoDevelop library directory. Currently searched:\n"
->>>>>>> 9021f237
   for p in searchPaths do Console.WriteLine("  {0}", p)
   exit 0
 
@@ -82,14 +74,12 @@
         | _ -> None
     Array.tryPick tryGet args
 
-let defaultVersion = "4.1.6"
+let getExeVersion exe =
+    let outp = Run(exe, "/?").ReadLine()
+    outp.Split([| ' ' |], StringSplitOptions.RemoveEmptyEntries).Last()
 
 // Look for the installation directory
-<<<<<<< HEAD
 let getMdExe mdDir =
-=======
-let getMdExeVersion mdDir =
->>>>>>> 9021f237
     ["../../XamarinStudio" 
      "../../MonoDevelop"
      "bin/XamarinStudio.exe"
@@ -97,39 +87,18 @@
     |> List.map (fun p -> (GetPath[mdDir;p]))
     |> List.filter (File.Exists)
     |> function 
-<<<<<<< HEAD
        | exe :: _ -> Some exe
        | _ -> None
-
-let getExeVersion exe =
-    let outp = Run(exe, "/?").ReadLine()
-    outp.Split([| ' ' |], StringSplitOptions.RemoveEmptyEntries).Last()
-
+        
 let getMdExeVersion mdDir =
     match getMdExe mdDir with
-    | Some exe ->
-        getExeVersion exe
-    | None -> defaultVersion 
+    | Some exe -> getExeVersion exe
+    | _ -> defaultVersion
 
 let (mdDir, mdVersion) =
     match getPrefix args with
     | Some path ->
         path, getMdExeVersion path
-=======
-       | exe :: _ -> 
-            let outp = Run(exe, "/?").ReadLine()
-            Some (outp.Split([| ' ' |], StringSplitOptions.RemoveEmptyEntries).Last())
-       | _ -> None
-
-let mdDir, mdVersion =
-    match getPrefix args with
-    | Some path ->
-        match getMdExeVersion path with
-        | Some version ->
-            path, version
-        | None -> 
-            path, defaultVersion
->>>>>>> 9021f237
     | None when (File.Exists (GetPath ["../../../monodevelop.pc.in"])) -> 
         // Local MonoDevelop build directory
         let dir = GetPath [Environment.CurrentDirectory + "/../../../build"]
@@ -146,21 +115,12 @@
             |> List.map (fun p -> p, getMdExeVersion p)
         match mdDirs with
         | [] -> 
-<<<<<<< HEAD
             printfn "No MonoDevelop libraries found. Please install MonoDevelop or use --prefix={path-to-md-libraries}" 
             exit 0
         | [dir, version] -> 
             dir, version
         | _ -> 
             printfn "Multiple MonoDevelop library directories found. Use --prefix{path-to-md-libraries} to select one.\r\nOptions: \r\n%A" mdDirs 
-=======
-            printfn "No MonoDevelop binaries found. Please install MonoDevelop or use --prefix={path-to-md-binaries}" 
-            exit 0
-        | [dir, Some version] -> 
-            dir, version
-        | _ -> 
-            printfn "Multiple MonoDevelop binaries found. Use --prefix{path-to-md-binaries} to select one.\r\nOptions: \r\n%A" mdDirs 
->>>>>>> 9021f237
             exit 0
 
 if not isWindows then
@@ -190,14 +150,6 @@
 FileReplace ("MonoDevelop.FSharpBinding/FSharpBinding.addin.xml.orig", xmlFile, "INSERT_FSPROJ_VERSION", FSharpVersion)
 FileReplace (xmlFile, xmlFile, "INSERT_FSPROJ_MDVERSION4", mdVersion)
 
-<<<<<<< HEAD
-if installMdbFiles then
-  FileReplace (xmlFile, xmlFile, "<!--INSTALL_DEBUG", "")
-  FileReplace (xmlFile, xmlFile, "INSTALL_DEBUG-->", "")
-=======
-if isWindows then
->>>>>>> 9021f237
-
 if isWindows then
   FileReplace(xmlFile, xmlFile, ".dll.mdb\"", ".pdb\"")
   for config in ["Debug";"Release"] do
